--- conflicted
+++ resolved
@@ -6,11 +6,7 @@
 trait BuildCommons {
 
   lazy val scalaVersionsSettings: Seq[Setting[_]] = Seq(
-<<<<<<< HEAD
-    crossScalaVersions := Seq("2.13.7", "2.12.15", "2.11.12"),
-=======
-    crossScalaVersions := Seq("2.13.6", "2.12.15", "2.11.12"),
->>>>>>> 862c41b3
+    crossScalaVersions := Seq("2.13.8", "2.12.15", "2.11.12"),
     scalaVersion := crossScalaVersions.value.head,
   )
 
