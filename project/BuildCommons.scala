import sbt._
import Keys._
import java.io.PrintWriter
import scala.io.Source

trait BuildCommons {

  lazy val supportedScalaVersions = List("2.13.0", "2.12.10", "2.11.12", "2.10.7")

<<<<<<< HEAD
  val releaseVersion = "3.1.0-RC3"
=======
  val releaseVersion = "3.1.0-RC4"
>>>>>>> 556bdf7d

  val previousReleaseVersion = "3.0.8"

  def rootProject: Project

  def scalatestCompatible: Project

  def scalaXmlDependency(theScalaVersion: String): Seq[ModuleID]

  def scalatestLibraryDependencies: Seq[ModuleID]

  def scalaLibraries(theScalaVersion: String): Seq[ModuleID]

  def sharedSettings: Seq[Setting[_]]

  def scalacticDocSettings: Seq[Setting[_]]

  def scalatestDocSettings: Seq[Setting[_]]

  def scalatestJSDocTaskSetting: Setting[_]

  def crossBuildTestLibraryDependencies: sbt.Def.Initialize[Seq[sbt.ModuleID]]

  def scalatestTestOptions: Seq[sbt.TestOption]

  lazy val projectTitle = settingKey[String]("Name of project to display in doc titles")

  val javaSourceManaged: SettingKey[java.io.File] = sbt.SettingKey[java.io.File]("javaSourceManaged")  

  //
  // Prepares source files for running scaladoc.
  //
  def genDocSources(srcFiles: Seq[File],
                    srcDirs: Seq[File],
                    docsrcDir: File): Seq[File] =
  {
    val scalaFiles =
      for {
        srcFile <- srcFiles
        if srcFile.name.endsWith(".scala")
      } yield {
        val srcPath = srcFile.getPath
        val maybeSourceFile = srcDirs.flatMap(srcFile.relativeTo).headOption
        maybeSourceFile match {
          case Some(docsrcFile) => copyDocFile(srcFile, new File(docsrcDir.asFile, docsrcFile.getPath))
          case None             =>
             throw new RuntimeException("unexpected source path ["+ srcPath +"] not relative to " + srcDirs.mkString("[", ", ", "]"))
        }
      }

    val javaSources = srcFiles.filter(_.name.endsWith(".java")).toSet
    val javaTagFiles = JavaTagDocumenter.docJavaTags(javaSources)

    scalaFiles ++ javaTagFiles
  }

  //
  // Copies a file, doing a little filtering along the way to make
  // destination file suitable for use in generating scaladocs.
  //
  // Returns destination file.
  //
  private def copyDocFile(srcFile: File, destFile: File): File = {
    if (!destFile.exists || (destFile.lastModified < srcFile.lastModified)) {
      IO.createDirectory(file(destFile.getParent))

      val writer = new PrintWriter(destFile)

      try {
        for (line <- Source.fromFile(srcFile).getLines)
          writer.println(line.replaceFirst("@Finders(.*)", ""))
      }
      finally { writer.close }
    }
    destFile
  }

  //
  // Adds customization to scaladocs.
  //
  // Appends additional css to template.css file and copies
  // additional gifs into lib directory.
  //
  // Note: found that adding new gifs into lib directory causes
  // doc task to rebuild scaladocs from scratch each time.
  // Without that it only rebuilds if needed.
  //
  def docTask(docDir: File, resDir: File, projectName: String): File = {
    val docLibDir = docDir / "lib"
    val htmlSrcDir = resDir / "html"
    val cssFile = docLibDir / "template.css"
    val addlCssFile = htmlSrcDir / "addl.css"

    val css = Source.fromFile(cssFile).mkString
    val addlCss = Source.fromFile(addlCssFile).mkString

    if (!css.contains("pre.stHighlighted")) {
      val writer = new PrintWriter(cssFile)

      try {
        writer.println(css)
        writer.println(addlCss)
      }
      finally { writer.close }
    }

    if (projectName.contains("scalatest")) {
      (htmlSrcDir * "*.gif").get.foreach { gif =>
        IO.copyFile(gif, docLibDir / gif.name)
      }
    }
    docDir
  }

  lazy val docsrcDir =
    settingKey[File](
      "Directory to hold processed source files for generating scaladocs")

  val docsrcDirSetting =
     docsrcDir := target.value / "docsrc"

  val docTaskSetting =
    doc in Compile := docTask((doc in Compile).value,
                              (sourceDirectory in Compile).value,
                              name.value)
}<|MERGE_RESOLUTION|>--- conflicted
+++ resolved
@@ -7,11 +7,7 @@
 
   lazy val supportedScalaVersions = List("2.13.0", "2.12.10", "2.11.12", "2.10.7")
 
-<<<<<<< HEAD
-  val releaseVersion = "3.1.0-RC3"
-=======
   val releaseVersion = "3.1.0-RC4"
->>>>>>> 556bdf7d
 
   val previousReleaseVersion = "3.0.8"
 
