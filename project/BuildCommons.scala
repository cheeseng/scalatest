--- conflicted
+++ resolved
@@ -21,12 +21,8 @@
       ("org.scala-js" %% "scalajs-test-interface" % scalaJSVersion).cross(CrossVersion.for3Use2_13)
     )
 
-<<<<<<< HEAD
   val releaseVersion = "3.3.0-SNAP3"
-=======
-  val releaseVersion = "3.2.13"
-
->>>>>>> 43f1a757
+
   val previousReleaseVersion = "3.2.12"
 
   val plusJUnitVersion = "3.2.10.0"
