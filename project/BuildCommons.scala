import sbt._
import Keys._
import java.io.PrintWriter
import scala.io.Source

trait BuildCommons {

  lazy val supportedScalaVersions = List("2.13.1", "2.12.10", "2.11.12", "2.10.7")

<<<<<<< HEAD
  val releaseVersion = "3.3.0-SNAP1"

  val previousReleaseVersion = "3.2.0"
=======
  val releaseVersion = "3.2.0-M4"

  val previousReleaseVersion = "3.1.1"
>>>>>>> d19f5243

  def rootProject: Project

  def scalatestCompatible: Project

  def scalaXmlDependency(theScalaVersion: String): Seq[ModuleID]

  def scalatestLibraryDependencies: Seq[ModuleID]

  def scalaLibraries(theScalaVersion: String): Seq[ModuleID]

  def sharedSettings: Seq[Setting[_]]

  def scalacticDocSettings: Seq[Setting[_]]

  def scalatestDocSettings: Seq[Setting[_]]

  def scalatestJSDocTaskSetting: Setting[_]

  def crossBuildTestLibraryDependencies: sbt.Def.Initialize[Seq[sbt.ModuleID]]

  def scalatestTestOptions: Seq[sbt.TestOption]

  lazy val projectTitle = settingKey[String]("Name of project to display in doc titles")

  val javaSourceManaged: SettingKey[java.io.File] = sbt.SettingKey[java.io.File]("javaSourceManaged")  

  //
  // Prepares source files for running scaladoc.
  //
  def genDocSources(srcFiles: Seq[File],
                    srcDirs: Seq[File],
                    docsrcDir: File): Seq[File] =
  {
    val scalaFiles =
      for {
        srcFile <- srcFiles
        if srcFile.name.endsWith(".scala")
      } yield {
        val srcPath = srcFile.getPath
        val maybeSourceFile = srcDirs.flatMap(srcFile.relativeTo).headOption
        maybeSourceFile match {
          case Some(docsrcFile) => copyDocFile(srcFile, new File(docsrcDir.asFile, docsrcFile.getPath))
          case None             =>
             throw new RuntimeException("unexpected source path ["+ srcPath +"] not relative to " + srcDirs.mkString("[", ", ", "]"))
        }
      }

    val javaSources = srcFiles.filter(_.name.endsWith(".java")).toSet
    val javaTagFiles = JavaTagDocumenter.docJavaTags(javaSources)

    scalaFiles ++ javaTagFiles
  }

  //
  // Copies a file, doing a little filtering along the way to make
  // destination file suitable for use in generating scaladocs.
  //
  // Returns destination file.
  //
  private def copyDocFile(srcFile: File, destFile: File): File = {
    if (!destFile.exists || (destFile.lastModified < srcFile.lastModified)) {
      IO.createDirectory(file(destFile.getParent))

      val writer = new PrintWriter(destFile)

      try {
        for (line <- Source.fromFile(srcFile).getLines)
          writer.println(line.replaceFirst("@Finders(.*)", ""))
      }
      finally { writer.close }
    }
    destFile
  }

  //
  // Adds customization to scaladocs.
  //
  // Appends additional css to template.css file and copies
  // additional gifs into lib directory.
  //
  // Note: found that adding new gifs into lib directory causes
  // doc task to rebuild scaladocs from scratch each time.
  // Without that it only rebuilds if needed.
  //
  def docTask(docDir: File, resDir: File, projectName: String): File = {
    val docLibDir = docDir / "lib"
    val htmlSrcDir = resDir / "html"
    val cssFile = docLibDir / "template.css"
    val addlCssFile = htmlSrcDir / "addl.css"

    val css = Source.fromFile(cssFile).mkString
    val addlCss = Source.fromFile(addlCssFile).mkString

    if (!css.contains("pre.stHighlighted")) {
      val writer = new PrintWriter(cssFile)

      try {
        writer.println(css)
        writer.println(addlCss)
      }
      finally { writer.close }
    }

    if (projectName.contains("scalatest")) {
      (htmlSrcDir * "*.gif").get.foreach { gif =>
        IO.copyFile(gif, docLibDir / gif.name)
      }
    }
    docDir
  }

  lazy val docsrcDir =
    settingKey[File](
      "Directory to hold processed source files for generating scaladocs")

  val docsrcDirSetting =
     docsrcDir := target.value / "docsrc"

  val docTaskSetting =
    doc in Compile := docTask((doc in Compile).value,
                              (sourceDirectory in Compile).value,
                              name.value)
}<|MERGE_RESOLUTION|>--- conflicted
+++ resolved
@@ -5,17 +5,11 @@
 
 trait BuildCommons {
 
-  lazy val supportedScalaVersions = List("2.13.1", "2.12.10", "2.11.12", "2.10.7")
+  lazy val supportedScalaVersions = List("2.13.2", "2.12.11", "2.11.12", "2.10.7")
 
-<<<<<<< HEAD
   val releaseVersion = "3.3.0-SNAP1"
 
   val previousReleaseVersion = "3.2.0"
-=======
-  val releaseVersion = "3.2.0-M4"
-
-  val previousReleaseVersion = "3.1.1"
->>>>>>> d19f5243
 
   def rootProject: Project
 
