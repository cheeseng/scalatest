import sbt._
import Keys._
import java.io.PrintWriter
import scala.io.Source

import scalanative.sbtplugin.ScalaNativePlugin
import ScalaNativePlugin.autoImport.{nativeLinkStubs, nativeDump}

trait BuildCommons {

  lazy val scalaVersionsSettings: Seq[Setting[_]] = Seq(
    crossScalaVersions := Seq("2.13.6", "2.12.15", "2.11.12", "2.10.7"),
    scalaVersion := crossScalaVersions.value.head,
  )

  val runFlickerTests = Option(System.getenv("SCALATEST_RUN_FLICKER_TESTS")).getOrElse("FALSE").toUpperCase == "TRUE"

  val scalaJSVersion = Option(System.getenv("SCALAJS_VERSION")).getOrElse("1.6.0")
  def scalatestJSLibraryDependencies =
    Seq(
      "org.scala-js" %% "scalajs-test-interface" % scalaJSVersion
    )

<<<<<<< HEAD
  val scalaNativeVersion = Option(System.getenv("SCALANATIVE_VERSION")).getOrElse("0.4.4")  

  val releaseVersion = "3.2.11"
=======
  val releaseVersion = "3.2.12-RC1"
>>>>>>> 390da7d8

  val previousReleaseVersion = "3.2.10"

  val plusJUnitVersion = "3.2.10.0"
  val plusTestNGVersion = "3.2.10.0"
  val flexmarkVersion = "0.62.2"

  def rootProject: Project

  def scalatestCompatible: Project

  def scalaXmlDependency(theScalaVersion: String): Seq[ModuleID]

  def scalatestLibraryDependencies: Seq[ModuleID]

  def scalaLibraries(theScalaVersion: String): Seq[ModuleID]

  def sharedSettings: Seq[Setting[_]]

  def scalacticDocSettings: Seq[Setting[_]]

  def scalatestDocSettings: Seq[Setting[_]]

  def scalatestJSDocTaskSetting: Setting[_]

  def crossBuildTestLibraryDependencies: sbt.Def.Initialize[Seq[sbt.ModuleID]]

  lazy val projectTitle = settingKey[String]("Name of project to display in doc titles")

  val javaSourceManaged: SettingKey[java.io.File] = sbt.SettingKey[java.io.File]("javaSourceManaged")  

  //
  // Prepares source files for running scaladoc.
  //
  def genDocSources(srcFiles: Seq[File],
                    srcDirs: Seq[File],
                    docsrcDir: File): Seq[File] =
  {
    val scalaFiles =
      for {
        srcFile <- srcFiles
        if srcFile.name.endsWith(".scala")
      } yield {
        val srcPath = srcFile.getPath
        val maybeSourceFile = srcDirs.flatMap(srcFile.relativeTo).headOption
        maybeSourceFile match {
          case Some(docsrcFile) => copyDocFile(srcFile, new File(docsrcDir.asFile, docsrcFile.getPath))
          case None             =>
             throw new RuntimeException("unexpected source path ["+ srcPath +"] not relative to " + srcDirs.mkString("[", ", ", "]"))
        }
      }

    val javaSources = srcFiles.filter(_.name.endsWith(".java")).toSet
    val javaTagFiles = JavaTagDocumenter.docJavaTags(javaSources)

    scalaFiles ++ javaTagFiles
  }

  //
  // Copies a file, doing a little filtering along the way to make
  // destination file suitable for use in generating scaladocs.
  //
  // Returns destination file.
  //
  private def copyDocFile(srcFile: File, destFile: File): File = {
    if (!destFile.exists || (destFile.lastModified < srcFile.lastModified)) {
      IO.createDirectory(file(destFile.getParent))

      val writer = new PrintWriter(destFile)

      try {
        for (line <- Source.fromFile(srcFile).getLines)
          writer.println(line.replaceFirst("@Finders(.*)", ""))
      }
      finally { writer.close }
    }
    destFile
  }

  //
  // Adds customization to scaladocs.
  //
  // Appends additional css to template.css file and copies
  // additional gifs into lib directory.
  //
  // Note: found that adding new gifs into lib directory causes
  // doc task to rebuild scaladocs from scratch each time.
  // Without that it only rebuilds if needed.
  //
  def docTask(docDir: File, resDir: File, projectName: String): File = {
    val docLibDir = docDir / "lib"
    val htmlSrcDir = resDir / "html"
    val cssFile = docLibDir / "template.css"
    val addlCssFile = htmlSrcDir / "addl.css"

    val css = Source.fromFile(cssFile).mkString
    val addlCss = Source.fromFile(addlCssFile).mkString

    if (!css.contains("pre.stHighlighted")) {
      val writer = new PrintWriter(cssFile)

      try {
        writer.println(css)
        writer.println(addlCss)
      }
      finally { writer.close }
    }

    if (projectName.contains("scalatest")) {
      (htmlSrcDir * "*.gif").get.foreach { gif =>
        IO.copyFile(gif, docLibDir / gif.name)
      }
    }
    docDir
  }

  lazy val docsrcDir =
    settingKey[File](
      "Directory to hold processed source files for generating scaladocs")

  val docsrcDirSetting =
     docsrcDir := target.value / "docsrc"

  val docTaskSetting =
    doc in Compile := docTask((doc in Compile).value,
                              (sourceDirectory in Compile).value,
                              name.value)

  def scalatestTestOptions =
    Seq(
      Tests.Argument(TestFrameworks.ScalaTest,
        (
          Seq(
            "-l", "org.scalatest.tags.Slow",
            "-m", "org.scalatest",
            "-m", "org.scalactic",
            "-m", "org.scalactic.anyvals",
            "-m", "org.scalactic.algebra",
            "-m", "org.scalactic.enablers",
            "-m", "org.scalatest.fixture",
            "-m", "org.scalatest.concurrent",
            "-m", "org.scalatest.deprecated",
            "-m", "org.scalatest.events",
            "-m", "org.scalatest.prop",
            "-m", "org.scalatest.tools",
            "-m", "org.scalatest.matchers",
            "-m", "org.scalatest.matchers.should",
            "-m", "org.scalatest.matchers.must",
            "-m", "org.scalatest.matchers.dsl",
            "-m", "org.scalatest.verbs",
            "-m", "org.scalatest.suiteprop",
            "-m", "org.scalatest.path",
            "-m", "org.scalatest.exceptions",
            "-m", "org.scalatest.time",
            "-m", "org.scalatest.words",
            "-m", "org.scalatest.enablers",
            "-m", "org.scalatest.expectations",
            "-m", "org.scalatest.diagrams",
            "-m", "org.scalatest.featurespec",
            "-m", "org.scalatest.flatspec",
            "-m", "org.scalatest.freespec",
            "-m", "org.scalatest.funspec",
            "-m", "org.scalatest.funsuite",
            "-m", "org.scalatest.propspec",
            "-m", "org.scalatest.wordspec",
            "-oDIF",
            "-W", "120", "60",
            "-h", "target/html",
            "-u", "target/junit",
            "-fW", "target/result.txt"
          ) ++ 
          (if (runFlickerTests) Seq.empty[String] else Seq("-l", "org.scalatest.tags.Flicker")) 
        ): _*
      )
    )

  def scalatestTestJSNativeOptions =
    Seq(
      Tests.Argument(TestFrameworks.ScalaTest,
        (
          Seq(
            "-l", "org.scalatest.tags.Slow",
            "-m", "org.scalatest",
            "-m", "org.scalactic",
            "-m", "org.scalactic.anyvals",
            "-m", "org.scalactic.algebra",
            "-m", "org.scalactic.enablers",
            "-m", "org.scalatest.fixture",
            "-m", "org.scalatest.concurrent",
            "-m", "org.scalatest.events",
            "-m", "org.scalatest.prop",
            "-m", "org.scalatest.tools",
            "-m", "org.scalatest.matchers",
            "-m", "org.scalatest.matchers",
            "-m", "org.scalatest.matchers.should",
            "-m", "org.scalatest.matchers.must",
            "-m", "org.scalatest.matchers.dsl",
            "-m", "org.scalatest.verbs",
            "-m", "org.scalatest.suiteprop",
            "-m", "org.scalatest.path",
            "-m", "org.scalatest.exceptions",
            "-m", "org.scalatest.time",
            "-m", "org.scalatest.words",
            "-m", "org.scalatest.enablers",
            "-m", "org.scalatest.expectations",
            "-m", "org.scalatest.diagrams",
            "-m", "org.scalatest.featurespec",
            "-m", "org.scalatest.flatspec",
            "-m", "org.scalatest.freespec",
            "-m", "org.scalatest.funspec",
            "-m", "org.scalatest.funsuite",
            "-m", "org.scalatest.propspec",
            "-m", "org.scalatest.wordspec",
            "-oDIF"
          ) ++ 
          (if (runFlickerTests) Seq.empty[String] else Seq("-l", "org.scalatest.tags.Flicker")) 
        ): _*
      )
    )    

  def nativeCrossBuildLibraryDependencies = Def.setting {
    CrossVersion.partialVersion(scalaVersion.value) match {
      case Some((2, 10)) => Seq.empty
      case Some((2, 11)) => Seq(("org.scala-lang.modules" %% "scala-xml" % "1.3.0"))
      case Some((scalaEpoch, scalaMajor)) if (scalaEpoch == 2 && scalaMajor >= 12) || scalaEpoch == 3 =>
        Seq(("org.scala-lang.modules" %% "scala-xml" % "2.1.0"))
    }
  }    

  def sharedTestSettingsNative: Seq[Setting[_]] =
    Seq(
      organization := "org.scalatest",
      libraryDependencies ++= nativeCrossBuildLibraryDependencies.value,
      // libraryDependencies += "io.circe" %%% "circe-parser" % "0.7.1" % "test",
      fork in test := false,
      nativeLinkStubs in Test := true,
      nativeDump in Test := false, 
      testOptions in Test := scalatestTestJSNativeOptions,
      publishArtifact := false,
      publish := {},
      publishLocal := {}
    )                          
}<|MERGE_RESOLUTION|>--- conflicted
+++ resolved
@@ -21,13 +21,9 @@
       "org.scala-js" %% "scalajs-test-interface" % scalaJSVersion
     )
 
-<<<<<<< HEAD
   val scalaNativeVersion = Option(System.getenv("SCALANATIVE_VERSION")).getOrElse("0.4.4")  
 
-  val releaseVersion = "3.2.11"
-=======
   val releaseVersion = "3.2.12-RC1"
->>>>>>> 390da7d8
 
   val previousReleaseVersion = "3.2.10"
 
