import java.io.File
import java.io.BufferedWriter
import java.io.FileWriter
import scala.io.Source

object GenColCompatHelper {

  private def writeFile(targetFile: File, content: String): File = {
    targetFile.getParentFile.mkdirs()
    val destWriter = new BufferedWriter(new FileWriter(targetFile))
    try {
      destWriter.write(content)
      targetFile
    }
    finally {
      destWriter.flush()
      destWriter.close()
      println("Generated " + targetFile.getAbsolutePath)
    }
  }

  def genMain(targetDir: File, version: String, scalaVersion: String): Seq[File] = {
    val content =
      if (ScalaVersionHelper.isStdLibCompat_213(scalaVersion))
        """/*
          | * Copyright 2001-2018 Artima, Inc.
          | *
          | * Licensed under the Apache License, Version 2.0 (the "License");
          | * you may not use this file except in compliance with the License.
          | * You may obtain a copy of the License at
          | *
          | *     http://www.apache.org/licenses/LICENSE-2.0
          | *
          | * Unless required by applicable law or agreed to in writing, software
          | * distributed under the License is distributed on an "AS IS" BASIS,
          | * WITHOUT WARRANTIES OR CONDITIONS OF ANY KIND, either express or implied.
          | * See the License for the specific language governing permissions and
          | * limitations under the License.
          | */
          |package org.scalactic
          |
          |import scala.annotation.unchecked.{ uncheckedVariance => uV }
          |
          |private[org] object ColCompatHelper {
          |
          |  type IndexedSeqLike[+A, +Repr] = scala.collection.IndexedSeqOps[A, IndexedSeq, Repr]
          |
          |  def aggregate[A, B](col: Iterable[A], z: =>B)(seqop: (B, A) => B, combop: (B, B) => B): B = col.foldLeft(z)(seqop)
          |
          |  type WithFilter[+A, +CC[_]] = scala.collection.WithFilter[A, CC]
          |
          |  type Iterable[+A] = scala.collection.Iterable[A]
          |
          |  type IterableOnce[+A] = scala.collection.IterableOnce[A]
          |
          |  type GenIterable[+A] = scala.collection.Iterable[A]
          |
          |  type Factory[-A, +C] = scala.collection.Factory[A, C]
          |
          |  object Factory {}
          |
          |  def className(col: scala.collection.Iterable[_]): String = {
          |    val colToString = col.toString
          |    val bracketIdx = colToString.indexOf("(")
          |    if (bracketIdx >= 0)
          |      colToString.take(bracketIdx)
          |    else
          |      org.scalactic.NameUtil.getSimpleNameOfAnObjectsClass(col)
          |  }
          |
          |  def newBuilder[A, C](f: Factory[A, C]): scala.collection.mutable.Builder[A, C] = f.newBuilder
          |
          |  type StringOps = scala.collection.StringOps
<<<<<<< HEAD
          |  
          |  type LazyListOrStream[+T] = LazyList[T]
          |
          |  val LazyListOrStream: LazyList.type = LazyList
          |
          |  def toLazyListOrStream[E](s: Iterable[E]): LazyListOrStream[E] = s.to(LazyList)
=======
          |
          |  class InsertionOrderSet[A](elements: List[A]) extends scala.collection.immutable.Set[A] {
          |    private val underlying = scala.collection.mutable.LinkedHashSet(elements: _*)
          |    def contains(elem: A): Boolean = underlying.contains(elem)
          |    def iterator: Iterator[A] = underlying.iterator
          |    def excl(elem: A): scala.collection.immutable.Set[A] = new InsertionOrderSet(elements.filter(_ != elem))
          |    def incl(elem: A): scala.collection.immutable.Set[A] = 
          |      if (underlying.contains(elem)) 
          |        this 
          |      else 
          |        new InsertionOrderSet(elements :+ elem)
          |  }
>>>>>>> 2c08f1cb
          |}
          |
        """.stripMargin
      else
        """/*
          | * Copyright 2001-2018 Artima, Inc.
          | *
          | * Licensed under the Apache License, Version 2.0 (the "License");
          | * you may not use this file except in compliance with the License.
          | * You may obtain a copy of the License at
          | *
          | *     http://www.apache.org/licenses/LICENSE-2.0
          | *
          | * Unless required by applicable law or agreed to in writing, software
          | * distributed under the License is distributed on an "AS IS" BASIS,
          | * WITHOUT WARRANTIES OR CONDITIONS OF ANY KIND, either express or implied.
          | * See the License for the specific language governing permissions and
          | * limitations under the License.
          | */
          |package org.scalactic
          |
          |import scala.annotation.unchecked.{ uncheckedVariance => uV }
          |
          |private[org] object ColCompatHelper {
          |
          |  type IndexedSeqLike[+A, +Repr] = scala.collection.IndexedSeqLike[A, Repr]
          |
          |  def aggregate[A, B](col: scala.collection.GenTraversable[A], z: =>B)(seqop: (B, A) => B, combop: (B, B) => B): B = col.aggregate(z)(seqop, combop)
          |
          |  type WithFilter[+A, +Repr] = scala.collection.generic.FilterMonadic[A, Repr]
          |
          |  type Iterable[+A] = scala.collection.GenTraversable[A]
          |
          |  type IterableOnce[+A] = scala.collection.GenTraversableOnce[A]
          |
          |  type GenIterable[+A] = scala.collection.GenIterable[A]
          |
          |  type Factory[-A, +C] = scala.collection.generic.CanBuildFrom[Nothing, A, C] // Ideally, this would be an opaque type
          |
          |  object Factory {
          |
          |    def simpleCBF[A, C](f: => scala.collection.mutable.Builder[A, C]): scala.collection.generic.CanBuildFrom[Any, A, C] =
          |      new scala.collection.generic.CanBuildFrom[Any, A, C] {
          |        def apply(from: Any): scala.collection.mutable.Builder[A, C] = apply()
          |        def apply(): scala.collection.mutable.Builder[A, C]          = f
          |      }
          |
          |    implicit def fromCanBuildFrom[A, C](implicit cbf: scala.collection.generic.CanBuildFrom[Nothing, A, C]): Factory[A, C] =
          |      cbf.asInstanceOf[Factory[A, C]]
          |
          |    implicit def fromCanBuildFromConversion[X, A, C](x: X)(
          |      implicit toCanBuildFrom: X => scala.collection.generic.CanBuildFrom[Nothing, A, C]): Factory[A, C] =
          |      fromCanBuildFrom(toCanBuildFrom(x))
          |
          |    implicit def genericCompanionToCBF[A, CC[X] <: scala.collection.GenTraversable[X]](
          |      fact: scala.collection.generic.GenericCompanion[CC]): scala.collection.generic.CanBuildFrom[Any, A, CC[A]] =
          |      simpleCBF(fact.newBuilder[A])
          |
          |    implicit def arrayCompanionToCBF[A: scala.reflect.ClassTag](fact: Array.type): scala.collection.generic.CanBuildFrom[Any, A, Array[A]] =
          |      simpleCBF(Array.newBuilder[A])
          |  }
          |  def className(col: scala.collection.GenTraversable[_]): String = col.stringPrefix
          |
          |  def newBuilder[A, C](f: Factory[A, C]): scala.collection.mutable.Builder[A, C] = f.apply()
          |
          |  type StringOps = scala.collection.immutable.StringOps
          |
<<<<<<< HEAD
          |  type LazyListOrStream[+T] = Stream[T]
          |
          |  val LazyListOrStream: Stream.type = Stream
          |
          |  def toLazyListOrStream[E](s: Iterable[E]): LazyListOrStream[E] = s.to[Stream]
=======
          |  class InsertionOrderSet[A](elements: List[A]) extends scala.collection.immutable.Set[A] {
          |    private val underlying = scala.collection.mutable.LinkedHashSet(elements: _*)
          |    def contains(elem: A): Boolean = underlying.contains(elem)
          |    def iterator: Iterator[A] = underlying.iterator
          |    def -(elem: A): scala.collection.immutable.Set[A] = new InsertionOrderSet(elements.filter(_ != elem))
          |    def +(elem: A): scala.collection.immutable.Set[A] = 
          |      if (underlying.contains(elem)) 
          |        this
          |      else 
          |        new InsertionOrderSet(elements :+ elem)
          |  }
>>>>>>> 2c08f1cb
          |}
          |
        """.stripMargin
    Seq(
      writeFile(new File(targetDir,"ColCompatHelper.scala"), content)
    )
  }

  def genTest(targetDir: File, version: String, scalaVersion: String): Seq[File] = {
    val chainSpec =
      if (ScalaVersionHelper.isStdLibCompat_213(scalaVersion))
        """/*
          | * Copyright 2001-2018 Artima, Inc.
          | *
          | * Licensed under the Apache License, Version 2.0 (the "License");
          | * you may not use this file except in compliance with the License.
          | * You may obtain a copy of the License at
          | *
          | *     http://www.apache.org/licenses/LICENSE-2.0
          | *
          | * Unless required by applicable law or agreed to in writing, software
          | * distributed under the License is distributed on an "AS IS" BASIS,
          | * WITHOUT WARRANTIES OR CONDITIONS OF ANY KIND, either express or implied.
          | * See the License for the specific language governing permissions and
          | * limitations under the License.
          | */
          |package org.scalactic
          |
          |import scala.collection.mutable.ListBuffer
          |
          |import org.scalatest._
          |
          |class GeneratedChainSpec extends FlatSpec with Matchers with OptionValues with Inside with TypeCheckedTripleEquals {
          |
          |  "A Chain" should "have a to method" in {
          |    Chain(1).to(List) shouldBe List(1)
          |    Chain(1, 2, 3).to(List) shouldBe List(1, 2, 3)
          |    Chain(1, 2, 3).to(scala.collection.mutable.ListBuffer) shouldBe ListBuffer(1, 2, 3)
          |    Chain(1, 2, 3).to(Vector) shouldBe Vector(1, 2, 3)
          |  }
          |
          |}
        """.stripMargin
      else
        """/*
          | * Copyright 2001-2018 Artima, Inc.
          | *
          | * Licensed under the Apache License, Version 2.0 (the "License");
          | * you may not use this file except in compliance with the License.
          | * You may obtain a copy of the License at
          | *
          | *     http://www.apache.org/licenses/LICENSE-2.0
          | *
          | * Unless required by applicable law or agreed to in writing, software
          | * distributed under the License is distributed on an "AS IS" BASIS,
          | * WITHOUT WARRANTIES OR CONDITIONS OF ANY KIND, either express or implied.
          | * See the License for the specific language governing permissions and
          | * limitations under the License.
          | */
          |package org.scalactic
          |
          |import scala.collection.mutable.ListBuffer
          |
          |import org.scalatest._
          |
          |class GeneratedChainSpec extends FlatSpec with Matchers with OptionValues with Inside with TypeCheckedTripleEquals {
          |
          |  "A Chain" should "have a to method" in {
          |    Chain(1).to[List] shouldBe List(1)
          |    Chain(1, 2, 3).to[List] shouldBe List(1, 2, 3)
          |    Chain(1, 2, 3).to[scala.collection.mutable.ListBuffer] shouldBe ListBuffer(1, 2, 3)
          |    Chain(1, 2, 3).to[Vector] shouldBe Vector(1, 2, 3)
          |  }
          |
          |  it should "have a toTraversable method" in {
          |    Chain(1, 2, 3).toTraversable should === (Traversable(1, 2, 3))
          |    Chain("a", "b").toTraversable should === (Traversable("a", "b"))
          |    Chain(1).toTraversable should === (Traversable(1))
          |  }
          |
          |}
        """.stripMargin

    val everySpec =
      if (ScalaVersionHelper.isStdLibCompat_213(scalaVersion))
        """/*
          | * Copyright 2001-2018 Artima, Inc.
          | *
          | * Licensed under the Apache License, Version 2.0 (the "License");
          | * you may not use this file except in compliance with the License.
          | * You may obtain a copy of the License at
          | *
          | *     http://www.apache.org/licenses/LICENSE-2.0
          | *
          | * Unless required by applicable law or agreed to in writing, software
          | * distributed under the License is distributed on an "AS IS" BASIS,
          | * WITHOUT WARRANTIES OR CONDITIONS OF ANY KIND, either express or implied.
          | * See the License for the specific language governing permissions and
          | * limitations under the License.
          | */
          |package org.scalactic
          |
          |import scala.collection.mutable.ListBuffer
          |
          |import org.scalatest._
          |
          |class GeneratedEverySpec extends FlatSpec with Matchers with OptionValues with Inside with TypeCheckedTripleEquals {
          |
          |  "An Every" should "have a to method" in {
          |    Every(1).to(List) shouldBe List(1)
          |    Every(1, 2, 3).to(List) shouldBe List(1, 2, 3)
          |    Every(1, 2, 3).to(scala.collection.mutable.ListBuffer) shouldBe ListBuffer(1, 2, 3)
          |    Every(1, 2, 3).to(Vector) shouldBe Vector(1, 2, 3)
          |  }
          |
          |}
        """.stripMargin
      else
        """/*
          | * Copyright 2001-2018 Artima, Inc.
          | *
          | * Licensed under the Apache License, Version 2.0 (the "License");
          | * you may not use this file except in compliance with the License.
          | * You may obtain a copy of the License at
          | *
          | *     http://www.apache.org/licenses/LICENSE-2.0
          | *
          | * Unless required by applicable law or agreed to in writing, software
          | * distributed under the License is distributed on an "AS IS" BASIS,
          | * WITHOUT WARRANTIES OR CONDITIONS OF ANY KIND, either express or implied.
          | * See the License for the specific language governing permissions and
          | * limitations under the License.
          | */
          |package org.scalactic
          |
          |import scala.collection.mutable.ListBuffer
          |
          |import org.scalatest._
          |
          |class GeneratedEverySpec extends FlatSpec with Matchers with OptionValues with Inside with TypeCheckedTripleEquals {
          |
          |  "An Every" should "have a to method" in {
          |    Every(1).to[List] shouldBe List(1)
          |    Every(1, 2, 3).to[List] shouldBe List(1, 2, 3)
          |    Every(1, 2, 3).to[scala.collection.mutable.ListBuffer] shouldBe ListBuffer(1, 2, 3)
          |    Every(1, 2, 3).to[Vector] shouldBe Vector(1, 2, 3)
          |  }
          |
          |  it should "have a toTraversable method" in {
          |    Every(1, 2, 3).toTraversable should === (Traversable(1, 2, 3))
          |    Many("a", "b").toTraversable should === (Traversable("a", "b"))
          |    One(1).toTraversable should === (Traversable(1))
          |  }
          |
          |}
        """.stripMargin

    Seq(
      writeFile(new File(targetDir,"GeneratedChainSpec.scala"), chainSpec),
      writeFile(new File(targetDir,"GeneratedEverySpec.scala"), everySpec)
    )
  }

}<|MERGE_RESOLUTION|>--- conflicted
+++ resolved
@@ -71,14 +71,12 @@
           |  def newBuilder[A, C](f: Factory[A, C]): scala.collection.mutable.Builder[A, C] = f.newBuilder
           |
           |  type StringOps = scala.collection.StringOps
-<<<<<<< HEAD
           |  
           |  type LazyListOrStream[+T] = LazyList[T]
           |
           |  val LazyListOrStream: LazyList.type = LazyList
           |
           |  def toLazyListOrStream[E](s: Iterable[E]): LazyListOrStream[E] = s.to(LazyList)
-=======
           |
           |  class InsertionOrderSet[A](elements: List[A]) extends scala.collection.immutable.Set[A] {
           |    private val underlying = scala.collection.mutable.LinkedHashSet(elements: _*)
@@ -91,7 +89,6 @@
           |      else 
           |        new InsertionOrderSet(elements :+ elem)
           |  }
->>>>>>> 2c08f1cb
           |}
           |
         """.stripMargin
@@ -159,13 +156,11 @@
           |
           |  type StringOps = scala.collection.immutable.StringOps
           |
-<<<<<<< HEAD
           |  type LazyListOrStream[+T] = Stream[T]
           |
           |  val LazyListOrStream: Stream.type = Stream
           |
           |  def toLazyListOrStream[E](s: Iterable[E]): LazyListOrStream[E] = s.to[Stream]
-=======
           |  class InsertionOrderSet[A](elements: List[A]) extends scala.collection.immutable.Set[A] {
           |    private val underlying = scala.collection.mutable.LinkedHashSet(elements: _*)
           |    def contains(elem: A): Boolean = underlying.contains(elem)
@@ -177,7 +172,6 @@
           |      else 
           |        new InsertionOrderSet(elements :+ elem)
           |  }
->>>>>>> 2c08f1cb
           |}
           |
         """.stripMargin
