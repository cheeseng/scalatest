import sbt._
import Keys._
import java.net.{URL, URLClassLoader}
import java.io.PrintWriter
import scala.io.Source
import com.typesafe.sbt.osgi.SbtOsgi._
import com.typesafe.sbt.SbtPgp._

object ScalatestBuild extends Build {
 
  // To run gentests
  // rm -rf gentests
  // sbt genGenTests/test  (etc., look at specific failures on CI output)

  // To enable deprecation warnings on the fly
  // set scalacOptions in ThisBuild ++= Seq("-unchecked", "-deprecation")

  // To temporarily switch sbt to a different Scala version:
  // > ++ 2.10.4
  val buildScalaVersion = "2.11.5"

<<<<<<< HEAD
  val releaseVersion = "3.0.0-SNAP4"
  val githubTag = "release-3.0.0-SNAP4-for-scala-2.11-and-2.10" // for scaladoc source urls
=======
  val releaseVersion = "2.3.0-SNAP2"
  val githubTag = "release-2.3.0-SNAP2-for-scala-2.11-and-2.10" // for scaladoc source urls
>>>>>>> ae68911a

  val docSourceUrl =
    "https://github.com/scalatest/scalatest/tree/"+ githubTag +
    "€{FILE_PATH}.scala"

  def envVar(name: String): Option[String] =
    try {
      Some(sys.env(name))
    }
    catch {
      case e: NoSuchElementException => None
    }

  def getGPGFilePath: String =
    envVar("SCALATEST_GPG_FILE") match {
      case Some(path) => path
      case None => (Path.userHome / ".gnupg" / "secring.gpg").getAbsolutePath
    }

  def getGPGPassphase: Option[Array[Char]] =
    envVar("SCALATEST_GPG_PASSPHASE") match {
      case Some(passphase) => Some(passphase.toCharArray)
      case None => None
    }

  def getNexusCredentials: Credentials =
    (envVar("SCALATEST_NEXUS_LOGIN"), envVar("SCALATEST_NEXUS_PASSWORD")) match {
      case (Some(login), Some(password)) => Credentials("Sonatype Nexus Repository Manager", "oss.sonatype.org", login, password)
      case _ => Credentials(Path.userHome / ".ivy2" / ".credentials")
    }

  def getJavaHome: Option[File] =
    envVar("JAVA_HOME") match {
      case Some(javaHome) => Some(file(javaHome))
      case None =>
        val javaHome = new File(System.getProperty("java.home"))
        val javaHomeBin = new File(javaHome, "bin")
        val javac = new File(javaHomeBin, "javac")
        val javacExe = new File(javaHomeBin, "javac.exe")
        if (javac.exists || javacExe.exists)
          Some(file(javaHome.getAbsolutePath))
        else {
          println("WARNING: No JAVA_HOME detected, javac on PATH will be used.  Set JAVA_HOME enviroment variable to a JDK to remove this warning.")
          None
        }
    }

  def sharedSettings: Seq[Setting[_]] = Seq(
    javaHome := getJavaHome,
    scalaVersion := buildScalaVersion,
    crossScalaVersions := Seq(buildScalaVersion, "2.10.4"),
    version := releaseVersion,
    scalacOptions ++= Seq("-feature", "-target:jvm-1.6"),
    resolvers += "Sonatype Public" at "https://oss.sonatype.org/content/groups/public",
    libraryDependencies ++= scalaLibraries(scalaVersion.value),
    publishTo <<= version { v: String =>
      val nexus = "https://oss.sonatype.org/"
      if (v.trim.endsWith("SNAPSHOT")) Some("publish-snapshots" at nexus + "content/repositories/snapshots")
      else                             Some("publish-releases" at nexus + "service/local/staging/deploy/maven2")
    },
    publishMavenStyle := true,
    publishArtifact in Test := false,
    pomIncludeRepository := { _ => false },
    pomExtra := (
      <url>http://www.scalatest.org</url>
        <licenses>
          <license>
            <name>the Apache License, ASL Version 2.0</name>
            <url>http://www.apache.org/licenses/LICENSE-2.0</url>
            <distribution>repo</distribution>
          </license>
        </licenses>
        <scm>
          <url>https://github.com/scalatest/scalatest</url>
          <connection>scm:git:git@github.com:scalatest/scalatest.git</connection>
          <developerConnection>
            scm:git:git@github.com:scalatest/scalatest.git
          </developerConnection>
        </scm>
        <developers>
          <developer>
            <id>bvenners</id>
            <name>Bill Venners</name>
            <email>bill@artima.com</email>
          </developer>
          <developer>
            <id>gcberger</id>
            <name>George Berger</name>
            <email>george.berger@gmail.com</email>
          </developer>
          <developer>
            <id>cheeseng</id>
            <name>Chua Chee Seng</name>
            <email>cheeseng@amaseng.com</email>
          </developer>
        </developers>
      ),
    credentials += getNexusCredentials,
    pgpSecretRing := file(getGPGFilePath),
    pgpPassphrase := getGPGPassphase
  )

  lazy val sharedDocSettings = Seq(
    dependencyClasspath in (Compile, doc) := {
      val deps = (dependencyClasspath in (Compile, doc)).value
      val macroClassDir = (classDirectory in (scalacticMacro, Compile)).value
      deps.filterNot(_.data == macroClassDir)
    },
    docsrcDirSetting,
    docSourcesSetting,
    docScalacOptionsSetting
  )

  def scalacheckDependency(config: String) =
    "org.scalacheck" %% "scalacheck" % "1.12.1" % config

  def crossBuildLibraryDependencies(theScalaVersion: String) =
    CrossVersion.partialVersion(theScalaVersion) match {
      // if scala 2.11+ is used, add dependency on scala-xml module
      case Some((2, scalaMajor)) if scalaMajor >= 11 =>
        Seq(
          "org.scala-lang.modules" %% "scala-xml" % "1.0.2",
          scalacheckDependency("optional")
        )
      case _ =>
        Seq(scalacheckDependency("optional"))
    }

  def scalaLibraries(theScalaVersion: String) =
    Seq(
      "org.scala-lang" % "scala-compiler" % theScalaVersion % "provided",
      "org.scala-lang" % "scala-reflect" % theScalaVersion // this is needed to compile macro
    )

  def scalatestLibraryDependencies =
    Seq(
      "org.scala-sbt" % "test-interface" % "1.0" % "optional",
      "org.easymock" % "easymockclassextension" % "3.1" % "optional",
      "org.jmock" % "jmock-legacy" % "2.5.1" % "optional",
      "org.mockito" % "mockito-all" % "1.9.0" % "optional",
      "org.testng" % "testng" % "6.8.7" % "optional",
      "com.google.inject" % "guice" % "2.0" % "optional",
      "junit" % "junit" % "4.10" % "optional",
      "org.seleniumhq.selenium" % "selenium-java" % "2.35.0" % "optional",
      "org.apache.ant" % "ant" % "1.7.1" % "optional",
      "commons-io" % "commons-io" % "1.3.2" % "test",
      "org.eclipse.jetty" % "jetty-server" % "8.1.8.v20121106" % "test",
      "org.eclipse.jetty" % "jetty-webapp" % "8.1.8.v20121106" % "test",
      "org.ow2.asm" % "asm-all" % "4.1" % "optional",
      "org.pegdown" % "pegdown" % "1.4.2" % "optional"
    )

  def scalatestTestOptions =
    Seq(Tests.Argument("-l", "org.scalatest.tags.Slow",
      "-m", "org.scalatest",
      "-m", "org.scalactic",
      "-m", "org.scalactic.anyvals",
      "-m", "org.scalactic.algebra",
      "-m", "org.scalactic.enablers",
      "-m", "org.scalatest.fixture",
      "-m", "org.scalatest.concurrent",
      "-m", "org.scalatest.testng",
      "-m", "org.scalatest.junit",
      "-m", "org.scalatest.events",
      "-m", "org.scalatest.prop",
      "-m", "org.scalatest.tools",
      "-m", "org.scalatest.matchers",
      "-m", "org.scalatest.suiteprop",
      "-m", "org.scalatest.mock",
      "-m", "org.scalatest.path",
      "-m", "org.scalatest.selenium",
      "-m", "org.scalatest.exceptions",
      "-m", "org.scalatest.time",
      "-m", "org.scalatest.words",
      "-m", "org.scalatest.enablers",
      "-m", "org.scalautils",
      "-oDI",
      "-h", "target/html",
      "-u", "target/junit",
      "-fW", "target/result.txt"))

  lazy val commonTest = Project("common-test", file("common-test"))
    .settings(sharedSettings: _*)
    .settings(
      projectTitle := "Common test classes used by scalactic and scalatest",
      libraryDependencies += scalacheckDependency("optional")
    ).dependsOn(scalacticMacro, LocalProject("scalatest"))

  lazy val scalacticMacro = Project("scalacticMacro", file("scalactic-macro"))
    .settings(sharedSettings: _*)
    .settings(
      projectTitle := "Scalactic Macro",
      organization := "org.scalactic",
      // Disable publishing macros directly, included in scalactic main jar
      publish := {},
      publishLocal := {}
    )

  lazy val scalactic = Project("scalactic", file("scalactic"))
    .settings(sharedSettings: _*)
    .settings(
      projectTitle := "Scalactic",
      organization := "org.scalactic",
      initialCommands in console := "import org.scalactic._",
      sourceGenerators in Compile += {
        Def.task{
          GenVersions.genScalacticVersions((sourceManaged in Compile).value / "scala" / "org" / "scalactic", version.value, scalaVersion.value)
        }.taskValue
      },
      // include the macro classes and resources in the main jar
      mappings in (Compile, packageBin) ++= mappings.in(scalacticMacro, Compile, packageBin).value,
      // include the macro sources in the main source jar
      mappings in (Compile, packageSrc) ++= mappings.in(scalacticMacro, Compile, packageSrc).value,
      docTaskSetting
    ).settings(osgiSettings: _*).settings(
      OsgiKeys.exportPackage := Seq(
        "org.scalactic",
        "org.scalactic.anyvals",
        "org.scalautils"
      ),
      OsgiKeys.additionalHeaders:= Map(
        "Bundle-Name" -> "Scalactic",
        "Bundle-Description" -> "Scalactic is an open-source library for Scala projects.",
        "Bundle-DocURL" -> "http://www.scalactic.org/",
        "Bundle-Vendor" -> "Artima, Inc."
      )
    ).dependsOn(scalacticMacro % "compile-internal, test-internal").aggregate(LocalProject("scalactic-test"))  // avoid dependency in pom on non-existent scalactic-macro artifact, per discussion in http://grokbase.com/t/gg/simple-build-tool/133shekp07/sbt-avoid-dependence-in-a-macro-based-project

  lazy val scalacticTest = Project("scalactic-test", file("scalactic-test"))
    .settings(sharedSettings: _*)
    .settings(
      projectTitle := "Scalactic Test",
      organization := "org.scalactic",
<<<<<<< HEAD
      libraryDependencies += scalacheckDependency("test")
=======
      libraryDependencies += scalacheckDependency("test"), 
      publishArtifact := false,
      publish := {},
      publishLocal := {}
>>>>>>> ae68911a
    ).dependsOn(scalactic, scalatest % "test", commonTest % "test")

  lazy val scalatest = Project("scalatest", file("scalatest"))
   .settings(sharedSettings: _*)
   .settings(sharedDocSettings: _*)
   .settings(
     projectTitle := "ScalaTest",
     organization := "org.scalatest",
     initialCommands in console := """|import org.scalatest._
                                      |import org.scalactic._
                                      |import Matchers._""".stripMargin,
     ivyXML :=
       <dependency org="org.eclipse.jetty.orbit" name="javax.servlet" rev="3.0.0.v201112011016">
         <artifact name="javax.servlet" type="orbit" ext="jar"/>
       </dependency>,
     libraryDependencies ++= crossBuildLibraryDependencies(scalaVersion.value),
     libraryDependencies ++= scalatestLibraryDependencies,
     genMustMatchersTask,
     genGenTask,
     genTablesTask,
     genCodeTask,
     genFactoriesTask,
     genCompatibleClassesTask,
     sourceGenerators in Compile <+=
         (baseDirectory, sourceManaged in Compile, version, scalaVersion) map genFiles("gengen", "GenGen.scala")(GenGen.genMain),
     sourceGenerators in Compile <+=
         (baseDirectory, sourceManaged in Compile, version, scalaVersion) map genFiles("gentables", "GenTable.scala")(GenTable.genMain),
     sourceGenerators in Compile <+=
         (baseDirectory, sourceManaged in Compile, version, scalaVersion) map genFiles("genmatchers", "MustMatchers.scala")(GenMatchers.genMain),
     sourceGenerators in Compile <+=
         (baseDirectory, sourceManaged in Compile, version, scalaVersion) map genFiles("genfactories", "GenFactories.scala")(GenFactories.genMain),
     sourceGenerators in Compile <+=
         (baseDirectory, sourceManaged in Compile, version, scalaVersion) map genFiles("gencompcls", "GenCompatibleClasses.scala")(GenCompatibleClasses.genMain),
     sourceGenerators in Compile <+=
         (baseDirectory, sourceManaged in Compile, version, scalaVersion) map genFiles("genversions", "GenVersions.scala")(GenVersions.genScalaTestVersions),
     docTaskSetting
   ).settings(osgiSettings: _*).settings(
      OsgiKeys.exportPackage := Seq(
        "org.scalatest",
        "org.scalatest.concurrent",
        "org.scalatest.enablers",
        "org.scalatest.events",
        "org.scalatest.exceptions",
        "org.scalatest.fixture",
        "org.scalatest.junit",
        "org.scalatest.matchers",
        "org.scalatest.mock",
        "org.scalatest.path",
        "org.scalatest.prop",
        "org.scalatest.selenium",
        "org.scalatest.tags",
        "org.scalatest.tagobjects",
        "org.scalatest.testng",
        "org.scalatest.time",
        "org.scalatest.tools",
        "org.scalatest.verb",
        "org.scalatest.words",
        "org.scalactic",
        "org.scalactic.enablers",
        "org.scalactic.anyvals",
        "org.scalactic.algebra",
        "org.scalautils"
      ),
      OsgiKeys.additionalHeaders:= Map(
        "Bundle-Name" -> "ScalaTest",
        "Bundle-Description" -> "ScalaTest is an open-source test framework for the Java Platform designed to increase your productivity by letting you write fewer lines of test code that more clearly reveal your intent.",
        "Bundle-DocURL" -> "http://www.scalatest.org/",
        "Bundle-Vendor" -> "Artima, Inc.",
        "Main-Class" -> "org.scalatest.tools.Runner"
      )
   ).dependsOn(scalacticMacro % "compile-internal, test-internal", scalactic).aggregate(LocalProject("scalatest-test"))

  lazy val scalatestTest = Project("scalatest-test", file("scalatest-test"))
    .settings(sharedSettings: _*)
    .settings(sharedDocSettings: _*)
    .settings(
      projectTitle := "ScalaTest Test",
      organization := "org.scalatest",
      libraryDependencies ++= crossBuildLibraryDependencies(scalaVersion.value),
      libraryDependencies ++= scalatestLibraryDependencies,
<<<<<<< HEAD
      testOptions in Test := scalatestTestOptions
=======
      testOptions in Test := scalatestTestOptions, 
      publishArtifact := false,
      publish := {},
      publishLocal := {}
>>>>>>> ae68911a
    ).dependsOn(scalatest % "test", commonTest % "test")

  lazy val scalatestAll = Project("scalatest-all", file("."))
    .settings(sharedSettings: _*)
    .settings(
      projectTitle := "ScalaTest All",
      name := "scalatest-all",
      organization := "org.scalatest",
      libraryDependencies ++= crossBuildLibraryDependencies(scalaVersion.value),
      libraryDependencies ++= scalatestLibraryDependencies,
      // include the scalactic classes and resources in the jar
      mappings in (Compile, packageBin) ++= mappings.in(scalactic, Compile, packageBin).value,
      // include the scalactic sources in the source jar
      mappings in (Compile, packageSrc) ++= mappings.in(scalactic, Compile, packageSrc).value,
      // include the scalatest classes and resources in the jar
      mappings in (Compile, packageBin) ++= mappings.in(scalatest, Compile, packageBin).value,
      // include the scalatest sources in the source jar
      mappings in (Compile, packageSrc) ++= mappings.in(scalatest, Compile, packageSrc).value
    ).settings(osgiSettings: _*).settings(
      OsgiKeys.exportPackage := Seq(
        "org.scalatest",
        "org.scalatest.concurrent",
        "org.scalatest.enablers",
        "org.scalatest.events",
        "org.scalatest.exceptions",
        "org.scalatest.fixture",
        "org.scalatest.junit",
        "org.scalatest.matchers",
        "org.scalatest.mock",
        "org.scalatest.path",
        "org.scalatest.prop",
        "org.scalatest.selenium",
        "org.scalatest.tags",
        "org.scalatest.tagobjects",
        "org.scalatest.testng",
        "org.scalatest.time",
        "org.scalatest.tools",
        "org.scalatest.verb",
        "org.scalatest.words",
        "org.scalactic",
        "org.scalactic.anyvals",
        "org.scalautils"
      ),
      OsgiKeys.additionalHeaders:= Map(
        "Bundle-Name" -> "ScalaTest",
        "Bundle-Description" -> "ScalaTest is an open-source test framework for the Java Platform designed to increase your productivity by letting you write fewer lines of test code that more clearly reveal your intent.",
        "Bundle-DocURL" -> "http://www.scalatest.org/",
        "Bundle-Vendor" -> "Artima, Inc.",
        "Main-Class" -> "org.scalatest.tools.Runner"
      )
    ).dependsOn(scalacticMacro % "compile-internal, test-internal", scalactic % "compile-internal", scalatest % "compile-internal").aggregate(scalactic, scalatest)

  def gentestsLibraryDependencies =
    Seq(
      "org.mockito" % "mockito-all" % "1.9.0" % "optional",
      "junit" % "junit" % "4.10" % "optional",
      "org.testng" % "testng" % "6.8.7" % "optional",
      "org.jmock" % "jmock-legacy" % "2.5.1" % "optional",
      "org.pegdown" % "pegdown" % "1.4.2" % "optional"
    )

  def gentestsSharedSettings: Seq[Setting[_]] = Seq(
    javaHome := getJavaHome,
    scalaVersion := buildScalaVersion,
    scalacOptions ++= Seq("-feature"),
    resolvers += "Sonatype Public" at "https://oss.sonatype.org/content/groups/public",
    libraryDependencies ++= crossBuildLibraryDependencies(scalaVersion.value),
    libraryDependencies ++= gentestsLibraryDependencies,
    testOptions in Test := Seq(Tests.Argument("-h", "target/html"))
  )

  lazy val genRegularTests1 = Project("genRegularTests1", file("gentests/GenRegular1"))
    .settings(gentestsSharedSettings: _*)
    .settings(
      genRegularTask1,
      sourceGenerators in Test <+=
        (baseDirectory, sourceManaged in Test, version, scalaVersion) map genFiles("genregular1", "GenRegular1.scala")(GenRegularTests1.genTest)
    ).dependsOn(scalatest, commonTest, scalacticMacro % "compile-internal, test-internal")

  lazy val genRegularTests2 = Project("genRegularTests2", file("gentests/GenRegular2"))
    .settings(gentestsSharedSettings: _*)
    .settings(
      genRegularTask2,
      sourceGenerators in Test <+=
        (baseDirectory, sourceManaged in Test, version, scalaVersion) map genFiles("genregular2", "GenRegular2.scala")(GenRegularTests2.genTest)
    ).dependsOn(scalatest, commonTest, scalacticMacro % "compile-internal, test-internal")

  lazy val genRegularTests3 = Project("genRegularTests3", file("gentests/GenRegular3"))
    .settings(gentestsSharedSettings: _*)
    .settings(
      genRegularTask3,
      sourceGenerators in Test <+=
        (baseDirectory, sourceManaged in Test, version, scalaVersion) map genFiles("genregular3", "GenRegular3.scala")(GenRegularTests3.genTest)
    ).dependsOn(scalatest, commonTest, scalacticMacro % "compile-internal, test-internal")

  lazy val genRegularTests4 = Project("genRegularTests4", file("gentests/GenRegular4"))
    .settings(gentestsSharedSettings: _*)
    .settings(
      genRegularTask4,
      libraryDependencies ++= scalatestLibraryDependencies,
      testOptions in Test := scalatestTestOptions,
      sourceGenerators in Test <+=
        (baseDirectory, sourceManaged in Test, version, scalaVersion) map genFiles("genregular4", "GenRegularTests1.scala")(GenRegularTests4.genTest)
    ).dependsOn(scalatest, commonTest, scalacticMacro % "compile-internal, test-internal")

  lazy val genRegularTests5 = Project("genRegularTests5", file("gentests/GenRegular5"))
    .settings(gentestsSharedSettings: _*)
    .settings(
      genRegularTask5,
      libraryDependencies ++= scalatestLibraryDependencies,
      testOptions in Test := scalatestTestOptions,
      sourceGenerators in Test <+=
        (baseDirectory, sourceManaged in Test, version, scalaVersion) map genFiles("genregular5", "GenRegularTests1.scala")(GenRegularTests5.genTest)
    ).dependsOn(scalatest, commonTest, scalacticMacro % "compile-internal, test-internal")

  lazy val genMustMatchersTests1 = Project("genMustMatchersTests1", file("gentests/MustMatchers1"))
    .settings(gentestsSharedSettings: _*)
    .settings(
      genMustMatchersTask,
      sourceGenerators in Test <+=
        (baseDirectory, sourceManaged in Test, version, scalaVersion) map genFiles("genmatchers1", "GenMustMatchersTests.scala")(GenMustMatchersTests1.genTest)
    ).dependsOn(scalatest, commonTest, scalacticMacro % "compile-internal, test-internal")

  lazy val genMustMatchersTests2 = Project("genMustMatchersTests2", file("gentests/MustMatchers2"))
<<<<<<< HEAD
=======
    .settings(gentestsSharedSettings: _*)
    .settings(
      genMustMatchersTask,
      sourceGenerators in Test <+=
        (baseDirectory, sourceManaged in Test, version, scalaVersion) map genFiles("genmatchers2", "GenMustMatchersTests.scala")(GenMustMatchersTests2.genTest)
    ).dependsOn(scalatest, commonTest, scalacticMacro % "compile-internal, test-internal")

  lazy val genMustMatchersTests3 = Project("genMustMatchersTests3", file("gentests/MustMatchers3"))
>>>>>>> ae68911a
    .settings(gentestsSharedSettings: _*)
    .settings(
      genMustMatchersTask,
      sourceGenerators in Test <+=
<<<<<<< HEAD
        (baseDirectory, sourceManaged in Test, version, scalaVersion) map genFiles("genmatchers2", "GenMustMatchersTests.scala")(GenMustMatchersTests2.genTest)
    ).dependsOn(scalatest, commonTest, scalacticMacro % "compile-internal, test-internal")

  lazy val genMustMatchersTests3 = Project("genMustMatchersTests3", file("gentests/MustMatchers3"))
    .settings(gentestsSharedSettings: _*)
    .settings(
      genMustMatchersTask,
      sourceGenerators in Test <+=
=======
>>>>>>> ae68911a
        (baseDirectory, sourceManaged in Test, version, scalaVersion) map genFiles("genmatchers3", "GenMustMatchersTests.scala")(GenMustMatchersTests3.genTest)
    ).dependsOn(scalatest, commonTest, scalacticMacro % "compile-internal, test-internal")

  lazy val genMustMatchersTests4 = Project("genMustMatchersTests4", file("gentests/MustMatchers4"))
    .settings(gentestsSharedSettings: _*)
    .settings(
      genMustMatchersTask,
      sourceGenerators in Test <+=
        (baseDirectory, sourceManaged in Test, version, scalaVersion) map genFiles("genmatchers4", "GenMustMatchersTests.scala")(GenMustMatchersTests4.genTest)
    ).dependsOn(scalatest, commonTest, scalacticMacro % "compile-internal, test-internal")

  lazy val genGenTests = Project("genGenTests", file("gentests/GenGen"))
    .settings(gentestsSharedSettings: _*)
    .settings(
      genGenTask,
      sourceGenerators in Test <+=
        (baseDirectory, sourceManaged in Test, version, scalaVersion) map genFiles("gengen", "GenGen.scala")(GenGen.genTest)
    ).dependsOn(scalatest, commonTest, scalacticMacro % "compile-internal, test-internal")

  lazy val genTablesTests = Project("genTablesTests", file("gentests/GenTables"))
    .settings(gentestsSharedSettings: _*)
    .settings(
      genTablesTask,
      sourceGenerators in Test <+=
        (baseDirectory, sourceManaged in Test, version, scalaVersion) map genFiles("gentables", "GenTable.scala")(GenTable.genTest)
    ).dependsOn(scalatest, commonTest, scalacticMacro % "compile-internal, test-internal")

  lazy val genInspectorsTests = Project("genInspectorsTests", file("gentests/GenInspectors"))
    .settings(gentestsSharedSettings: _*)
    .settings(
      genInspectorsTask,
      sourceGenerators in Test <+=
        (baseDirectory, sourceManaged in Test, version, scalaVersion) map genFiles("geninspectors", "GenInspectors.scala")(GenInspectors.genTest)
    ).dependsOn(scalatest, commonTest, scalacticMacro % "compile-internal, test-internal")
<<<<<<< HEAD

  lazy val genInspectorsShorthandsTests1 = Project("genInspectorsShorthandsTests1", file("gentests/GenInspectorsShorthands1"))
    .settings(gentestsSharedSettings: _*)
    .settings(
      genInspectorsShorthandsTask1,
      sourceGenerators in Test <+=
        (baseDirectory, sourceManaged in Test, version, scalaVersion) map genFiles("geninspectorsshorthands1", "GenInspectorsShorthands.scala")(GenInspectorsShorthands1.genTest)
    ).dependsOn(scalatest, commonTest, scalacticMacro % "compile-internal, test-internal")

  lazy val genInspectorsShorthandsTests2 = Project("genInspectorsShorthandsTests2", file("gentests/GenInspectorsShorthands2"))
    .settings(gentestsSharedSettings: _*)
    .settings(
      genInspectorsShorthandsTask2,
      sourceGenerators in Test <+=
=======

  lazy val genInspectorsShorthandsTests1 = Project("genInspectorsShorthandsTests1", file("gentests/GenInspectorsShorthands1"))
    .settings(gentestsSharedSettings: _*)
    .settings(
      genInspectorsShorthandsTask1,
      sourceGenerators in Test <+=
        (baseDirectory, sourceManaged in Test, version, scalaVersion) map genFiles("geninspectorsshorthands1", "GenInspectorsShorthands.scala")(GenInspectorsShorthands1.genTest)
    ).dependsOn(scalatest, commonTest, scalacticMacro % "compile-internal, test-internal")

  lazy val genInspectorsShorthandsTests2 = Project("genInspectorsShorthandsTests2", file("gentests/GenInspectorsShorthands2"))
    .settings(gentestsSharedSettings: _*)
    .settings(
      genInspectorsShorthandsTask2,
      sourceGenerators in Test <+=
>>>>>>> ae68911a
        (baseDirectory, sourceManaged in Test, version, scalaVersion) map genFiles("geninspectorsshorthands2", "GenInspectorsShorthands.scala")(GenInspectorsShorthands2.genTest)
    ).dependsOn(scalatest, commonTest, scalacticMacro % "compile-internal, test-internal")

  lazy val genTheyTests = Project("genTheyTests", file("gentests/GenThey"))
    .settings(gentestsSharedSettings: _*)
    .settings(
      genTheyWordTask,
      sourceGenerators in Test <+=
        (baseDirectory, sourceManaged in Test, version, scalaVersion) map genFiles("genthey", "GenTheyWord.scala")(GenTheyWord.genTest)
    ).dependsOn(scalatest, commonTest, scalacticMacro % "compile-internal, test-internal")

  lazy val genContainTests1 = Project("genContainTests1", file("gentests/GenContain1"))
    .settings(gentestsSharedSettings: _*)
    .settings(
      genContainTask1,
      sourceGenerators in Test <+=
        (baseDirectory, sourceManaged in Test, version, scalaVersion) map genFiles("gencontain1", "GenContain1.scala")(GenContain1.genTest)
    ).dependsOn(scalatest, commonTest, scalacticMacro % "compile-internal, test-internal")

  lazy val genContainTests2 = Project("genContainTests2", file("gentests/GenContain2"))
    .settings(gentestsSharedSettings: _*)
    .settings(
      genContainTask2,
      sourceGenerators in Test <+=
        (baseDirectory, sourceManaged in Test, version, scalaVersion) map genFiles("gencontain2", "GenContain2.scala")(GenContain2.genTest)
    ).dependsOn(scalatest, commonTest, scalacticMacro % "compile-internal, test-internal")

  lazy val genSortedTests = Project("genSortedTests", file("gentests/GenSorted"))
    .settings(gentestsSharedSettings: _*)
    .settings(
      genSortedTask,
      sourceGenerators in Test <+=
        (baseDirectory, sourceManaged in Test, version, scalaVersion) map genFiles("gensorted", "GenSorted.scala")(GenSorted.genTest)
    ).dependsOn(scalatest, commonTest, scalacticMacro % "compile-internal, test-internal")

  lazy val genLoneElementTests = Project("genLoneElementTests", file("gentests/GenLoneElement"))
    .settings(gentestsSharedSettings: _*)
    .settings(
      genLoneElementTask,
      sourceGenerators in Test <+=
        (baseDirectory, sourceManaged in Test, version, scalaVersion) map genFiles("genloneelement", "GenLoneElement.scala")(GenLoneElement.genTest)
    ).dependsOn(scalatest, commonTest, scalacticMacro % "compile-internal, test-internal")

  lazy val genEmptyTests = Project("genEmptyTests", file("gentests/GenEmpty"))
    .settings(gentestsSharedSettings: _*)
    .settings(
      genEmptyTask,
      sourceGenerators in Test <+=
        (baseDirectory, sourceManaged in Test, version, scalaVersion) map genFiles("genempty", "GenEmpty.scala")(GenEmpty.genTest)
    ).dependsOn(scalatest, commonTest, scalacticMacro % "compile-internal, test-internal")

  lazy val gentests = Project("gentests", file("gentests"))
    .aggregate(genMustMatchersTests1, genMustMatchersTests2, genMustMatchersTests3, genMustMatchersTests4, genGenTests, genTablesTests, genInspectorsTests, genInspectorsShorthandsTests1,
               genInspectorsShorthandsTests2, genTheyTests, genContainTests1, genContainTests2, genSortedTests, genLoneElementTests, genEmptyTests)

  def genFiles(name: String, generatorSource: String)(gen: (File, String, String) => Unit)(basedir: File, outDir: File, theVersion: String, theScalaVersion: String): Seq[File] = {
    val tdir = outDir / "scala" / name
    val jdir = outDir / "java" / name
    val genSource = basedir / "project" / generatorSource

    def results = (tdir ** "*.scala").get ++ (jdir ** "*.java").get
    if (results.isEmpty || results.exists(_.lastModified < genSource.lastModified)) {
      tdir.mkdirs()
      gen(tdir, theVersion, theScalaVersion)
    }
    results
  }

  def genJavaFiles(name: String, generatorSource: String)(gen: (File, String, String) => Unit)(basedir: File, outDir: File, theVersion: String, theScalaVersion: String): Seq[File] = {
    val tdir = outDir / "java" / name
    val genSource = basedir / "project" / generatorSource

    def results = (tdir ** "*.java").get
    if (results.isEmpty || results.exists(_.lastModified < genSource.lastModified)) {
      tdir.mkdirs()
      gen(tdir, theVersion, theScalaVersion)
    }
    results
  }

  val genRegular1 = TaskKey[Unit]("genregular1", "Generate regular tests 1")
  val genRegularTask1 = genRegular1 <<= (sourceManaged in Compile, sourceManaged in Test, version, scalaVersion) map { (mainTargetDir: File, testTargetDir: File, theVersion: String, theScalaVersion: String) =>
    GenRegularTests1.genTest(new File(testTargetDir, "scala/genregular1"), theVersion, theScalaVersion)
  }

  val genRegular2 = TaskKey[Unit]("genregular2", "Generate regular tests 2")
  val genRegularTask2 = genRegular2 <<= (sourceManaged in Compile, sourceManaged in Test, version, scalaVersion) map { (mainTargetDir: File, testTargetDir: File, theVersion: String, theScalaVersion: String) =>
    GenRegularTests2.genTest(new File(testTargetDir, "scala/genregular2"), theVersion, theScalaVersion)
  }

  val genRegular3 = TaskKey[Unit]("genregular3", "Generate regular tests 3")
  val genRegularTask3 = genRegular3 <<= (sourceManaged in Compile, sourceManaged in Test, version, scalaVersion) map { (mainTargetDir: File, testTargetDir: File, theVersion: String, theScalaVersion: String) =>
    GenRegularTests3.genTest(new File(testTargetDir, "scala/genregular3"), theVersion, theScalaVersion)
  }

  val genRegular4 = TaskKey[Unit]("genregular4", "Generate regular tests 4")
  val genRegularTask4 = genRegular4 <<= (sourceManaged in Compile, sourceManaged in Test, version, scalaVersion) map { (mainTargetDir: File, testTargetDir: File, theVersion: String, theScalaVersion: String) =>
    GenRegularTests4.genTest(new File(testTargetDir, "scala/genregular4"), theVersion, theScalaVersion)
  }

  val genRegular5 = TaskKey[Unit]("genregular5", "Generate regular tests 5")
  val genRegularTask5 = genRegular5 <<= (sourceManaged in Compile, sourceManaged in Test, version, scalaVersion) map { (mainTargetDir: File, testTargetDir: File, theVersion: String, theScalaVersion: String) =>
    GenRegularTests5.genTest(new File(testTargetDir, "scala/genregular5"), theVersion, theScalaVersion)
  }
  
  val genMustMatchers = TaskKey[Unit]("genmatchers", "Generate Must Matchers")
  val genMustMatchersTask = genMustMatchers <<= (sourceManaged in Compile, sourceManaged in Test, name, version, scalaVersion) map { (mainTargetDir: File, testTargetDir: File, projName: String, theVersion: String, theScalaVersion: String) =>
    projName match {
      case "scalatest" =>
        GenMatchers.genMain(new File(mainTargetDir, "scala/genmatchers"), theVersion, theScalaVersion)
      case "genMustMatchersTests1" =>
        GenMustMatchersTests1.genTest(new File(testTargetDir, "scala/genmatchers1"), theVersion, theScalaVersion)
      case "genMustMatchersTests2" =>
        GenMustMatchersTests2.genTest(new File(testTargetDir, "scala/genmatchers2"), theVersion, theScalaVersion)
      case "genMustMatchersTests3" =>
        GenMustMatchersTests3.genTest(new File(testTargetDir, "scala/genmatchers3"), theVersion, theScalaVersion)
      case "genMustMatchersTests4" =>
        GenMustMatchersTests4.genTest(new File(testTargetDir, "scala/genmatchers4"), theVersion, theScalaVersion)
    }
  }
  val genGen = TaskKey[Unit]("gengen", "Generate Property Checks")
  val genGenTask = genGen <<= (sourceManaged in Compile, sourceManaged in Test, name, version, scalaVersion) map { (mainTargetDir: File, testTargetDir: File, projName: String, theVersion: String, theScalaVersion: String) =>
    projName match {
      case "scalatest" => 
        GenGen.genMain(new File(mainTargetDir, "scala/gengen"), theVersion, theScalaVersion)
      case "gentests" =>
        GenGen.genTest(new File(testTargetDir, "scala/gengen"), theVersion, theScalaVersion)
    }
  }
  
  val genTables = TaskKey[Unit]("gentables", "Generate Tables")
  val genTablesTask = genTables <<= (sourceManaged in Compile, sourceManaged in Test, name, version, scalaVersion) map { (mainTargetDir: File, testTargetDir: File, projName: String, theVersion: String, theScalaVersion: String) =>
    projName match {
      case "scalatest" => 
        GenTable.genMain(new File(mainTargetDir, "scala/gentables"), theVersion, theScalaVersion)
      case "gentests" => 
        GenTable.genTest(new File(testTargetDir, "scala/gentables"), theVersion, theScalaVersion)
    }
  }
  
  val genTheyWord = TaskKey[Unit]("genthey", "Generate They Word tests")
  val genTheyWordTask = genTheyWord <<= (sourceManaged in Compile, sourceManaged in Test, version, scalaVersion) map { (mainTargetDir: File, testTargetDir: File, theVersion: String, theScalaVersion: String) =>
    GenTheyWord.genTest(new File(testTargetDir, "scala/genthey"), theVersion, theScalaVersion)
  }
  
  val genInspectors = TaskKey[Unit]("geninspectors", "Generate Inspectors tests")
  val genInspectorsTask = genInspectors <<= (sourceManaged in Compile, sourceManaged in Test, version, scalaVersion) map { (mainTargetDir: File, testTargetDir: File, theVersion: String, theScalaVersion: String) =>
    GenInspectors.genTest(new File(testTargetDir, "scala/geninspectors"), theVersion, theScalaVersion)
  }

  val genInspectorsShorthands1 = TaskKey[Unit]("geninspectorsshorthands1", "Generate Inspectors Shorthands tests 1")
  val genInspectorsShorthandsTask1 = genInspectorsShorthands1 <<= (sourceManaged in Compile, sourceManaged in Test, version, scalaVersion) map { (mainTargetDir: File, testTargetDir: File, theVersion: String, theScalaVersion) =>
    GenInspectorsShorthands1.genTest(new File(testTargetDir, "scala/geninspectorsshorthands1"), theVersion, theScalaVersion)
  }

  val genInspectorsShorthands2 = TaskKey[Unit]("geninspectorsshorthands2", "Generate Inspectors Shorthands tests 2")
  val genInspectorsShorthandsTask2 = genInspectorsShorthands2 <<= (sourceManaged in Compile, sourceManaged in Test, version, scalaVersion) map { (mainTargetDir: File, testTargetDir: File, theVersion: String, theScalaVersion) =>
    GenInspectorsShorthands2.genTest(new File(testTargetDir, "scala/geninspectorsshorthands2"), theVersion, theScalaVersion)
  }
  
  val genFactories = TaskKey[Unit]("genfactories", "Generate Matcher Factories")
  val genFactoriesTask = genFactories <<= (sourceManaged in Compile, sourceManaged in Test, version, scalaVersion) map { (mainTargetDir: File, testTargetDir: File, theVersion: String, theScalaVersion: String) =>
    GenFactories.genMain(new File(mainTargetDir, "scala/genfactories"), theVersion, theScalaVersion)
  }

  val genCompatibleClasses = TaskKey[Unit]("gencompcls", "Generate Compatible Classes for Java 6 & 7")
  val genCompatibleClassesTask = genCompatibleClasses <<= (sourceManaged in Compile, sourceManaged in Test, version, scalaVersion) map { (mainTargetDir: File, testTargetDir: File, theVersion: String, theScalaVersion: String) =>
    GenCompatibleClasses.genMain(new File(mainTargetDir, "scala/gencompclass"), theVersion, theScalaVersion)
  }

  val genVersions = TaskKey[Unit]("genversions", "Generate Versions object")
  val genVersionsTask = genVersions <<= (sourceManaged in Compile, sourceManaged in Test, version, scalaVersion) map { (mainTargetDir: File, testTargetDir: File, theVersion: String, theScalaVersion: String) =>
    GenVersions.genScalaTestVersions(new File(mainTargetDir, "scala/gencompclass"), theVersion, theScalaVersion)
  }
  
  val genContain1 = TaskKey[Unit]("gencontain1", "Generate contain matcher tests 1")
  val genContainTask1 = genContain1 <<= (sourceManaged in Compile, sourceManaged in Test, version, scalaVersion) map { (mainTargetDir: File, testTargetDir: File, theVersion: String, theScalaVersion: String) =>
    GenContain1.genTest(new File(testTargetDir, "scala/gencontain1"), theVersion, theScalaVersion)
  }

  val genContain2 = TaskKey[Unit]("gencontain2", "Generate contain matcher tests 2")
  val genContainTask2 = genContain2 <<= (sourceManaged in Compile, sourceManaged in Test, version, scalaVersion) map { (mainTargetDir: File, testTargetDir: File, theVersion: String, theScalaVersion: String) =>
    GenContain2.genTest(new File(testTargetDir, "scala/gencontain2"), theVersion, theScalaVersion)
  }
  
  val genSorted = TaskKey[Unit]("gensorted", "Generate sorted matcher tests")
  val genSortedTask = genSorted <<= (sourceManaged in Compile, sourceManaged in Test, version, scalaVersion) map { (mainTargetDir: File, testTargetDir: File, theVersion: String, theScalaVersion: String) =>
    GenSorted.genTest(new File(testTargetDir, "scala/gensorted"), theVersion, theScalaVersion)
  }
  
  val genLoneElement = TaskKey[Unit]("genloneelement", "Generate lone element matcher tests")
  val genLoneElementTask = genLoneElement <<= (sourceManaged in Compile, sourceManaged in Test, version, scalaVersion) map { (mainTargetDir: File, testTargetDir: File, theVersion: String, theScalaVersion: String) =>
    GenLoneElement.genTest(new File(testTargetDir, "scala/genloneelement"), theVersion, theScalaVersion)
  }
  
  val genEmpty = TaskKey[Unit]("genempty", "Generate empty matcher tests")
  val genEmptyTask = genEmpty <<= (sourceManaged in Compile, sourceManaged in Test, version, scalaVersion) map { (mainTargetDir: File, testTargetDir: File, theVersion: String, theScalaVersion: String) =>
    GenEmpty.genTest(new File(testTargetDir, "scala/genempty"), theVersion, theScalaVersion)
  }

  val genCode = TaskKey[Unit]("gencode", "Generate Code, includes Must Matchers and They Word tests.")
  val genCodeTask = genCode <<= (sourceManaged in Compile, sourceManaged in Test, version, scalaVersion) map { (mainTargetDir: File, testTargetDir: File, theVersion: String, theScalaVersion: String) =>
    GenGen.genMain(new File(mainTargetDir, "scala/gengen"), theVersion, theScalaVersion)
    GenTable.genMain(new File(mainTargetDir, "scala/gentables"), theVersion, theScalaVersion)
    GenMatchers.genMain(new File(mainTargetDir, "scala/genmatchers"), theVersion, theScalaVersion)
    GenFactories.genMain(new File(mainTargetDir, "scala/genfactories"), theVersion, theScalaVersion)
  }

  //
  // Prepares source files for running scaladoc.
  //
  def genDocSources(srcFiles: Seq[File], 
                    srcDirs: Seq[File], 
                    docsrcDir: File): Seq[File] =
  {
    val scalaFiles =
      for {
        srcFile <- srcFiles
        if srcFile.name.endsWith(".scala")
      } yield {
        val srcPath = srcFile.getPath
        val maybeSourceFile = srcDirs.flatMap(srcFile.relativeTo).headOption
        maybeSourceFile match {
          case Some(docsrcFile) => copyDocFile(srcFile, new File(docsrcDir.asFile, docsrcFile.getPath))
          case None             => 
             throw new RuntimeException("unexpected source path ["+ srcPath +"] not relative to " + srcDirs.mkString("[", ", ", "]"))
        }
      }

    val javaSources = srcFiles.filter(_.name.endsWith(".java")).toSet
    val javaTagFiles = JavaTagDocumenter.docJavaTags(javaSources)

    scalaFiles ++ javaTagFiles
  }

  //
  // Copies a file, doing a little filtering along the way to make
  // destination file suitable for use in generating scaladocs.
  //
  // Returns destination file.
  //
  private def copyDocFile(srcFile: File, destFile: File): File = {
    if (!destFile.exists || (destFile.lastModified < srcFile.lastModified)) {
      IO.createDirectory(file(destFile.getParent))

      val writer = new PrintWriter(destFile)

      try {
        for (line <- Source.fromFile(srcFile).getLines)
          writer.println(line.replaceFirst("@Finders(.*)", ""))
      }
      finally { writer.close }
    }
    destFile
  }

  //
  // Adds customization to scaladocs.
  //
  // Appends additional css to template.css file and copies
  // additional gifs into lib directory.
  //
  // Note: found that adding new gifs into lib directory causes
  // doc task to rebuild scaladocs from scratch each time.
  // Without that it only rebuilds if needed.
  //
  def docTask(docDir: File, srcDir: File, projectName: String): File = {
    val docLibDir = docDir / "lib"
    val htmlSrcDir = srcDir / "html"
    val cssFile = docLibDir / "template.css"
    val addlCssFile = htmlSrcDir / "addl.css"

    val css = Source.fromFile(cssFile).mkString
    val addlCss = Source.fromFile(addlCssFile).mkString

    if (!css.contains("pre.stHighlighted")) {
      val writer = new PrintWriter(cssFile)

      try {
        writer.println(css)
        writer.println(addlCss)
      }
      finally { writer.close }
    }

    if (projectName == "scalatest") {
      (htmlSrcDir * "*.gif").get.foreach { gif =>
        IO.copyFile(gif, docLibDir / gif.name)
      }
    }
    docDir
  }

  lazy val projectTitle =
    settingKey[String]("Name of project to display in doc titles")

  lazy val docsrcDir =
    settingKey[File](
      "Directory to hold processed source files for generating scaladocs")

  val docsrcDirSetting =
     docsrcDir := target.value / "docsrc"

  val docSourcesSetting =
     sources in (Compile, doc) :=
       genDocSources((sources in Compile).value ++ (sources in scalacticMacro in Compile).value, 
                     Seq((sourceManaged in Compile).value, 
                         baseDirectory.value,
                         file(".").getCanonicalFile),
                     docsrcDir.value)

  val docScalacOptionsSetting =
    scalacOptions in (Compile, doc) ++= 
      Seq[String](
        "-Ymacro-no-expand", // avoids need to separate out macros in docsrc dir
        "-sourcepath", docsrcDir.value.getAbsolutePath,
        "-doc-title", projectTitle.value +" "+ releaseVersion,
        "-doc-source-url", docSourceUrl)

  val docTaskSetting =
    doc in Compile := docTask((doc in Compile).value,
                              (sourceDirectory in Compile).value,
                              name.value)

  val scalacticDocTaskSetting =
    doc in Compile := docTask((doc in Compile).value,
                              (sourceDirectory in Compile).value,
                              name.value)
}
// set scalacOptions in (Compile, console) += "-Xlog-implicits"
// set scalacOptions in (Compile, console) += "-Xlog-implicits"
// set scalacOptions in (Compile, console) += "-Xlog-implicits"
// set scalacOptions in (Compile, console) += "-nowarn"<|MERGE_RESOLUTION|>--- conflicted
+++ resolved
@@ -19,13 +19,8 @@
   // > ++ 2.10.4
   val buildScalaVersion = "2.11.5"
 
-<<<<<<< HEAD
   val releaseVersion = "3.0.0-SNAP4"
   val githubTag = "release-3.0.0-SNAP4-for-scala-2.11-and-2.10" // for scaladoc source urls
-=======
-  val releaseVersion = "2.3.0-SNAP2"
-  val githubTag = "release-2.3.0-SNAP2-for-scala-2.11-and-2.10" // for scaladoc source urls
->>>>>>> ae68911a
 
   val docSourceUrl =
     "https://github.com/scalatest/scalatest/tree/"+ githubTag +
@@ -259,14 +254,10 @@
     .settings(
       projectTitle := "Scalactic Test",
       organization := "org.scalactic",
-<<<<<<< HEAD
-      libraryDependencies += scalacheckDependency("test")
-=======
       libraryDependencies += scalacheckDependency("test"), 
       publishArtifact := false,
       publish := {},
       publishLocal := {}
->>>>>>> ae68911a
     ).dependsOn(scalactic, scalatest % "test", commonTest % "test")
 
   lazy val scalatest = Project("scalatest", file("scalatest"))
@@ -347,14 +338,10 @@
       organization := "org.scalatest",
       libraryDependencies ++= crossBuildLibraryDependencies(scalaVersion.value),
       libraryDependencies ++= scalatestLibraryDependencies,
-<<<<<<< HEAD
-      testOptions in Test := scalatestTestOptions
-=======
       testOptions in Test := scalatestTestOptions, 
       publishArtifact := false,
       publish := {},
       publishLocal := {}
->>>>>>> ae68911a
     ).dependsOn(scalatest % "test", commonTest % "test")
 
   lazy val scalatestAll = Project("scalatest-all", file("."))
@@ -479,8 +466,6 @@
     ).dependsOn(scalatest, commonTest, scalacticMacro % "compile-internal, test-internal")
 
   lazy val genMustMatchersTests2 = Project("genMustMatchersTests2", file("gentests/MustMatchers2"))
-<<<<<<< HEAD
-=======
     .settings(gentestsSharedSettings: _*)
     .settings(
       genMustMatchersTask,
@@ -489,30 +474,18 @@
     ).dependsOn(scalatest, commonTest, scalacticMacro % "compile-internal, test-internal")
 
   lazy val genMustMatchersTests3 = Project("genMustMatchersTests3", file("gentests/MustMatchers3"))
->>>>>>> ae68911a
     .settings(gentestsSharedSettings: _*)
     .settings(
       genMustMatchersTask,
       sourceGenerators in Test <+=
-<<<<<<< HEAD
-        (baseDirectory, sourceManaged in Test, version, scalaVersion) map genFiles("genmatchers2", "GenMustMatchersTests.scala")(GenMustMatchersTests2.genTest)
-    ).dependsOn(scalatest, commonTest, scalacticMacro % "compile-internal, test-internal")
-
-  lazy val genMustMatchersTests3 = Project("genMustMatchersTests3", file("gentests/MustMatchers3"))
+        (baseDirectory, sourceManaged in Test, version, scalaVersion) map genFiles("genmatchers3", "GenMustMatchersTests.scala")(GenMustMatchersTests3.genTest)
+    ).dependsOn(scalatest, commonTest, scalacticMacro % "compile-internal, test-internal")
+
+  lazy val genMustMatchersTests4 = Project("genMustMatchersTests4", file("gentests/MustMatchers4"))
     .settings(gentestsSharedSettings: _*)
     .settings(
       genMustMatchersTask,
       sourceGenerators in Test <+=
-=======
->>>>>>> ae68911a
-        (baseDirectory, sourceManaged in Test, version, scalaVersion) map genFiles("genmatchers3", "GenMustMatchersTests.scala")(GenMustMatchersTests3.genTest)
-    ).dependsOn(scalatest, commonTest, scalacticMacro % "compile-internal, test-internal")
-
-  lazy val genMustMatchersTests4 = Project("genMustMatchersTests4", file("gentests/MustMatchers4"))
-    .settings(gentestsSharedSettings: _*)
-    .settings(
-      genMustMatchersTask,
-      sourceGenerators in Test <+=
         (baseDirectory, sourceManaged in Test, version, scalaVersion) map genFiles("genmatchers4", "GenMustMatchersTests.scala")(GenMustMatchersTests4.genTest)
     ).dependsOn(scalatest, commonTest, scalacticMacro % "compile-internal, test-internal")
 
@@ -539,7 +512,6 @@
       sourceGenerators in Test <+=
         (baseDirectory, sourceManaged in Test, version, scalaVersion) map genFiles("geninspectors", "GenInspectors.scala")(GenInspectors.genTest)
     ).dependsOn(scalatest, commonTest, scalacticMacro % "compile-internal, test-internal")
-<<<<<<< HEAD
 
   lazy val genInspectorsShorthandsTests1 = Project("genInspectorsShorthandsTests1", file("gentests/GenInspectorsShorthands1"))
     .settings(gentestsSharedSettings: _*)
@@ -554,22 +526,6 @@
     .settings(
       genInspectorsShorthandsTask2,
       sourceGenerators in Test <+=
-=======
-
-  lazy val genInspectorsShorthandsTests1 = Project("genInspectorsShorthandsTests1", file("gentests/GenInspectorsShorthands1"))
-    .settings(gentestsSharedSettings: _*)
-    .settings(
-      genInspectorsShorthandsTask1,
-      sourceGenerators in Test <+=
-        (baseDirectory, sourceManaged in Test, version, scalaVersion) map genFiles("geninspectorsshorthands1", "GenInspectorsShorthands.scala")(GenInspectorsShorthands1.genTest)
-    ).dependsOn(scalatest, commonTest, scalacticMacro % "compile-internal, test-internal")
-
-  lazy val genInspectorsShorthandsTests2 = Project("genInspectorsShorthandsTests2", file("gentests/GenInspectorsShorthands2"))
-    .settings(gentestsSharedSettings: _*)
-    .settings(
-      genInspectorsShorthandsTask2,
-      sourceGenerators in Test <+=
->>>>>>> ae68911a
         (baseDirectory, sourceManaged in Test, version, scalaVersion) map genFiles("geninspectorsshorthands2", "GenInspectorsShorthands.scala")(GenInspectorsShorthands2.genTest)
     ).dependsOn(scalatest, commonTest, scalacticMacro % "compile-internal, test-internal")
 
