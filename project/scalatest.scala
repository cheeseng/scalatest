--- conflicted
+++ resolved
@@ -460,11 +460,7 @@
       publishArtifact := false,
       publish := {},
       publishLocal := {},
-<<<<<<< HEAD
-      scalacOptions ++= (if (scalaBinaryVersion.value == "2.10") Seq.empty else Seq("-Ypartial-unification"))
-=======
       scalacOptions ++= (if (scalaBinaryVersion.value == "2.10" || (scalaVersion.value startsWith "2.13")) Seq.empty else Seq("-Ypartial-unification"))
->>>>>>> a7a415c5
     ).dependsOn(scalactic, scalatest % "test", commonTest % "test")
 
   lazy val scalacticTestJS = Project("scalacticTestJS", file("scalactic-test.js"))
@@ -491,11 +487,7 @@
       publishArtifact := false,
       publish := {},
       publishLocal := {},
-<<<<<<< HEAD
-      scalacOptions ++= (if (scalaBinaryVersion.value == "2.10") Seq.empty else Seq("-Ypartial-unification"))
-=======
       scalacOptions ++= (if (scalaBinaryVersion.value == "2.10" || (scalaVersion.value startsWith "2.13")) Seq.empty else Seq("-Ypartial-unification"))
->>>>>>> a7a415c5
     ).dependsOn(scalacticJS, scalatestJS % "test", commonTestJS % "test").enablePlugins(ScalaJSPlugin)
 
   lazy val scalatest = Project("scalatest", file("scalatest"))
@@ -605,11 +597,7 @@
       publishArtifact := false,
       publish := {},
       publishLocal := {},
-<<<<<<< HEAD
-      scalacOptions ++= (if (scalaBinaryVersion.value == "2.10") Seq.empty else Seq("-Ypartial-unification"))
-=======
       scalacOptions ++= (if (scalaBinaryVersion.value == "2.10"|| (scalaVersion.value startsWith "2.13")) Seq.empty else Seq("-Ypartial-unification"))
->>>>>>> a7a415c5
     ).dependsOn(scalatest % "test", commonTest % "test")
 
   lazy val scalatestJS = Project("scalatestJS", file("scalatest.js"))
@@ -717,11 +705,7 @@
       publishArtifact := false,
       publish := {},
       publishLocal := {},
-<<<<<<< HEAD
-      scalacOptions ++= (if (scalaBinaryVersion.value == "2.10") Seq.empty else Seq("-Ypartial-unification")),
-=======
       scalacOptions ++= (if (scalaBinaryVersion.value == "2.10" || (scalaVersion.value startsWith "2.13")) Seq.empty else Seq("-Ypartial-unification")),
->>>>>>> a7a415c5
       sourceGenerators in Test += {
         Def.task {
           GenScalaTestJS.genTest((sourceManaged in Test).value, version.value, scalaVersion.value)
@@ -887,11 +871,7 @@
   def gentestsSharedSettings: Seq[Setting[_]] = Seq(
     javaHome := getJavaHome(scalaBinaryVersion.value),
     scalaVersion := buildScalaVersion,
-<<<<<<< HEAD
-    scalacOptions ++= Seq("-feature") ++ (if (scalaBinaryVersion.value == "2.10") Seq.empty else Seq("-Ypartial-unification")),
-=======
     scalacOptions ++= Seq("-feature") ++ (if (scalaVersion.value startsWith "2.13") Seq.empty else Seq("-Ypartial-unification")),
->>>>>>> a7a415c5
     resolvers += "Sonatype Public" at "https://oss.sonatype.org/content/groups/public",
     libraryDependencies ++= scalaXmlDependency(scalaVersion.value),
     libraryDependencies += scalacheckDependency("optional"),
