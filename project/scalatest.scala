--- conflicted
+++ resolved
@@ -152,31 +152,9 @@
     )
 
   def crossBuildTestLibraryDependencies = Def.setting {
-<<<<<<< HEAD
     Seq(
-      "org.scala-lang.modules" %%% "scala-parser-combinators" % "2.0.0"
+      "org.scala-lang.modules" %%% "scala-parser-combinators" % "2.1.1"
     )
-=======
-    CrossVersion.partialVersion(scalaVersion.value) match {
-      // if scala 2.13+ is used, add dependency on scala-parallel-collections module
-      case Some((2, scalaMajor)) if scalaMajor >= 13 =>
-        Seq(
-          //"org.scala-lang.modules" %% "scala-parallel-collections" % "0.1.2",
-          "org.scala-lang.modules" %%% "scala-parser-combinators" % "1.1.2"
-        )
-
-      case Some((3, _)) =>
-        Seq(
-          "org.scala-lang.modules" %%% "scala-parser-combinators" % "2.1.1"
-        )  
-
-      case Some((2, scalaMajor)) if scalaMajor >= 11 =>
-        Seq("org.scala-lang.modules" %%% "scala-parser-combinators" % "1.1.1")
-
-      case _ =>
-        Seq.empty
-    }
->>>>>>> db0c31ee
   }
 
   val flexmarkAll = "com.vladsch.flexmark" % "flexmark-all" % flexmarkVersion % "optional"
