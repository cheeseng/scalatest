import sbt._
import Keys._
import java.net.{URL, URLClassLoader}
import java.io.PrintWriter
import scala.io.Source
import com.typesafe.sbt.osgi.SbtOsgi._
import com.typesafe.sbt.SbtPgp._
import org.scalajs.sbtplugin.ScalaJSPlugin
import org.scalajs.sbtplugin.ScalaJSPlugin.autoImport._

object ScalatestBuild extends Build {

  // To run gentests
  // rm -rf gentests
  // sbt genGenTests/test  (etc., look at specific failures on CI output)

  // To enable deprecation warnings on the fly
  // set scalacOptions in ThisBuild ++= Seq("-unchecked", "-deprecation")

  // To temporarily switch sbt to a different Scala version:
  // > ++ 2.10.5
  val buildScalaVersion = "2.12.4"

  val releaseVersion = "3.0.1"

  val scalacheckVersion = "1.13.5"
  val easyMockVersion = "3.2"
  val jmockVersion = "2.8.3"
  val mockitoVersion = "1.10.19"
  val testngVersion = "6.7"
  val junitVersion = "4.12"
  val pegdownVersion = "1.4.2"

  val githubTag = "release-3.0.1" // for scaladoc source urls

  val scalatestDocSourceUrl =
    "https://github.com/scalatest/scalatest/tree/"+ githubTag +
    "/scalatest/€{FILE_PATH}.scala"

  val scalacticDocSourceUrl =
    "https://github.com/scalatest/scalatest/tree/"+ githubTag +
      "/scalactic/€{FILE_PATH}.scala"

  def envVar(name: String): Option[String] =
    try {
      Some(sys.env(name))
    }
    catch {
      case e: NoSuchElementException => None
    }

  def getGPGFilePath: String =
    envVar("SCALATEST_GPG_FILE") match {
      case Some(path) => path
      case None => (Path.userHome / ".gnupg" / "secring.gpg").getAbsolutePath
    }

  def getGPGPassphase: Option[Array[Char]] =
    envVar("SCALATEST_GPG_PASSPHASE") match {
      case Some(passphase) => Some(passphase.toCharArray)
      case None => None
    }

  def getNexusCredentials: Credentials =
    (envVar("SCALATEST_NEXUS_LOGIN"), envVar("SCALATEST_NEXUS_PASSWORD")) match {
      case (Some(login), Some(password)) => Credentials("Sonatype Nexus Repository Manager", "oss.sonatype.org", login, password)
      case _ => Credentials(Path.userHome / ".ivy2" / ".credentials")
    }

  def getJavaHome(scalaMajorVersion: String): Option[File] = {
    scalaMajorVersion match {
      case "2.10" | "2.11" =>  // force to use Java 6
        if (!System.getProperty("java.version").startsWith("1.6"))
          throw new IllegalStateException("Please use JDK 6 to build for Scala 2.10 and 2.11.")

      case _ =>
    }

    val javaHome = new File(System.getProperty("java.home"))
    val javaHomeBin = new File(javaHome, "bin")
    val javac = new File(javaHomeBin, "javac")
    val javacExe = new File(javaHomeBin, "javac.exe")
    if (javac.exists || javacExe.exists)
      Some(file(javaHome.getAbsolutePath))
    else {
      val javaHomeParentBin = new File(javaHome.getParent, "bin")
      val parentJavac = new File(javaHomeParentBin, "javac")
      val parentJavacExe = new File(javaHomeParentBin, "javac.exe")
      if (parentJavac.exists || parentJavacExe.exists)
        Some(file(javaHome.getParentFile.getAbsolutePath))
      else
        println("WARNING: javac from java.home not found, javac on PATH will be used.  Try to use JDK instead of JRE to launch SBT to remove this warning.")
      None
    }
  }

  def sharedSettings: Seq[Setting[_]] = Seq(
    javaHome := getJavaHome(scalaBinaryVersion.value),
    scalaVersion := buildScalaVersion,
    crossScalaVersions := Seq(buildScalaVersion, "2.10.6", "2.12.0"),
    version := releaseVersion,
    scalacOptions ++= Seq("-feature", "-target:jvm-1.6"),
    resolvers += "Sonatype Public" at "https://oss.sonatype.org/content/groups/public",
    libraryDependencies ++= scalaLibraries(scalaVersion.value),
    /*publishTo <<= version { v: String =>
      val nexus = "https://oss.sonatype.org/"
      if (v.trim.endsWith("SNAPSHOT")) Some("publish-snapshots" at nexus + "content/repositories/snapshots")
      else                             Some("publish-releases" at nexus + "service/local/staging/deploy/maven2")
    },*/
    publishTo := {
      val nexus = "https://oss.sonatype.org/"
      if (version.value.trim.endsWith("SNAPSHOT"))
        Some("publish-snapshots" at nexus + "content/repositories/snapshots")
      else
        Some("publish-releases" at nexus + "service/local/staging/deploy/maven2")
    },
    publishMavenStyle := true,
    publishArtifact in Test := false,
    pomIncludeRepository := { _ => false },
    pomExtra := (
      <url>http://www.scalatest.org</url>
        <licenses>
          <license>
            <name>the Apache License, ASL Version 2.0</name>
            <url>http://www.apache.org/licenses/LICENSE-2.0</url>
            <distribution>repo</distribution>
          </license>
        </licenses>
        <scm>
          <url>https://github.com/scalatest/scalatest</url>
          <connection>scm:git:git@github.com:scalatest/scalatest.git</connection>
          <developerConnection>
            scm:git:git@github.com:scalatest/scalatest.git
          </developerConnection>
        </scm>
        <developers>
          <developer>
            <id>bvenners</id>
            <name>Bill Venners</name>
            <email>bill@artima.com</email>
          </developer>
          <developer>
            <id>gcberger</id>
            <name>George Berger</name>
            <email>george.berger@gmail.com</email>
          </developer>
          <developer>
            <id>cheeseng</id>
            <name>Chua Chee Seng</name>
            <email>cheeseng@amaseng.com</email>
          </developer>
        </developers>
      ),
    credentials += getNexusCredentials,
    pgpSecretRing := file(getGPGFilePath),
    pgpPassphrase := getGPGPassphase
  )

  lazy val scalatestDocSettings = Seq(
    docsrcDirSetting,
    scalatestDocScalacOptionsSetting
  )

  lazy val scalacticDocSettings = Seq(
    docsrcDirSetting,
    scalacticDocScalacOptionsSetting
  )

  def scalacheckDependency(config: String) =
    "org.scalacheck" %% "scalacheck" % scalacheckVersion % config

  def crossBuildLibraryDependencies(theScalaVersion: String) =
    CrossVersion.partialVersion(theScalaVersion) match {
      // if scala 2.11+ is used, add dependency on scala-xml module
      case Some((2, scalaMajor)) if scalaMajor >= 11 =>
        Seq(
          "org.scala-lang.modules" %% "scala-xml" % "1.0.6",
          //"org.scala-lang.modules" %% "scala-parser-combinators" % "1.0.6",   This is needed only by SbtCommandParser, but we are not support it currently.
          scalacheckDependency("optional")
        )
      case _ =>
        Seq(scalacheckDependency("optional"))
    }

  def scalaLibraries(theScalaVersion: String) =
    Seq(
      "org.scala-lang" % "scala-compiler" % theScalaVersion % "provided",
      "org.scala-lang" % "scala-reflect" % theScalaVersion // this is needed to compile macro
    )

  def scalatestLibraryDependencies =
    Seq(
      "org.scala-sbt" % "test-interface" % "1.0" % "optional",
      "org.easymock" % "easymockclassextension" % easyMockVersion % "optional",
      "org.jmock" % "jmock-legacy" % jmockVersion % "optional",
      "org.mockito" % "mockito-core" % mockitoVersion % "optional",
      "org.testng" % "testng" % testngVersion % "optional",
      "com.google.inject" % "guice" % "4.0" % "optional",
      "junit" % "junit" % junitVersion % "optional",
      "org.seleniumhq.selenium" % "selenium-java" % "2.45.0" % "optional",
      "org.apache.ant" % "ant" % "1.7.1" % "optional",
      "org.ow2.asm" % "asm-all" % "4.1" % "optional",
      "org.pegdown" % "pegdown" % pegdownVersion % "optional"
    )

  def crossBuildTestLibraryDependencies(theScalaVersion: String) = {
    CrossVersion.partialVersion(theScalaVersion) match {
      // if scala 2.13+ is used, add dependency on scala-parallel-collections module
      case Some((2, scalaMajor)) if scalaMajor >= 13 =>
        Seq("org.scala-lang.modules" %% "scala-parallel-collections" % "0.1.2")

      case other =>
        Seq.empty
    }
  }

  def scalatestTestLibraryDependencies(theScalaVersion: String) =
    Seq(
      "commons-io" % "commons-io" % "1.3.2" % "test",
      "org.eclipse.jetty" % "jetty-server" % "8.1.18.v20150929" % "test",
      "org.eclipse.jetty" % "jetty-webapp" % "8.1.18.v20150929" % "test",
      "io.circe" %% "circe-parser" % "0.7.1" % "test"
    )

  def scalatestJSLibraryDependencies =
    Seq(
      "org.scala-js" %% "scalajs-test-interface" % "0.6.20"
    )

  def scalatestTestOptions =
    Seq(Tests.Argument(TestFrameworks.ScalaTest,
      "-l", "org.scalatest.tags.Slow",
      "-m", "org.scalatest",
      "-m", "org.scalactic",
      "-m", "org.scalactic.anyvals",
      "-m", "org.scalactic.algebra",
      "-m", "org.scalactic.enablers",
      "-m", "org.scalatest.fixture",
      "-m", "org.scalatest.concurrent",
      "-m", "org.scalatest.testng",
      "-m", "org.scalatest.junit",
      "-m", "org.scalatest.jmock",
      "-m", "org.scalatest.events",
      "-m", "org.scalatest.prop",
      "-m", "org.scalatest.tools",
      "-m", "org.scalatest.matchers",
      "-m", "org.scalatest.suiteprop",
      "-m", "org.scalatest.mock",
      "-m", "org.scalatest.path",
      "-m", "org.scalatest.selenium",
      "-m", "org.scalatest.exceptions",
      "-m", "org.scalatest.time",
      "-m", "org.scalatest.words",
      "-m", "org.scalatest.enablers",
      "-oDI",
      "-W", "120", "60",
      "-h", "target/html",
      "-u", "target/junit",
      "-fW", "target/result.txt"))

  def scalatestTestJSOptions =
    Seq(Tests.Argument(TestFrameworks.ScalaTest,
      "-l", "org.scalatest.tags.Slow",
      "-m", "org.scalatest",
      "-m", "org.scalactic",
      "-m", "org.scalactic.anyvals",
      "-m", "org.scalactic.algebra",
      "-m", "org.scalactic.enablers",
      "-m", "org.scalatest.fixture",
      "-m", "org.scalatest.concurrent",
      "-m", "org.scalatest.testng",
      "-m", "org.scalatest.junit",
      "-m", "org.scalatest.events",
      "-m", "org.scalatest.prop",
      "-m", "org.scalatest.tools",
      "-m", "org.scalatest.matchers",
      "-m", "org.scalatest.suiteprop",
      "-m", "org.scalatest.mock",
      "-m", "org.scalatest.path",
      "-m", "org.scalatest.selenium",
      "-m", "org.scalatest.exceptions",
      "-m", "org.scalatest.time",
      "-m", "org.scalatest.words",
      "-m", "org.scalatest.enablers",
      "-oDIF"))

  lazy val commonTest = Project("common-test", file("common-test"))
    .settings(sharedSettings: _*)
    .settings(
      projectTitle := "Common test classes used by scalactic and scalatest",
      libraryDependencies += scalacheckDependency("optional"),
      libraryDependencies ++= crossBuildTestLibraryDependencies(scalaVersion.value)
    ).dependsOn(scalacticMacro, LocalProject("scalatest"))

  lazy val commonTestJS = Project("commonTestJS", file("common-test.js"))
    .settings(sharedSettings: _*)
    .settings(
      projectTitle := "Common test classes used by scalactic.js and scalatest.js",
      libraryDependencies += scalacheckDependency("optional"),
      libraryDependencies ++= crossBuildTestLibraryDependencies(scalaVersion.value),
      sourceGenerators in Compile += {
        Def.task{
          GenCommonTestJS.genMain((sourceManaged in Compile).value, version.value, scalaVersion.value)
        }.taskValue
      }
    ).dependsOn(scalacticMacroJS, LocalProject("scalatestJS")).enablePlugins(ScalaJSPlugin)

  lazy val scalacticMacro = Project("scalacticMacro", file("scalactic-macro"))
    .settings(sharedSettings: _*)
    .settings(
      projectTitle := "Scalactic Macro",
      organization := "org.scalactic",
      sourceGenerators in Compile += {
        Def.task{
          ScalacticGenResourcesJVM.genResources((sourceManaged in Compile).value / "org" / "scalactic", version.value, scalaVersion.value) ++
          GenAnyVals.genMain((sourceManaged in Compile).value / "org" / "scalactic" / "anyvals", version.value, scalaVersion.value)
        }.taskValue
      },
      // Disable publishing macros directly, included in scalactic main jar
      publish := {},
      publishLocal := {}
    )

  lazy val scalacticMacroJS = Project("scalacticMacroJS", file("scalactic-macro.js"))
    .settings(sharedSettings: _*)
    .settings(
      projectTitle := "Scalactic Macro.js",
      organization := "org.scalactic",
      sourceGenerators in Compile += {
        Def.task{
          GenScalacticJS.genMacroScala((sourceManaged in Compile).value, version.value, scalaVersion.value) ++
          ScalacticGenResourcesJSVM.genResources((sourceManaged in Compile).value / "org" / "scalactic", version.value, scalaVersion.value) ++
          GenAnyVals.genMain((sourceManaged in Compile).value / "org" / "scalactic" / "anyvals", version.value, scalaVersion.value)
        }.taskValue
      },
      // Disable publishing macros directly, included in scalactic main jar
      publish := {},
      publishLocal := {}
    ).enablePlugins(ScalaJSPlugin)

  lazy val scalactic = Project("scalactic", file("scalactic"))
    .settings(sharedSettings: _*)
    .settings(scalacticDocSettings: _*)
    .settings(
      projectTitle := "Scalactic",
      organization := "org.scalactic",
      initialCommands in console := "import org.scalactic._",
      sourceGenerators in Compile += {
        Def.task{
          GenVersions.genScalacticVersions((sourceManaged in Compile).value / "org" / "scalactic", version.value, scalaVersion.value) ++
          ScalacticGenResourcesJVM.genFailureMessages((sourceManaged in Compile).value / "org" / "scalactic", version.value, scalaVersion.value)
        }.taskValue
      },
      // include the macro classes and resources in the main jar
      mappings in (Compile, packageBin) ++= mappings.in(scalacticMacro, Compile, packageBin).value,
      // include the macro sources in the main source jar
      mappings in (Compile, packageSrc) ++= mappings.in(scalacticMacro, Compile, packageSrc).value,
      scalacticDocSourcesSetting,
      docTaskSetting
    ).settings(osgiSettings: _*).settings(
      OsgiKeys.exportPackage := Seq(
        "org.scalactic",
        "org.scalactic.anyvals",
        "org.scalactic.exceptions",
        "org.scalactic.source"
      ),
      OsgiKeys.importPackage := Seq(
        "org.scalatest.*",
        "org.scalactic.*",
        "scala.util.parsing.*;version=\"$<range;[==,=+);$<replace;1.0.4;-;.>>\"",
        "scala.xml.*;version=\"$<range;[==,=+);$<replace;1.0.4;-;.>>\"",
        "scala.*;version=\"$<range;[==,=+);$<replace;"+scalaBinaryVersion.value+";-;.>>\"",
        "*;resolution:=optional"
      ),
      OsgiKeys.additionalHeaders:= Map(
        "Bundle-Name" -> "Scalactic",
        "Bundle-Description" -> "Scalactic is an open-source library for Scala projects.",
        "Bundle-DocURL" -> "http://www.scalactic.org/",
        "Bundle-Vendor" -> "Artima, Inc."
      )
    ).dependsOn(scalacticMacro % "compile-internal, test-internal")  // avoid dependency in pom on non-existent scalactic-macro artifact, per discussion in http://grokbase.com/t/gg/simple-build-tool/133shekp07/sbt-avoid-dependence-in-a-macro-based-project

  lazy val scalacticJS = Project("scalacticJS", file("scalactic.js"))
    .settings(sharedSettings: _*)
    .settings(
      projectTitle := "Scalactic.js",
      organization := "org.scalactic",
      moduleName := "scalactic",
      sourceGenerators in Compile += {
        Def.task {
          GenScalacticJS.genScala((sourceManaged in Compile).value, version.value, scalaVersion.value) ++
          ScalacticGenResourcesJSVM.genFailureMessages((sourceManaged in Compile).value / "org" / "scalactic", version.value, scalaVersion.value)
        }.taskValue
      },
      resourceGenerators in Compile += {
        Def.task {
          GenScalacticJS.genResource((resourceManaged in Compile).value, version.value, scalaVersion.value)
        }.taskValue
      }
    ).settings(osgiSettings: _*).settings(
      OsgiKeys.exportPackage := Seq(
        "org.scalactic",
        "org.scalactic.anyvals",
        "org.scalactic.exceptions",
        "org.scalactic.source"
      ),
      OsgiKeys.importPackage := Seq(
        "org.scalatest.*",
        "org.scalactic.*",
        "scala.util.parsing.*;version=\"$<range;[==,=+);$<replace;1.0.4;-;.>>\"",
        "scala.xml.*;version=\"$<range;[==,=+);$<replace;1.0.4;-;.>>\"",
        "scala.*;version=\"$<range;[==,=+);$<replace;"+scalaBinaryVersion.value+";-;.>>\"",
        "*;resolution:=optional"
      ),
      OsgiKeys.additionalHeaders:= Map(
        "Bundle-Name" -> "Scalactic",
        "Bundle-Description" -> "Scalactic.js is an open-source library for Scala-js projects.",
        "Bundle-DocURL" -> "http://www.scalactic.org/",
        "Bundle-Vendor" -> "Artima, Inc."
      )
    ).dependsOn(scalacticMacroJS % "compile-internal, test-internal").enablePlugins(ScalaJSPlugin)

  lazy val scalacticTest = Project("scalactic-test", file("scalactic-test"))
    .settings(sharedSettings: _*)
    .settings(
      projectTitle := "Scalactic Test",
      organization := "org.scalactic",
      testOptions in Test ++=
        Seq(Tests.Argument(TestFrameworks.ScalaTest,
          "-oDIF",
          "-W", "120", "60")),
      logBuffered in Test := false,
      libraryDependencies += scalacheckDependency("test"),
      publishArtifact := false,
      publish := {},
      publishLocal := {},
      sourceGenerators in Test += Def.task {
        GenAnyVals.genTest((sourceManaged in Test).value / "scala" / "org" / "scalactic" / "anyvals", version.value, scalaVersion.value)
      }.taskValue
    ).dependsOn(scalactic, scalatest % "test", commonTest % "test")

  lazy val scalacticTestJS = Project("scalacticTestJS", file("scalactic-test.js"))
    .settings(sharedSettings: _*)
    .settings(
      projectTitle := "Scalactic Test.js",
      organization := "org.scalactic",
      //jsDependencies += RuntimeDOM % "test",
      libraryDependencies += "org.scalacheck" %%% "scalacheck" % scalacheckVersion % "test",
      scalaJSOptimizerOptions ~= { _.withDisableOptimizer(true) },
      testOptions in Test ++=
        Seq(Tests.Argument(TestFrameworks.ScalaTest, "-oDIF")),
      //jsEnv := NodeJSEnv(executable = "node").value,
      //jsEnv := PhantomJSEnv().value,
      Seq(Compile, Test).flatMap(c => inConfig(c)(jsEnv := RhinoJSEnv().value)), // to use rhino
      scalaJSStage in Global := FastOptStage,
      //postLinkJSEnv := PhantomJSEnv().value,
      //postLinkJSEnv := NodeJSEnv(executable = "node").value,
      sourceGenerators in Test += {
        Def.task {
          GenScalacticJS.genTest((sourceManaged in Test).value, version.value, scalaVersion.value)
        }.taskValue
      },
      publishArtifact := false,
      publish := {},
      publishLocal := {}
    ).dependsOn(scalacticJS, scalatestJS % "test", commonTestJS % "test").enablePlugins(ScalaJSPlugin)

  lazy val scalatest = Project("scalatest", file("scalatest"))
   .settings(sharedSettings: _*)
   .settings(scalatestDocSettings: _*)
   .settings(
     projectTitle := "ScalaTest",
     organization := "org.scalatest",
     moduleName := "scalatest",
     initialCommands in console := """|import org.scalatest._
                                      |import org.scalactic._
                                      |import Matchers._""".stripMargin,
     libraryDependencies ++= crossBuildLibraryDependencies(scalaVersion.value),
     libraryDependencies ++= scalatestLibraryDependencies,
     genMustMatchersTask,
     genGenTask,
     genTablesTask,
     genCodeTask,
     genFactoriesTask,
     genCompatibleClassesTask,
<<<<<<< HEAD
     genLogicStylesTask,
     sourceGenerators in Compile += Def.task {
       genFiles("gengen", "GenGen.scala")(GenGen.genMain)(baseDirectory.value, (sourceManaged in Compile).value, version.value, scalaVersion.value)
     }.taskValue,
     sourceGenerators in Compile += Def.task {
       genFiles("genscalacheckgen", "GenScalaCheckGen.scala")(GenScalaCheckGen.genMain)(baseDirectory.value, (sourceManaged in Compile).value, version.value, scalaVersion.value)
     }.taskValue,
     sourceGenerators in Compile += Def.task {
       genFiles("gentables", "GenTable.scala")(GenTable.genMain)(baseDirectory.value, (sourceManaged in Compile).value, version.value, scalaVersion.value)
     }.taskValue,
     sourceGenerators in Compile += Def.task {
       genFiles("genmatchers", "MustMatchers.scala")(GenMatchers.genMain)(baseDirectory.value, (sourceManaged in Compile).value, version.value, scalaVersion.value)
     }.taskValue,
     sourceGenerators in Compile += Def.task {
       genFiles("genfactories", "GenFactories.scala")(GenFactories.genMain)(baseDirectory.value, (sourceManaged in Compile).value, version.value, scalaVersion.value)
     }.taskValue,
     sourceGenerators in Compile += Def.task {
       genFiles("gencompcls", "GenCompatibleClasses.scala")(GenCompatibleClasses.genMain)(baseDirectory.value, (sourceManaged in Compile).value, version.value, scalaVersion.value)
     }.taskValue,
     sourceGenerators in Compile += Def.task {
       genFiles("genversions", "GenVersions.scala")(GenVersions.genScalaTestVersions)(baseDirectory.value, (sourceManaged in Compile).value, version.value, scalaVersion.value)
     }.taskValue,
     sourceGenerators in Compile += Def.task {
       genFiles("genlogicstyles", "GenLogicStyles.scala")(GenLogicStyles.genMain)(baseDirectory.value, (sourceManaged in Compile).value, version.value, scalaVersion.value)
     }.taskValue,
=======
     //genSafeStylesTask,
>>>>>>> d461f18d
     scalatestDocSourcesSetting,
     sourceGenerators in Compile += {
       Def.task{
         GenGen.genMain((sourceManaged in Compile).value / "org" / "scalatest" / "prop", version.value, scalaVersion.value) ++
         GenTable.genMain((sourceManaged in Compile).value / "org" / "scalatest", version.value, scalaVersion.value) ++
         GenMatchers.genMain((sourceManaged in Compile).value / "org" / "scalatest", version.value, scalaVersion.value) ++
         GenFactories.genMain((sourceManaged in Compile).value / "org" / "scalatest" / "matchers", version.value, scalaVersion.value) ++
         GenCompatibleClasses.genMain((sourceManaged in Compile).value / "org" / "scalatest" / "tools", version.value, scalaVersion.value) ++
         GenVersions.genScalaTestVersions((sourceManaged in Compile).value / "org" / "scalatest", version.value, scalaVersion.value) ++
         //GenSafeStyles.genMain((sourceManaged in Compile).value / "org" / "scalatest", version.value, scalaVersion.value) ++
         ScalaTestGenResourcesJVM.genResources((sourceManaged in Compile).value / "org" / "scalatest", version.value, scalaVersion.value) ++
         ScalaTestGenResourcesJVM.genFailureMessages((sourceManaged in Compile).value / "org" / "scalatest", version.value, scalaVersion.value)
       }.taskValue
     },
     docTaskSetting
   ).settings(osgiSettings: _*).settings(
      OsgiKeys.exportPackage := Seq(
        "org.scalatest",
        "org.scalatest.compatible",
        "org.scalatest.concurrent",
        "org.scalatest.check",
        "org.scalatest.easymock",
        "org.scalatest.enablers",
        "org.scalatest.events",
        "org.scalatest.exceptions",
        "org.scalatest.fixture",
        "org.scalatest.jmock",
        "org.scalatest.junit",
        "org.scalatest.matchers",
        "org.scalatest.mock",
        "org.scalatest.mockito",
        "org.scalatest.path",
        "org.scalatest.prop",
        "org.scalatest.refspec",
        "org.scalatest.selenium",
        "org.scalatest.tags",
        "org.scalatest.tagobjects",
        "org.scalatest.testng",
        "org.scalatest.time",
        "org.scalatest.tools",
        "org.scalatest.verb",
        "org.scalatest.words"
      ),
      OsgiKeys.importPackage := Seq(
        "org.scalatest.*",
        "org.scalactic.*",
        "scala.util.parsing.*;version=\"$<range;[==,=+);$<replace;1.0.4;-;.>>\"",
        "scala.xml.*;version=\"$<range;[==,=+);$<replace;1.0.4;-;.>>\"",
        "scala.*;version=\"$<range;[==,=+);$<replace;"+scalaBinaryVersion.value+";-;.>>\"",
        "*;resolution:=optional"
      ),
      OsgiKeys.additionalHeaders:= Map(
        "Bundle-Name" -> "ScalaTest",
        "Bundle-Description" -> "ScalaTest is an open-source test framework for the Java Platform designed to increase your productivity by letting you write fewer lines of test code that more clearly reveal your intent.",
        "Bundle-DocURL" -> "http://www.scalatest.org/",
        "Bundle-Vendor" -> "Artima, Inc.",
        "Main-Class" -> "org.scalatest.tools.Runner"
      )
   ).dependsOn(scalacticMacro % "compile-internal, test-internal", scalactic)

  lazy val scalatestTest = Project("scalatest-test", file("scalatest-test"))
    .settings(sharedSettings: _*)
    .settings(
      projectTitle := "ScalaTest Test",
      organization := "org.scalatest",
      libraryDependencies ++= crossBuildLibraryDependencies(scalaVersion.value),
      libraryDependencies ++= scalatestLibraryDependencies,
      libraryDependencies ++= scalatestTestLibraryDependencies(scalaVersion.value),
      testOptions in Test := scalatestTestOptions,
      logBuffered in Test := false,
      //fork in Test := true,
      //parallelExecution in Test := true,
      //testForkedParallel in Test := true,
      baseDirectory in Test := file("./"),
      publishArtifact := false,
      publish := {},
      publishLocal := {}
    ).dependsOn(scalatest % "test", commonTest % "test")

  lazy val scalatestJS = Project("scalatestJS", file("scalatest.js"))
    .settings(sharedSettings: _*)
    .settings(
      projectTitle := "ScalaTest",
      organization := "org.scalatest",
      moduleName := "scalatest",
      initialCommands in console := """|import org.scalatest._
                                      |import org.scalactic._
                                      |import Matchers._""".stripMargin,
      scalacOptions ++= Seq("-P:scalajs:mapSourceURI:" + scalatestApp.base.toURI + "->https://raw.githubusercontent.com/scalatest/scalatest/v" + version.value + "/"),
      libraryDependencies ++= scalatestJSLibraryDependencies,
      libraryDependencies += "org.scalacheck" %%% "scalacheck" % scalacheckVersion % "optional",
      //jsDependencies += RuntimeDOM % "test",
      sourceGenerators in Compile += {
        Def.task {
          GenScalaTestJS.genScala((sourceManaged in Compile).value, version.value, scalaVersion.value) ++
          GenVersions.genScalaTestVersions((sourceManaged in Compile).value / "org" / "scalatest", version.value, scalaVersion.value) ++
          ScalaTestGenResourcesJSVM.genFailureMessages((sourceManaged in Compile).value / "org" / "scalatest", version.value, scalaVersion.value) ++
          ScalaTestGenResourcesJSVM.genResources((sourceManaged in Compile).value / "org" / "scalatest", version.value, scalaVersion.value)
        }.taskValue
      },
      javaSourceManaged <<= target(t => t / "java"),
      managedSourceDirectories in Compile <+= javaSourceManaged,
      sourceGenerators in Compile += {
        Def.task{
          GenScalaTestJS.genJava((javaSourceManaged in Compile).value, version.value, scalaVersion.value)
        }.taskValue
      },
      resourceGenerators in Compile += {
        Def.task {
          GenScalaTestJS.genHtml((resourceManaged in Compile).value, version.value, scalaVersion.value)
        }.taskValue
      },
      //unmanagedResourceDirectories in Compile <+= sourceManaged( _ / "resources" ),
      sourceGenerators in Compile += {
        Def.task{
          GenGen.genMain((sourceManaged in Compile).value / "org" / "scalatest" / "prop", version.value, scalaVersion.value) ++
          GenTable.genMainForScalaJS((sourceManaged in Compile).value / "org" / "scalatest", version.value, scalaVersion.value) ++
          GenMatchers.genMainForScalaJS((sourceManaged in Compile).value / "org" / "scalatest", version.value, scalaVersion.value) ++
          GenFactories.genMainJS((sourceManaged in Compile).value / "org" / "scalatest" / "matchers", version.value, scalaVersion.value)
          //GenSafeStyles.genMainForScalaJS((sourceManaged in Compile).value / "org" / "scalatest", version.value, scalaVersion.value)
        }.taskValue
      },
<<<<<<< HEAD
      genFactoriesTask,
      genLogicStylesTask,
      sourceGenerators in Compile += Def.task {
        genFiles("genfactories", "GenFactories.scala")(GenFactories.genMainJS)(baseDirectory.value, (sourceManaged in Compile).value, version.value, scalaVersion.value)
      }.taskValue,
      sourceGenerators in Compile += Def.task {
        genFiles("gengen", "GenGen.scala")(GenGen.genMain)(baseDirectory.value, (sourceManaged in Compile).value, version.value, scalaVersion.value)
      }.taskValue,
      sourceGenerators in Compile += Def.task {
        genFiles("genscalacheckgen", "GenScalaCheckGen.scala")(GenScalaCheckGen.genMain)(baseDirectory.value, (sourceManaged in Compile).value, version.value, scalaVersion.value)
      }.taskValue,
      sourceGenerators in Compile += Def.task {
        genFiles("gentables", "GenTable.scala")(GenTable.genMainForScalaJS)(baseDirectory.value, (sourceManaged in Compile).value, version.value, scalaVersion.value)
      }.taskValue,
      sourceGenerators in Compile += Def.task {
        genFiles("genmatchers", "MustMatchers.scala")(GenMatchers.genMainForScalaJS)(baseDirectory.value, (sourceManaged in Compile).value, version.value, scalaVersion.value)
      }.taskValue,
      sourceGenerators in Compile += Def.task {
        genFiles("genlogicstyles", "GenLogicStyles.scala")(GenLogicStyles.genMainForScalaJS)(baseDirectory.value, (sourceManaged in Compile).value, version.value, scalaVersion.value)
      }.taskValue,
      /*sourceGenerators in Compile += Def.task {
        genFiles("genversions", "GenVersions.scala")(GenVersions.genScalaTestVersions)(baseDirectory.value, (sourceManaged in Compile).value, version.value, scalaVersion.value)
      }.taskValue,*/
=======
>>>>>>> d461f18d
      scalatestJSDocTaskSetting
    ).settings(osgiSettings: _*).settings(
      OsgiKeys.exportPackage := Seq(
        "org.scalatest",
        "org.scalatest.compatible",
        "org.scalatest.concurrent",
        "org.scalatest.check",
        "org.scalatest.enablers",
        "org.scalatest.events",
        "org.scalatest.exceptions",
        "org.scalatest.fixture",
        "org.scalatest.matchers",
        "org.scalatest.path",
        "org.scalatest.prop",
        "org.scalatest.tags",
        "org.scalatest.tagobjects",
        "org.scalatest.time",
        "org.scalatest.tools",
        "org.scalatest.verb",
        "org.scalatest.words"
      ),
      OsgiKeys.importPackage := Seq(
        "org.scalatest.*",
        "org.scalactic.*",
        "scala.util.parsing.*;version=\"$<range;[==,=+);$<replace;1.0.4;-;.>>\"",
        "scala.xml.*;version=\"$<range;[==,=+);$<replace;1.0.4;-;.>>\"",
        "scala.*;version=\"$<range;[==,=+);$<replace;"+scalaBinaryVersion.value+";-;.>>\"",
        "*;resolution:=optional"
      ),
      OsgiKeys.additionalHeaders:= Map(
        "Bundle-Name" -> "ScalaTest",
        "Bundle-Description" -> "ScalaTest.js is an open-source test framework for the Javascript Platform designed to increase your productivity by letting you write fewer lines of test code that more clearly reveal your intent.",
        "Bundle-DocURL" -> "http://www.scalatest.org/",
        "Bundle-Vendor" -> "Artima, Inc.",
        "Main-Class" -> "org.scalatest.tools.Runner"
      )
    ).dependsOn(scalacticMacroJS % "compile-internal, test-internal", scalacticJS).enablePlugins(ScalaJSPlugin)

  lazy val scalatestTestJS = Project("scalatestTestJS", file("scalatest-test.js"))
    .settings(sharedSettings: _*)
    .settings(
      projectTitle := "ScalaTest Test",
      organization := "org.scalatest",
      libraryDependencies ++= crossBuildLibraryDependencies(scalaVersion.value),
      libraryDependencies += "org.scalacheck" %%% "scalacheck" % scalacheckVersion % "test",
      libraryDependencies += "io.circe" %%% "circe-parser" % "0.7.1" % "test",
      //jsDependencies += RuntimeDOM % "test",
      scalaJSOptimizerOptions ~= { _.withDisableOptimizer(true) },
      //jsEnv := NodeJSEnv(executable = "node").value,
      //jsEnv := PhantomJSEnv().value,
      Seq(Compile, Test).flatMap(c => inConfig(c)(jsEnv := RhinoJSEnv().value)), // to use rhino
      scalaJSStage in Global := FastOptStage,
      fork in test := false,
      testOptions in Test := scalatestTestJSOptions,
      publishArtifact := false,
      publish := {},
      publishLocal := {},
      sourceGenerators in Test += {
        Def.task {
          GenScalaTestJS.genTest((sourceManaged in Test).value, version.value, scalaVersion.value)
        }.taskValue
      }/*,
      sourceGenerators in Test <+=
        (baseDirectory, sourceManaged in Test, version, scalaVersion) map genFiles("gengen", "GenGen.scala")(GenGen.genTest),
      sourceGenerators in Test <+=
        (baseDirectory, sourceManaged in Test, version, scalaVersion) map genFiles("genmatchers", "GenMustMatchersTests.scala")(GenMustMatchersTests.genTestForScalaJS)*/
    ).dependsOn(scalatestJS % "test", commonTestJS % "test").enablePlugins(ScalaJSPlugin)

  lazy val scalatestApp = Project("scalatestApp", file("."))
    .settings(sharedSettings: _*)
    .settings(
      projectTitle := "ScalaTest App",
      name := "scalatest-app",
      organization := "org.scalatest",
      libraryDependencies ++= crossBuildLibraryDependencies(scalaVersion.value),
      libraryDependencies ++= scalatestLibraryDependencies,
      // include the scalactic classes and resources in the jar
      mappings in (Compile, packageBin) ++= mappings.in(scalactic, Compile, packageBin).value,
      // include the scalactic sources in the source jar
      mappings in (Compile, packageSrc) ++= mappings.in(scalactic, Compile, packageSrc).value,
      // include the scalatest classes and resources in the jar
      mappings in (Compile, packageBin) ++= mappings.in(scalatest, Compile, packageBin).value,
      // include the scalatest sources in the source jar
      mappings in (Compile, packageSrc) ++= mappings.in(scalatest, Compile, packageSrc).value,
      sourceGenerators in Compile += {
        // Little trick to get rid of bnd error when publish.
        Def.task{
          (new File(crossTarget.value, "classes")).mkdirs()
          Seq.empty[File]
        }.taskValue
      },
      unmanagedResourceDirectories in Compile += baseDirectory.value / "scalatest" / "src" / "main" / "resources"
    ).settings(osgiSettings: _*).settings(
      OsgiKeys.exportPackage := Seq(
        "org.scalatest",
        "org.scalatest.compatible",
        "org.scalatest.concurrent",
        "org.scalatest.easymock",
        "org.scalatest.enablers",
        "org.scalatest.events",
        "org.scalatest.exceptions",
        "org.scalatest.fixture",
        "org.scalatest.jmock",
        "org.scalatest.junit",
        "org.scalatest.matchers",
        "org.scalatest.mock",
        "org.scalatest.mockito",
        "org.scalatest.path",
        "org.scalatest.prop",
        "org.scalatest.refspec",
        "org.scalatest.selenium",
        "org.scalatest.tags",
        "org.scalatest.tagobjects",
        "org.scalatest.testng",
        "org.scalatest.time",
        "org.scalatest.tools",
        "org.scalatest.verb",
        "org.scalatest.words",
        "org.scalactic",
        "org.scalactic.anyvals",
        "org.scalactic.exceptions",
        "org.scalactic.source"
      ),
      OsgiKeys.importPackage := Seq(
        "org.scalatest.*",
        "org.scalactic.*",
        "scala.util.parsing.*;version=\"$<range;[==,=+);$<replace;1.0.4;-;.>>\"",
        "scala.xml.*;version=\"$<range;[==,=+);$<replace;1.0.4;-;.>>\"",
        "scala.*;version=\"$<range;[==,=+);$<replace;"+scalaBinaryVersion.value+";-;.>>\"",
        "*;resolution:=optional"
      ),
      OsgiKeys.additionalHeaders:= Map(
        "Bundle-Name" -> "ScalaTest",
        "Bundle-Description" -> "ScalaTest is an open-source test framework for the Java Platform designed to increase your productivity by letting you write fewer lines of test code that more clearly reveal your intent.",
        "Bundle-DocURL" -> "http://www.scalatest.org/",
        "Bundle-Vendor" -> "Artima, Inc.",
        "Main-Class" -> "org.scalatest.tools.Runner"
      )
    ).dependsOn(scalacticMacro % "compile-internal, test-internal", scalactic % "compile-internal", scalatest % "compile-internal").aggregate(scalacticMacro, scalactic, scalatest, commonTest, scalacticTest, scalatestTest)

  lazy val scalatestAppJS = Project("scalatestAppJS", file("scalatest-app.js"))
    .settings(sharedSettings: _*)
    .settings(
      projectTitle := "ScalaTest App",
      name := "scalatest-app",
      organization := "org.scalatest",
      moduleName := "scalatest-app",
      libraryDependencies ++= crossBuildLibraryDependencies(scalaVersion.value),
      libraryDependencies ++= scalatestJSLibraryDependencies,
      // include the scalactic classes and resources in the jar
      mappings in (Compile, packageBin) ++= mappings.in(scalacticJS, Compile, packageBin).value,
      // include the scalactic sources in the source jar
      mappings in (Compile, packageSrc) ++= mappings.in(scalacticJS, Compile, packageSrc).value,
      // include the scalatest classes and resources in the jar
      mappings in (Compile, packageBin) ++= mappings.in(scalatestJS, Compile, packageBin).value,
      // include the scalatest sources in the source jar
      mappings in (Compile, packageSrc) ++= mappings.in(scalatestJS, Compile, packageSrc).value,
      sourceGenerators in Compile += {
        // Little trick to get rid of bnd error when publish.
        Def.task{
          (new File(crossTarget.value, "classes")).mkdirs()
          Seq.empty[File]
        }.taskValue
      }
    ).settings(osgiSettings: _*).settings(
      OsgiKeys.exportPackage := Seq(
        "org.scalatest",
        "org.scalatest.compatible",
        "org.scalatest.concurrent",
        "org.scalatest.enablers",
        "org.scalatest.events",
        "org.scalatest.exceptions",
        "org.scalatest.fixture",
        "org.scalatest.matchers",
        "org.scalatest.path",
        "org.scalatest.prop",
        "org.scalatest.tags",
        "org.scalatest.tagobjects",
        "org.scalatest.time",
        "org.scalatest.tools",
        "org.scalatest.verb",
        "org.scalatest.words",
        "org.scalactic",
        "org.scalactic.anyvals",
        "org.scalactic.exceptions",
        "org.scalactic.source"
      ),
      OsgiKeys.importPackage := Seq(
        "org.scalatest.*",
        "org.scalactic.*",
        "scala.util.parsing.*;version=\"$<range;[==,=+);$<replace;1.0.4;-;.>>\"",
        "scala.xml.*;version=\"$<range;[==,=+);$<replace;1.0.4;-;.>>\"",
        "scala.*;version=\"$<range;[==,=+);$<replace;"+scalaBinaryVersion.value+";-;.>>\"",
        "*;resolution:=optional"
      ),
      OsgiKeys.additionalHeaders:= Map(
        "Bundle-Name" -> "ScalaTest",
        "Bundle-Description" -> "ScalaTest is an open-source test framework for the Java Platform designed to increase your productivity by letting you write fewer lines of test code that more clearly reveal your intent.",
        "Bundle-DocURL" -> "http://www.scalatest.org/",
        "Bundle-Vendor" -> "Artima, Inc.",
        "Main-Class" -> "org.scalatest.tools.Runner"
      )
    ).dependsOn(scalacticMacroJS % "compile-internal, test-internal", scalacticJS % "compile-internal", scalatestJS % "compile-internal").aggregate(scalacticMacroJS, scalacticJS, scalatestJS, commonTestJS, scalacticTestJS, scalatestTestJS).enablePlugins(ScalaJSPlugin)

  def gentestsLibraryDependencies =
    Seq(
      "org.mockito" % "mockito-core" % mockitoVersion % "optional",
      "junit" % "junit" % junitVersion % "optional",
      "org.testng" % "testng" % testngVersion % "optional",
      "org.jmock" % "jmock-legacy" % jmockVersion % "optional",
      "org.pegdown" % "pegdown" % pegdownVersion % "optional",
      "io.circe" %% "circe-parser" % "0.7.1" % "test"
    )

  def gentestsSharedSettings: Seq[Setting[_]] = Seq(
    javaHome := getJavaHome(scalaBinaryVersion.value),
    scalaVersion := buildScalaVersion,
    scalacOptions ++= Seq("-feature"),
    resolvers += "Sonatype Public" at "https://oss.sonatype.org/content/groups/public",
    libraryDependencies ++= crossBuildLibraryDependencies(scalaVersion.value),
    libraryDependencies ++= gentestsLibraryDependencies,
    libraryDependencies ++= crossBuildTestLibraryDependencies(scalaVersion.value),
    testOptions in Test := Seq(Tests.Argument(TestFrameworks.ScalaTest, "-h", "target/html"))
  )

  lazy val genRegularTests1 = Project("genRegularTests1", file("gentests/GenRegular1"))
    .settings(gentestsSharedSettings: _*)
    .settings(
      genRegularTask1,
      sourceGenerators in Test += {
        Def.task{
          GenRegularTests1.genTest((sourceManaged in Test).value, version.value, scalaVersion.value)
        }.taskValue
      }
    ).dependsOn(scalatest, commonTest, scalacticMacro % "compile-internal, test-internal")

  lazy val genRegularTests2 = Project("genRegularTests2", file("gentests/GenRegular2"))
    .settings(gentestsSharedSettings: _*)
    .settings(
      genRegularTask2,
      sourceGenerators in Test += {
        Def.task{
          GenRegularTests2.genTest((sourceManaged in Test).value, version.value, scalaVersion.value)
        }.taskValue
      }
    ).dependsOn(scalatest, commonTest, scalacticMacro % "compile-internal, test-internal")

  lazy val genRegularTests3 = Project("genRegularTests3", file("gentests/GenRegular3"))
    .settings(gentestsSharedSettings: _*)
    .settings(
      genRegularTask3,
      sourceGenerators in Test += {
        Def.task{
          GenRegularTests3.genTest((sourceManaged in Test).value, version.value, scalaVersion.value)
        }.taskValue
      }
    ).dependsOn(scalatest, commonTest, scalacticMacro % "compile-internal, test-internal")

  val javaSourceManaged: SettingKey[java.io.File] = sbt.SettingKey[java.io.File]("javaSourceManaged")

  lazy val genRegularTests4 = Project("genRegularTests4", file("gentests/GenRegular4"))
    .settings(gentestsSharedSettings: _*)
    .settings(
      genRegularTask4,
      libraryDependencies ++= scalatestLibraryDependencies,
      testOptions in Test := scalatestTestOptions,
      javaSourceManaged <<= target(t => t / "java"),
      managedSourceDirectories in Test <+= javaSourceManaged,
      sourceGenerators in Test += {
        Def.task{
          GenRegularTests4.genJava((javaSourceManaged in Compile).value)
        }.taskValue
      },
      sourceGenerators in Test += {
        Def.task{
          GenRegularTests4.genTest((sourceManaged in Test).value, version.value, scalaVersion.value)
        }.taskValue
      }
    ).dependsOn(scalatest, commonTest, scalacticMacro % "compile-internal, test-internal")

  lazy val genRegularTests5 = Project("genRegularTests5", file("gentests/GenRegular5"))
    .settings(gentestsSharedSettings: _*)
    .settings(
      genRegularTask5,
      libraryDependencies ++= scalatestLibraryDependencies,
      libraryDependencies ++= gentestsLibraryDependencies,
      testOptions in Test := scalatestTestOptions,
      javaSourceManaged <<= target(t => t / "java"),
      managedSourceDirectories in Test <+= javaSourceManaged,
      sourceGenerators in Test += {
        Def.task{
          GenRegularTests5.genJava((javaSourceManaged in Compile).value)
        }.taskValue
      },
      sourceGenerators in Test += {
        Def.task{
          GenRegularTests5.genTest((sourceManaged in Test).value, version.value, scalaVersion.value)
        }.taskValue
      }
    ).dependsOn(scalatest, commonTest, scalacticMacro % "compile-internal, test-internal")

  lazy val genMustMatchersTests1 = Project("genMustMatchersTests1", file("gentests/MustMatchers1"))
    .settings(gentestsSharedSettings: _*)
    .settings(
      genMustMatchersTask,
      sourceGenerators in Test += {
        Def.task{
          GenMustMatchersTests1.genTest((sourceManaged in Test).value / "org" / "scalatest", version.value, scalaVersion.value)
        }.taskValue
      }
    ).dependsOn(scalatest, commonTest, scalacticMacro % "compile-internal, test-internal")

  lazy val genMustMatchersTests2 = Project("genMustMatchersTests2", file("gentests/MustMatchers2"))
    .settings(gentestsSharedSettings: _*)
    .settings(
      genMustMatchersTask,
      sourceGenerators in Test += {
        Def.task{
          GenMustMatchersTests2.genTest((sourceManaged in Test).value / "org" / "scalatest", version.value, scalaVersion.value)
        }.taskValue
      }
    ).dependsOn(scalatest, commonTest, scalacticMacro % "compile-internal, test-internal")

  lazy val genMustMatchersTests3 = Project("genMustMatchersTests3", file("gentests/MustMatchers3"))
    .settings(gentestsSharedSettings: _*)
    .settings(
      genMustMatchersTask,
      sourceGenerators in Test += {
        Def.task{
          GenMustMatchersTests3.genTest((sourceManaged in Test).value / "org" / "scalatest", version.value, scalaVersion.value)
        }.taskValue
      }
    ).dependsOn(scalatest, commonTest, scalacticMacro % "compile-internal, test-internal")

  lazy val genMustMatchersTests4 = Project("genMustMatchersTests4", file("gentests/MustMatchers4"))
    .settings(gentestsSharedSettings: _*)
    .settings(
      genMustMatchersTask,
      sourceGenerators in Test += {
        Def.task{
          GenMustMatchersTests4.genTest((sourceManaged in Test).value / "org" / "scalatest", version.value, scalaVersion.value)
        }.taskValue
      }
    ).dependsOn(scalatest, commonTest, scalacticMacro % "compile-internal, test-internal")

  lazy val genGenTests = Project("genGenTests", file("gentests/GenGen"))
    .settings(gentestsSharedSettings: _*)
    .settings(
      genGenTask,
      sourceGenerators in Test += {
        Def.task{
          GenGen.genTest((sourceManaged in Test).value / "org" / "scalatest" / "prop", version.value, scalaVersion.value)
        }.taskValue
      }
    ).dependsOn(scalatest, commonTest, scalacticMacro % "compile-internal, test-internal")

  lazy val genScalaCheckGenTests = Project("genScalaCheckGenTests", file("gentests/GenScalaCheckGen"))
    .settings(gentestsSharedSettings: _*)
    .settings(
      genGenTask,
      sourceGenerators in Test <+=
        (baseDirectory, sourceManaged in Test, version, scalaVersion) map genFiles("genscalacheckgen", "GenScalaCheckGen.scala")(GenScalaCheckGen.genTest)
    ).dependsOn(scalatest, commonTest, scalacticMacro % "compile-internal, test-internal")

  lazy val genTablesTests = Project("genTablesTests", file("gentests/GenTables"))
    .settings(gentestsSharedSettings: _*)
    .settings(
      genTablesTask,
      sourceGenerators in Test += {
        Def.task{
          GenTable.genTest((sourceManaged in Test).value / "org" / "scalatest" / "prop", version.value, scalaVersion.value)
        }.taskValue
      }
    ).dependsOn(scalatest, commonTest, scalacticMacro % "compile-internal, test-internal")

  lazy val genInspectorsTests = Project("genInspectorsTests", file("gentests/GenInspectors"))
    .settings(gentestsSharedSettings: _*)
    .settings(
      genInspectorsTask,
      sourceGenerators in Test += {
        Def.task{
          GenInspectors.genTest((sourceManaged in Test).value, version.value, scalaVersion.value)
        }.taskValue
      }
    ).dependsOn(scalatest, commonTest, scalacticMacro % "compile-internal, test-internal")

  lazy val genInspectorsShorthandsTests1 = Project("genInspectorsShorthandsTests1", file("gentests/GenInspectorsShorthands1"))
    .settings(gentestsSharedSettings: _*)
    .settings(
      genInspectorsShorthandsTask1,
      sourceGenerators in Test += {
        Def.task{
          GenInspectorsShorthands1.genTest((sourceManaged in Test).value, version.value, scalaVersion.value)
        }.taskValue
      }
    ).dependsOn(scalatest, commonTest, scalacticMacro % "compile-internal, test-internal")

  lazy val genInspectorsShorthandsTests2 = Project("genInspectorsShorthandsTests2", file("gentests/GenInspectorsShorthands2"))
    .settings(gentestsSharedSettings: _*)
    .settings(
      genInspectorsShorthandsTask2,
      sourceGenerators in Test += {
        Def.task{
          GenInspectorsShorthands2.genTest((sourceManaged in Test).value, version.value, scalaVersion.value)
        }.taskValue
      }
    ).dependsOn(scalatest, commonTest, scalacticMacro % "compile-internal, test-internal")

  lazy val genTheyTests = Project("genTheyTests", file("gentests/GenThey"))
    .settings(gentestsSharedSettings: _*)
    .settings(
      genTheyWordTask,
      sourceGenerators in Test += {
        Def.task{
          GenTheyWord.genTest((sourceManaged in Test).value / "org" / "scalatest", version.value, scalaVersion.value)
        }.taskValue
      }
    ).dependsOn(scalatest, commonTest, scalacticMacro % "compile-internal, test-internal")

  lazy val genContainTests1 = Project("genContainTests1", file("gentests/GenContain1"))
    .settings(gentestsSharedSettings: _*)
    .settings(
      genContainTask1,
      sourceGenerators in Test += {
        Def.task{
          GenContain1.genTest((sourceManaged in Test).value / "org" / "scalatest", version.value, scalaVersion.value)
        }.taskValue
      }
    ).dependsOn(scalatest, commonTest, scalacticMacro % "compile-internal, test-internal")

  lazy val genContainTests2 = Project("genContainTests2", file("gentests/GenContain2"))
    .settings(gentestsSharedSettings: _*)
    .settings(
      genContainTask2,
      sourceGenerators in Test += {
        Def.task{
          GenContain2.genTest((sourceManaged in Test).value / "org" / "scalatest", version.value, scalaVersion.value)
        }.taskValue
      }
    ).dependsOn(scalatest, commonTest, scalacticMacro % "compile-internal, test-internal")

  lazy val genSortedTests = Project("genSortedTests", file("gentests/GenSorted"))
    .settings(gentestsSharedSettings: _*)
    .settings(
      genSortedTask,
      sourceGenerators in Test += {
        Def.task{
          GenSorted.genTest((sourceManaged in Test).value / "org" / "scalatest", version.value, scalaVersion.value)
        }.taskValue
      }
    ).dependsOn(scalatest, commonTest, scalacticMacro % "compile-internal, test-internal")

  lazy val genLoneElementTests = Project("genLoneElementTests", file("gentests/GenLoneElement"))
    .settings(gentestsSharedSettings: _*)
    .settings(
      genLoneElementTask,
      sourceGenerators in Test += {
        Def.task{
          GenLoneElement.genTest((sourceManaged in Test).value / "org" / "scalatest", version.value, scalaVersion.value)
        }.taskValue
      }
    ).dependsOn(scalatest, commonTest, scalacticMacro % "compile-internal, test-internal")

  lazy val genEmptyTests = Project("genEmptyTests", file("gentests/GenEmpty"))
    .settings(gentestsSharedSettings: _*)
    .settings(
      genEmptyTask,
      sourceGenerators in Test += {
        Def.task{
          GenEmpty.genTest((sourceManaged in Test).value / "org" / "scalatest", version.value, scalaVersion.value)
        }.taskValue
      }
    ).dependsOn(scalatest, commonTest, scalacticMacro % "compile-internal, test-internal")

  lazy val genLogicStyleTests = Project("genLogicStyleTests", file("gentests/GenLogicStyles"))
    .settings(gentestsSharedSettings: _*)
    .settings(
<<<<<<< HEAD
      genLogicStyleTestsTask,
      sourceGenerators in Test += Def.task {
        genFiles("genlogicstyletests", "GenLogicStyles.scala")(GenLogicStyles.genTest)(baseDirectory.value, (sourceManaged in Test).value, version.value, scalaVersion.value)
      }.taskValue
    ).dependsOn(scalatest, commonTest, scalacticMacro % "compile-internal, test-internal")
=======
      genSafeStyleTestsTask,
      sourceGenerators in Test += {
        Def.task{
          GenSafeStyles.genTest((sourceManaged in Test).value / "org" / "scalatest", version.value, scalaVersion.value)
        }.taskValue
      }
    ).dependsOn(scalatest, commonTest, scalacticMacro % "compile-internal, test-internal")*/
>>>>>>> d461f18d

  lazy val gentests = Project("gentests", file("gentests"))
    .aggregate(genMustMatchersTests1, genMustMatchersTests2, genMustMatchersTests3, genMustMatchersTests4, genGenTests, genTablesTests, genInspectorsTests, genInspectorsShorthandsTests1,
               genInspectorsShorthandsTests2, genTheyTests, genContainTests1, genContainTests2, genSortedTests, genLoneElementTests, genEmptyTests, genLogicStyleTests)

  lazy val examples = Project("examples", file("examples"), delegates = scalatest :: Nil)
    .settings(
      scalaVersion := buildScalaVersion,
      libraryDependencies += scalacheckDependency("test")
    ).dependsOn(scalacticMacro, scalactic, scalatest)

  lazy val examplesJS = Project("examplesJS", file("examples.js"), delegates = scalatest :: Nil)
    .settings(
      scalaVersion := buildScalaVersion,
      libraryDependencies += "org.scalacheck" %%% "scalacheck" % scalacheckVersion % "test",
      sourceGenerators in Test += {
        Def.task {
          GenExamplesJS.genScala((sourceManaged in Test).value / "scala", version.value, scalaVersion.value)
        }.taskValue
      }
    ).dependsOn(scalacticMacroJS, scalacticJS, scalatestJS).enablePlugins(ScalaJSPlugin)

  def genFiles(name: String, generatorSource: String)(gen: (File, String, String) => Unit)(basedir: File, outDir: File, theVersion: String, theScalaVersion: String): Seq[File] = {
    val tdir = outDir / "scala" / name
    val genSource = basedir / "project" / generatorSource

    def results = (tdir ** "*.scala").get
    if (results.isEmpty || results.exists(_.lastModified < genSource.lastModified)) {
      tdir.mkdirs()
      gen(tdir, theVersion, theScalaVersion)
    }
    results
  }

  /*def genFiles(generatorSource: File, generatedFile: File)(genFun: => Seq[File]): Seq[File] = {
    if (generatedFile.exists || generatorSource.lastModified > generatedFile.lastModified)
      genFun()
    else
      Seq.empty[File]
  }*/

  def genJavaFiles(name: String, generatorSource: String)(gen: (File, String, String) => Unit)(basedir: File, outDir: File, theVersion: String, theScalaVersion: String): Seq[File] = {
    val tdir = outDir / "java" / name
    val genSource = basedir / "project" / generatorSource

    def results = (tdir ** "*.java").get
    if (results.isEmpty || results.exists(_.lastModified < genSource.lastModified)) {
      tdir.mkdirs()
      gen(tdir, theVersion, theScalaVersion)
    }
    results
  }

  val genRegular1 = TaskKey[Unit]("genregular1", "Generate regular tests 1")
  val genRegularTask1 = genRegular1 := {
    val mainTargetDir = (sourceManaged in Compile).value
    val testTargetDir = (sourceManaged in Test).value
    val theVersion = version.value
    val theScalaVersion = scalaVersion.value

    GenRegularTests1.genTest(new File(testTargetDir, "scala/genregular1"), theVersion, theScalaVersion)
  }

  val genRegular2 = TaskKey[Unit]("genregular2", "Generate regular tests 2")
  val genRegularTask2 = genRegular2 := {
    val mainTargetDir = (sourceManaged in Compile).value
    val testTargetDir = (sourceManaged in Test).value
    val theVersion = version.value
    val theScalaVersion = scalaVersion.value

    GenRegularTests2.genTest(new File(testTargetDir, "scala/genregular2"), theVersion, theScalaVersion)
  }

  val genRegular3 = TaskKey[Unit]("genregular3", "Generate regular tests 3")
  val genRegularTask3 = genRegular3 := {
    val mainTargetDir = (sourceManaged in Compile).value
    val testTargetDir = (sourceManaged in Test).value
    val theVersion = version.value
    val theScalaVersion = scalaVersion.value

    GenRegularTests3.genTest(new File(testTargetDir, "scala/genregular3"), theVersion, theScalaVersion)
  }

  val genRegular4 = TaskKey[Unit]("genregular4", "Generate regular tests 4")
  val genRegularTask4 = genRegular4 := {
    val mainTargetDir = (sourceManaged in Compile).value
    val testTargetDir = (sourceManaged in Test).value
    val theVersion = version.value
    val theScalaVersion = scalaVersion.value

    GenRegularTests4.genTest(new File(testTargetDir, "scala/genregular4"), theVersion, theScalaVersion)
  }

  val genRegular5 = TaskKey[Unit]("genregular5", "Generate regular tests 5")
  val genRegularTask5 = genRegular5 := {
    val mainTargetDir = (sourceManaged in Compile).value
    val testTargetDir = (sourceManaged in Test).value
    val theVersion = version.value
    val theScalaVersion = scalaVersion.value

    GenRegularTests5.genTest(new File(testTargetDir, "scala/genregular5"), theVersion, theScalaVersion)
  }

  val genMustMatchers = TaskKey[Unit]("genmatchers", "Generate Must Matchers")
  val genMustMatchersTask = genMustMatchers := {
    val mainTargetDir = (sourceManaged in Compile).value
    val testTargetDir = (sourceManaged in Test).value
    val projName = name.value
    val theVersion = version.value
    val theScalaVersion = scalaVersion.value

    projName match {
      case "scalatest" =>
        GenMatchers.genMain(new File(mainTargetDir, "scala/genmatchers"), theVersion, theScalaVersion)
      case "genMustMatchersTests1" =>
        GenMustMatchersTests1.genTest(new File(testTargetDir, "scala/genmatchers1"), theVersion, theScalaVersion)
      case "genMustMatchersTests2" =>
        GenMustMatchersTests2.genTest(new File(testTargetDir, "scala/genmatchers2"), theVersion, theScalaVersion)
      case "genMustMatchersTests3" =>
        GenMustMatchersTests3.genTest(new File(testTargetDir, "scala/genmatchers3"), theVersion, theScalaVersion)
      case "genMustMatchersTests4" =>
        GenMustMatchersTests4.genTest(new File(testTargetDir, "scala/genmatchers4"), theVersion, theScalaVersion)
    }
  }
  val genGen = TaskKey[Unit]("gengen", "Generate Property Checks")
  val genGenTask = genGen := {
    val mainTargetDir = (sourceManaged in Compile).value
    val testTargetDir = (sourceManaged in Test).value
    val projName = name.value
    val theVersion = version.value
    val theScalaVersion = scalaVersion.value

    projName match {
      case "scalatest" =>
        GenGen.genMain(new File(mainTargetDir, "scala/gengen"), theVersion, theScalaVersion)
      case "gentests" =>
        GenGen.genTest(new File(testTargetDir, "scala/gengen"), theVersion, theScalaVersion)
    }
  }

  val genScalaCheckGen = TaskKey[Unit]("genscalacheckgen", "Generate ScalaCheck driven Property Checks")
  val genScalaCheckGenTask = genScalaCheckGen <<= (sourceManaged in Compile, sourceManaged in Test, name, version, scalaVersion) map { (mainTargetDir: File, testTargetDir: File, projName: String, theVersion: String, theScalaVersion: String) =>
    projName match {
      case "scalatest" =>
        GenGen.genMain(new File(mainTargetDir, "scala/genscalacheckgen"), theVersion, theScalaVersion)
      case "gentests" =>
        GenGen.genTest(new File(testTargetDir, "scala/genscalacheckgen"), theVersion, theScalaVersion)
    }
  }

  val genTables = TaskKey[Unit]("gentables", "Generate Tables")
  val genTablesTask = genTables := {
    val mainTargetDir = (sourceManaged in Compile).value
    val testTargetDir = (sourceManaged in Test).value
    val projName = name.value
    val theVersion = version.value
    val theScalaVersion = scalaVersion.value

    projName match {
      case "scalatest" =>
        GenTable.genMain(new File(mainTargetDir, "scala/gentables"), theVersion, theScalaVersion)
      case "gentests" =>
        GenTable.genTest(new File(testTargetDir, "scala/gentables"), theVersion, theScalaVersion)
    }
  }

  val genTheyWord = TaskKey[Unit]("genthey", "Generate They Word tests")
  val genTheyWordTask = genTheyWord := {
    val mainTargetDir = (sourceManaged in Compile).value
    val testTargetDir = (sourceManaged in Test).value
    val theVersion = version.value
    val theScalaVersion = scalaVersion.value

    GenTheyWord.genTest(new File(testTargetDir, "scala/genthey"), theVersion, theScalaVersion)
  }

  val genInspectors = TaskKey[Unit]("geninspectors", "Generate Inspectors tests")
  val genInspectorsTask = genInspectors := {
    val mainTargetDir = (sourceManaged in Compile).value
    val testTargetDir = (sourceManaged in Test).value
    val theVersion = version.value
    val theScalaVersion = scalaVersion.value

    GenInspectors.genTest(new File(testTargetDir, "scala/geninspectors"), theVersion, theScalaVersion)
  }

  val genInspectorsShorthands1 = TaskKey[Unit]("geninspectorsshorthands1", "Generate Inspectors Shorthands tests 1")
  val genInspectorsShorthandsTask1 = genInspectorsShorthands1 := {
    val mainTargetDir = (sourceManaged in Compile).value
    val testTargetDir = (sourceManaged in Test).value
    val theVersion = version.value
    val theScalaVersion = scalaVersion.value

    GenInspectorsShorthands1.genTest(new File(testTargetDir, "scala/geninspectorsshorthands1"), theVersion, theScalaVersion)
  }

  val genInspectorsShorthands2 = TaskKey[Unit]("geninspectorsshorthands2", "Generate Inspectors Shorthands tests 2")
  val genInspectorsShorthandsTask2 = genInspectorsShorthands2 := {
    val mainTargetDir = (sourceManaged in Compile).value
    val testTargetDir = (sourceManaged in Test).value
    val theVersion = version.value
    val theScalaVersion = scalaVersion.value

    GenInspectorsShorthands2.genTest(new File(testTargetDir, "scala/geninspectorsshorthands2"), theVersion, theScalaVersion)
  }

  val genFactories = TaskKey[Unit]("genfactories", "Generate Matcher Factories")
  val genFactoriesTask = genFactories := {
    val mainTargetDir = (sourceManaged in Compile).value
    val testTargetDir = (sourceManaged in Test).value
    val theVersion = version.value
    val theScalaVersion = scalaVersion.value

    GenFactories.genMain(new File(mainTargetDir, "scala/genfactories"), theVersion, theScalaVersion)
  }

  val genCompatibleClasses = TaskKey[Unit]("gencompcls", "Generate Compatible Classes for Java 6 & 7")
  val genCompatibleClassesTask = genCompatibleClasses := {
    val mainTargetDir = (sourceManaged in Compile).value
    val testTargetDir = (sourceManaged in Test).value
    val theVersion = version.value
    val theScalaVersion = scalaVersion.value

    GenCompatibleClasses.genMain(new File(mainTargetDir, "scala/gencompclass"), theVersion, theScalaVersion)
  }

  val genVersions = TaskKey[Unit]("genversions", "Generate Versions object")
  val genVersionsTask = genVersions := {
    val mainTargetDir = (sourceManaged in Compile).value
    val testTargetDir = (sourceManaged in Test).value
    val theVersion = version.value
    val theScalaVersion = scalaVersion.value

    GenVersions.genScalaTestVersions(new File(mainTargetDir, "scala/gencompclass"), theVersion, theScalaVersion)
  }

  val genContain1 = TaskKey[Unit]("gencontain1", "Generate contain matcher tests 1")
  val genContainTask1 = genContain1 := {
    val mainTargetDir = (sourceManaged in Compile).value
    val testTargetDir = (sourceManaged in Test).value
    val theVersion = version.value
    val theScalaVersion = scalaVersion.value

    GenContain1.genTest(new File(testTargetDir, "scala/gencontain1"), theVersion, theScalaVersion)
  }

  val genContain2 = TaskKey[Unit]("gencontain2", "Generate contain matcher tests 2")
  val genContainTask2 = genContain2 := {
    val mainTargetDir = (sourceManaged in Compile).value
    val testTargetDir = (sourceManaged in Test).value
    val theVersion = version.value
    val theScalaVersion = scalaVersion.value

    GenContain2.genTest(new File(testTargetDir, "scala/gencontain2"), theVersion, theScalaVersion)
  }

  val genSorted = TaskKey[Unit]("gensorted", "Generate sorted matcher tests")
  val genSortedTask = genSorted := {
    val mainTargetDir = (sourceManaged in Compile).value
    val testTargetDir = (sourceManaged in Test).value
    val theVersion = version.value
    val theScalaVersion = scalaVersion.value

    GenSorted.genTest(new File(testTargetDir, "scala/gensorted"), theVersion, theScalaVersion)
  }

  val genLoneElement = TaskKey[Unit]("genloneelement", "Generate lone element matcher tests")
  val genLoneElementTask = genLoneElement := {
    val mainTargetDir = (sourceManaged in Compile).value
    val testTargetDir = (sourceManaged in Test).value
    val theVersion = version.value
    val theScalaVersion = scalaVersion.value

    GenLoneElement.genTest(new File(testTargetDir, "scala/genloneelement"), theVersion, theScalaVersion)
  }

  val genEmpty = TaskKey[Unit]("genempty", "Generate empty matcher tests")
  val genEmptyTask = genEmpty := {
    val mainTargetDir = (sourceManaged in Compile).value
    val testTargetDir = (sourceManaged in Test).value
    val theVersion = version.value
    val theScalaVersion = scalaVersion.value

    GenEmpty.genTest(new File(testTargetDir, "scala/genempty"), theVersion, theScalaVersion)
  }

  val genCode = TaskKey[Unit]("gencode", "Generate Code, includes Must Matchers and They Word tests.")
  val genCodeTask = genCode := {
    val mainTargetDir = (sourceManaged in Compile).value
    val testTargetDir = (sourceManaged in Test).value
    val theVersion = version.value
    val theScalaVersion = scalaVersion.value

    GenGen.genMain(new File(mainTargetDir, "scala/gengen"), theVersion, theScalaVersion)
    GenScalaCheckGen.genMain(new File(mainTargetDir, "scala/genscalacheckgen"), theVersion, theScalaVersion)
    GenTable.genMain(new File(mainTargetDir, "scala/gentables"), theVersion, theScalaVersion)
    GenMatchers.genMain(new File(mainTargetDir, "scala/genmatchers"), theVersion, theScalaVersion)
    GenFactories.genMain(new File(mainTargetDir, "scala/genfactories"), theVersion, theScalaVersion)
  }

  val genLogicStyles = TaskKey[Unit]("genlogicstyles", "Generate logic style traits.")
  val genLogicStylesTask = genLogicStyles := {
    val mainTargetDir = (sourceManaged in Compile).value
    val testTargetDir = (sourceManaged in Test).value
    val theVersion = version.value
    val theScalaVersion = scalaVersion.value

    GenLogicStyles.genMain(new File(mainTargetDir, "scala/genlogicstyles"), theVersion, theScalaVersion)
  }

  val genLogicStyleTestsTaskKey = TaskKey[Unit]("genlogicstyletests", "Generate Logic Style tests")
  val genLogicStyleTestsTask = genLogicStyleTestsTaskKey := {
    val mainTargetDir = (sourceManaged in Compile).value
    val testTargetDir = (sourceManaged in Test).value
    val theVersion = version.value
    val theScalaVersion = scalaVersion.value

    GenLogicStyles.genTest(new File(testTargetDir, "scala/genlogicstyles"), theVersion, theScalaVersion)
  }

  //
  // Prepares source files for running scaladoc.
  //
  def genDocSources(srcFiles: Seq[File],
                    srcDirs: Seq[File],
                    docsrcDir: File): Seq[File] =
  {
    val scalaFiles =
      for {
        srcFile <- srcFiles
        if srcFile.name.endsWith(".scala")
      } yield {
        val srcPath = srcFile.getPath
        val maybeSourceFile = srcDirs.flatMap(srcFile.relativeTo).headOption
        maybeSourceFile match {
          case Some(docsrcFile) => copyDocFile(srcFile, new File(docsrcDir.asFile, docsrcFile.getPath))
          case None             =>
             throw new RuntimeException("unexpected source path ["+ srcPath +"] not relative to " + srcDirs.mkString("[", ", ", "]"))
        }
      }

    val javaSources = srcFiles.filter(_.name.endsWith(".java")).toSet
    val javaTagFiles = JavaTagDocumenter.docJavaTags(javaSources)

    scalaFiles ++ javaTagFiles
  }

  //
  // Copies a file, doing a little filtering along the way to make
  // destination file suitable for use in generating scaladocs.
  //
  // Returns destination file.
  //
  private def copyDocFile(srcFile: File, destFile: File): File = {
    if (!destFile.exists || (destFile.lastModified < srcFile.lastModified)) {
      IO.createDirectory(file(destFile.getParent))

      val writer = new PrintWriter(destFile)

      try {
        for (line <- Source.fromFile(srcFile).getLines)
          writer.println(line.replaceFirst("@Finders(.*)", ""))
      }
      finally { writer.close }
    }
    destFile
  }

  //
  // Adds customization to scaladocs.
  //
  // Appends additional css to template.css file and copies
  // additional gifs into lib directory.
  //
  // Note: found that adding new gifs into lib directory causes
  // doc task to rebuild scaladocs from scratch each time.
  // Without that it only rebuilds if needed.
  //
  def docTask(docDir: File, srcDir: File, projectName: String): File = {
    val docLibDir = docDir / "lib"
    val htmlSrcDir = srcDir / "html"
    val cssFile = docLibDir / "template.css"
    val addlCssFile = htmlSrcDir / "addl.css"

    val css = Source.fromFile(cssFile).mkString
    val addlCss = Source.fromFile(addlCssFile).mkString

    if (!css.contains("pre.stHighlighted")) {
      val writer = new PrintWriter(cssFile)

      try {
        writer.println(css)
        writer.println(addlCss)
      }
      finally { writer.close }
    }

    if (projectName.contains("scalatest")) {
      (htmlSrcDir * "*.gif").get.foreach { gif =>
        IO.copyFile(gif, docLibDir / gif.name)
      }
    }
    docDir
  }

  lazy val projectTitle =
    settingKey[String]("Name of project to display in doc titles")

  lazy val docsrcDir =
    settingKey[File](
      "Directory to hold processed source files for generating scaladocs")

  val docsrcDirSetting =
     docsrcDir := target.value / "docsrc"

  val scalacticDocSourcesSetting =
    sources in (Compile, doc) :=
      genDocSources((sources in Compile).value ++ (sources in scalacticMacro in Compile).value,
        Seq((sourceManaged in Compile).value,
          baseDirectory.value,
          file(".").getCanonicalFile),
        docsrcDir.value)

  val scalatestDocSourcesSetting =
     sources in (Compile, doc) :=
       genDocSources((sources in Compile).value,
                     Seq((sourceManaged in Compile).value,
                         baseDirectory.value,
                         file(".").getCanonicalFile),
                     docsrcDir.value)

  val scalatestDocScalacOptionsSetting =
    scalacOptions in (Compile, doc) ++=
      Seq[String](
        "-Ymacro-no-expand", // avoids need to separate out macros in docsrc dir
        "-sourcepath", docsrcDir.value.getAbsolutePath,
        "-doc-title", projectTitle.value +" "+ releaseVersion,
        "-doc-source-url", scalatestDocSourceUrl)

  val scalacticDocScalacOptionsSetting =
    scalacOptions in (Compile, doc) ++=
      Seq[String](
        "-Ymacro-no-expand", // avoids need to separate out macros in docsrc dir
        "-sourcepath", docsrcDir.value.getAbsolutePath,
        "-doc-title", projectTitle.value +" "+ releaseVersion,
        "-doc-source-url", scalacticDocSourceUrl)

  val docTaskSetting =
    doc in Compile := docTask((doc in Compile).value,
                              (sourceDirectory in Compile).value,
                              name.value)

  val scalatestJSDocTaskSetting =
    doc in Compile := docTask((doc in Compile).value,
      (sourceManaged in Compile).value,
      name.value)
}
// set scalacOptions in (Compile, console) += "-Xlog-implicits"
// set scalacOptions in (Compile, console) += "-Xlog-implicits"
// set scalacOptions in (Compile, console) += "-Xlog-implicits"
// set scalacOptions in (Compile, console) += "-nowarn"<|MERGE_RESOLUTION|>--- conflicted
+++ resolved
@@ -483,35 +483,7 @@
      genCodeTask,
      genFactoriesTask,
      genCompatibleClassesTask,
-<<<<<<< HEAD
      genLogicStylesTask,
-     sourceGenerators in Compile += Def.task {
-       genFiles("gengen", "GenGen.scala")(GenGen.genMain)(baseDirectory.value, (sourceManaged in Compile).value, version.value, scalaVersion.value)
-     }.taskValue,
-     sourceGenerators in Compile += Def.task {
-       genFiles("genscalacheckgen", "GenScalaCheckGen.scala")(GenScalaCheckGen.genMain)(baseDirectory.value, (sourceManaged in Compile).value, version.value, scalaVersion.value)
-     }.taskValue,
-     sourceGenerators in Compile += Def.task {
-       genFiles("gentables", "GenTable.scala")(GenTable.genMain)(baseDirectory.value, (sourceManaged in Compile).value, version.value, scalaVersion.value)
-     }.taskValue,
-     sourceGenerators in Compile += Def.task {
-       genFiles("genmatchers", "MustMatchers.scala")(GenMatchers.genMain)(baseDirectory.value, (sourceManaged in Compile).value, version.value, scalaVersion.value)
-     }.taskValue,
-     sourceGenerators in Compile += Def.task {
-       genFiles("genfactories", "GenFactories.scala")(GenFactories.genMain)(baseDirectory.value, (sourceManaged in Compile).value, version.value, scalaVersion.value)
-     }.taskValue,
-     sourceGenerators in Compile += Def.task {
-       genFiles("gencompcls", "GenCompatibleClasses.scala")(GenCompatibleClasses.genMain)(baseDirectory.value, (sourceManaged in Compile).value, version.value, scalaVersion.value)
-     }.taskValue,
-     sourceGenerators in Compile += Def.task {
-       genFiles("genversions", "GenVersions.scala")(GenVersions.genScalaTestVersions)(baseDirectory.value, (sourceManaged in Compile).value, version.value, scalaVersion.value)
-     }.taskValue,
-     sourceGenerators in Compile += Def.task {
-       genFiles("genlogicstyles", "GenLogicStyles.scala")(GenLogicStyles.genMain)(baseDirectory.value, (sourceManaged in Compile).value, version.value, scalaVersion.value)
-     }.taskValue,
-=======
-     //genSafeStylesTask,
->>>>>>> d461f18d
      scalatestDocSourcesSetting,
      sourceGenerators in Compile += {
        Def.task{
@@ -521,9 +493,10 @@
          GenFactories.genMain((sourceManaged in Compile).value / "org" / "scalatest" / "matchers", version.value, scalaVersion.value) ++
          GenCompatibleClasses.genMain((sourceManaged in Compile).value / "org" / "scalatest" / "tools", version.value, scalaVersion.value) ++
          GenVersions.genScalaTestVersions((sourceManaged in Compile).value / "org" / "scalatest", version.value, scalaVersion.value) ++
-         //GenSafeStyles.genMain((sourceManaged in Compile).value / "org" / "scalatest", version.value, scalaVersion.value) ++
          ScalaTestGenResourcesJVM.genResources((sourceManaged in Compile).value / "org" / "scalatest", version.value, scalaVersion.value) ++
-         ScalaTestGenResourcesJVM.genFailureMessages((sourceManaged in Compile).value / "org" / "scalatest", version.value, scalaVersion.value)
+         ScalaTestGenResourcesJVM.genFailureMessages((sourceManaged in Compile).value / "org" / "scalatest", version.value, scalaVersion.value) ++
+         GenLogicStyles.genMain((sourceManaged in Compile).value / "org" / "scalatest", version.value, scalaVersion.value) ++
+         GenScalaCheckGen.genMain((sourceManaged in Compile).value / "org" / "scalatest" / "prop", version.value, scalaVersion.value)
        }.taskValue
      },
      docTaskSetting
@@ -609,7 +582,8 @@
           GenScalaTestJS.genScala((sourceManaged in Compile).value, version.value, scalaVersion.value) ++
           GenVersions.genScalaTestVersions((sourceManaged in Compile).value / "org" / "scalatest", version.value, scalaVersion.value) ++
           ScalaTestGenResourcesJSVM.genFailureMessages((sourceManaged in Compile).value / "org" / "scalatest", version.value, scalaVersion.value) ++
-          ScalaTestGenResourcesJSVM.genResources((sourceManaged in Compile).value / "org" / "scalatest", version.value, scalaVersion.value)
+          ScalaTestGenResourcesJSVM.genResources((sourceManaged in Compile).value / "org" / "scalatest", version.value, scalaVersion.value) ++
+          GenScalaCheckGen.genMain((sourceManaged in Compile).value / "org" / "scalatest" / "prop", version.value, scalaVersion.value)
         }.taskValue
       },
       javaSourceManaged <<= target(t => t / "java"),
@@ -630,36 +604,12 @@
           GenGen.genMain((sourceManaged in Compile).value / "org" / "scalatest" / "prop", version.value, scalaVersion.value) ++
           GenTable.genMainForScalaJS((sourceManaged in Compile).value / "org" / "scalatest", version.value, scalaVersion.value) ++
           GenMatchers.genMainForScalaJS((sourceManaged in Compile).value / "org" / "scalatest", version.value, scalaVersion.value) ++
-          GenFactories.genMainJS((sourceManaged in Compile).value / "org" / "scalatest" / "matchers", version.value, scalaVersion.value)
-          //GenSafeStyles.genMainForScalaJS((sourceManaged in Compile).value / "org" / "scalatest", version.value, scalaVersion.value)
+          GenFactories.genMainJS((sourceManaged in Compile).value / "org" / "scalatest" / "matchers", version.value, scalaVersion.value) ++
+          GenLogicStyles.genMainForScalaJS((sourceManaged in Compile).value / "org" / "scalatest", version.value, scalaVersion.value)
         }.taskValue
       },
-<<<<<<< HEAD
       genFactoriesTask,
       genLogicStylesTask,
-      sourceGenerators in Compile += Def.task {
-        genFiles("genfactories", "GenFactories.scala")(GenFactories.genMainJS)(baseDirectory.value, (sourceManaged in Compile).value, version.value, scalaVersion.value)
-      }.taskValue,
-      sourceGenerators in Compile += Def.task {
-        genFiles("gengen", "GenGen.scala")(GenGen.genMain)(baseDirectory.value, (sourceManaged in Compile).value, version.value, scalaVersion.value)
-      }.taskValue,
-      sourceGenerators in Compile += Def.task {
-        genFiles("genscalacheckgen", "GenScalaCheckGen.scala")(GenScalaCheckGen.genMain)(baseDirectory.value, (sourceManaged in Compile).value, version.value, scalaVersion.value)
-      }.taskValue,
-      sourceGenerators in Compile += Def.task {
-        genFiles("gentables", "GenTable.scala")(GenTable.genMainForScalaJS)(baseDirectory.value, (sourceManaged in Compile).value, version.value, scalaVersion.value)
-      }.taskValue,
-      sourceGenerators in Compile += Def.task {
-        genFiles("genmatchers", "MustMatchers.scala")(GenMatchers.genMainForScalaJS)(baseDirectory.value, (sourceManaged in Compile).value, version.value, scalaVersion.value)
-      }.taskValue,
-      sourceGenerators in Compile += Def.task {
-        genFiles("genlogicstyles", "GenLogicStyles.scala")(GenLogicStyles.genMainForScalaJS)(baseDirectory.value, (sourceManaged in Compile).value, version.value, scalaVersion.value)
-      }.taskValue,
-      /*sourceGenerators in Compile += Def.task {
-        genFiles("genversions", "GenVersions.scala")(GenVersions.genScalaTestVersions)(baseDirectory.value, (sourceManaged in Compile).value, version.value, scalaVersion.value)
-      }.taskValue,*/
-=======
->>>>>>> d461f18d
       scalatestJSDocTaskSetting
     ).settings(osgiSettings: _*).settings(
       OsgiKeys.exportPackage := Seq(
@@ -1020,8 +970,11 @@
     .settings(gentestsSharedSettings: _*)
     .settings(
       genGenTask,
-      sourceGenerators in Test <+=
-        (baseDirectory, sourceManaged in Test, version, scalaVersion) map genFiles("genscalacheckgen", "GenScalaCheckGen.scala")(GenScalaCheckGen.genTest)
+      sourceGenerators in Test += {
+        Def.task{
+          GenScalaCheckGen.genTest((sourceManaged in Test).value / "org" / "scalatest" / "prop", version.value, scalaVersion.value)
+        }.taskValue
+      }
     ).dependsOn(scalatest, commonTest, scalacticMacro % "compile-internal, test-internal")
 
   lazy val genTablesTests = Project("genTablesTests", file("gentests/GenTables"))
@@ -1137,21 +1090,13 @@
   lazy val genLogicStyleTests = Project("genLogicStyleTests", file("gentests/GenLogicStyles"))
     .settings(gentestsSharedSettings: _*)
     .settings(
-<<<<<<< HEAD
       genLogicStyleTestsTask,
-      sourceGenerators in Test += Def.task {
-        genFiles("genlogicstyletests", "GenLogicStyles.scala")(GenLogicStyles.genTest)(baseDirectory.value, (sourceManaged in Test).value, version.value, scalaVersion.value)
-      }.taskValue
-    ).dependsOn(scalatest, commonTest, scalacticMacro % "compile-internal, test-internal")
-=======
-      genSafeStyleTestsTask,
-      sourceGenerators in Test += {
-        Def.task{
-          GenSafeStyles.genTest((sourceManaged in Test).value / "org" / "scalatest", version.value, scalaVersion.value)
-        }.taskValue
-      }
-    ).dependsOn(scalatest, commonTest, scalacticMacro % "compile-internal, test-internal")*/
->>>>>>> d461f18d
+      sourceGenerators in Test += {
+        Def.task{
+          GenLogicStyles.genTest((sourceManaged in Test).value / "org" / "scalatest", version.value, scalaVersion.value)
+        }.taskValue
+      }
+    ).dependsOn(scalatest, commonTest, scalacticMacro % "compile-internal, test-internal")
 
   lazy val gentests = Project("gentests", file("gentests"))
     .aggregate(genMustMatchersTests1, genMustMatchersTests2, genMustMatchersTests3, genMustMatchersTests4, genGenTests, genTablesTests, genInspectorsTests, genInspectorsShorthandsTests1,
@@ -1293,7 +1238,13 @@
   }
 
   val genScalaCheckGen = TaskKey[Unit]("genscalacheckgen", "Generate ScalaCheck driven Property Checks")
-  val genScalaCheckGenTask = genScalaCheckGen <<= (sourceManaged in Compile, sourceManaged in Test, name, version, scalaVersion) map { (mainTargetDir: File, testTargetDir: File, projName: String, theVersion: String, theScalaVersion: String) =>
+  val genScalaCheckGenTask = genScalaCheckGen := {
+    val mainTargetDir = (sourceManaged in Compile).value
+    val testTargetDir = (sourceManaged in Test).value
+    val projName = name.value
+    val theVersion = version.value
+    val theScalaVersion = scalaVersion.value
+
     projName match {
       case "scalatest" =>
         GenGen.genMain(new File(mainTargetDir, "scala/genscalacheckgen"), theVersion, theScalaVersion)
@@ -1445,10 +1396,10 @@
     val theVersion = version.value
     val theScalaVersion = scalaVersion.value
 
-    GenGen.genMain(new File(mainTargetDir, "scala/gengen"), theVersion, theScalaVersion)
-    GenScalaCheckGen.genMain(new File(mainTargetDir, "scala/genscalacheckgen"), theVersion, theScalaVersion)
-    GenTable.genMain(new File(mainTargetDir, "scala/gentables"), theVersion, theScalaVersion)
-    GenMatchers.genMain(new File(mainTargetDir, "scala/genmatchers"), theVersion, theScalaVersion)
+    GenGen.genMain(new File(mainTargetDir, "scala/gengen"), theVersion, theScalaVersion) ++
+    GenScalaCheckGen.genMain(new File(mainTargetDir, "scala/genscalacheckgen"), theVersion, theScalaVersion) ++
+    GenTable.genMain(new File(mainTargetDir, "scala/gentables"), theVersion, theScalaVersion) ++
+    GenMatchers.genMain(new File(mainTargetDir, "scala/genmatchers"), theVersion, theScalaVersion) ++
     GenFactories.genMain(new File(mainTargetDir, "scala/genfactories"), theVersion, theScalaVersion)
   }
 
