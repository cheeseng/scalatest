import sbt._
import Keys._
import com.typesafe.tools.mima.plugin.MimaKeys.{mimaPreviousArtifacts, mimaCurrentClassfiles, mimaBinaryIssueFilters}
import com.typesafe.tools.mima.core._
import com.typesafe.tools.mima.core.ProblemFilters._
import com.typesafe.sbt.osgi.OsgiKeys
import com.typesafe.sbt.osgi.SbtOsgi
import com.typesafe.sbt.osgi.SbtOsgi.autoImport._
import org.scalajs.sbtplugin.ScalaJSPlugin
import org.scalajs.sbtplugin.ScalaJSPlugin.autoImport.{scalaJSLinkerConfig, jsEnv}

import org.portablescala.sbtplatformdeps.PlatformDepsPlugin.autoImport._

trait DottyBuild { this: BuildCommons =>

  // List of available night build at https://repo1.maven.org/maven2/ch/epfl/lamp/dotty-compiler_0.27/
  // lazy val dottyVersion = dottyLatestNightlyBuild.get
<<<<<<< HEAD
  lazy val dottyVersion = System.getProperty("scalatest.dottyVersion", "3.1.0")
=======
  lazy val dottyVersion = System.getProperty("scalatest.dottyVersion", "3.0.2")
>>>>>>> 862c41b3
  lazy val dottySettings = List(
    scalaVersion := dottyVersion,
    scalacOptions ++= List("-language:implicitConversions", "-noindent", "-Xprint-suspension")
  )

  // https://github.com/sbt/sbt/issues/2205#issuecomment-144375501
  private lazy val packageManagedSources =
    Compile / packageSrc / mappings ++= { // publish generated sources
      val srcs = (Compile / managedSources).value
      val sdirs = (Compile / managedSourceDirectories).value
      val base = baseDirectory.value
      import Path._
      (srcs --- sdirs --- base) pair (relativeTo(sdirs) | relativeTo(base) | flat)
    }

  lazy val scalacticDotty = project.in(file("dotty/scalactic"))
    .enablePlugins(SbtOsgi)
    .settings(sharedSettings: _*)
    .settings(dottySettings: _*)
    .settings(scalacticDocSettings: _*)
    .settings(
      projectTitle := "Scalactic",
      organization := "org.scalactic",
      moduleName := "scalactic",
      console / initialCommands := "import org.scalactic._",
      packageManagedSources,
      Compile / sourceGenerators += {
        Def.task {
          // From scalactic-macro
          GenScalacticDotty.genMacroScala((Compile / sourceManaged).value, version.value, scalaVersion.value) ++
          ScalacticGenResourcesJVM.genResources((Compile / sourceManaged).value / "org" / "scalactic", version.value, scalaVersion.value) ++
          GenAnyVals.genMain((Compile / sourceManaged).value / "org" / "scalactic" / "anyvals", version.value, scalaVersion.value, true) ++
          GenEvery.genMain((Compile / sourceManaged).value / "org" / "scalactic", version.value, scalaVersion.value) ++
          GenColCompatHelper.genMain((Compile / sourceManaged).value / "org" / "scalactic", version.value, scalaVersion.value) ++
          // end from scalactic-macro
          GenScalacticDotty.genScala((Compile / sourceManaged).value, version.value, scalaVersion.value) ++
          GenVersions.genScalacticVersions((Compile / sourceManaged).value / "org" / "scalactic", version.value, scalaVersion.value) ++
          ScalacticGenResourcesJVM.genFailureMessages((Compile / sourceManaged).value / "org" / "scalactic", version.value, scalaVersion.value) ++
          GenArrayHelper.genMain((Compile / sourceManaged).value / "org" / "scalactic", version.value, scalaVersion.value)
        }.taskValue
      },
      Compile / resourceGenerators += Def.task {
        GenScalacticDotty.genResource((Compile / resourceManaged).value)
      }.taskValue,
      //scalacticDocSourcesSetting,
      //docTaskSetting,
      Compile / packageDoc / publishArtifact := false, // Temporary disable publishing of doc, can't get it to build.
      mimaPreviousArtifacts := Set(organization.value %% name.value % previousReleaseVersion),
      mimaCurrentClassfiles := (Compile / classDirectory).value.getParentFile / (name.value + "_" + scalaBinaryVersion.value + "-" + releaseVersion + ".jar")
    ).settings(osgiSettings: _*).settings(
    OsgiKeys.exportPackage := Seq(
      "org.scalactic",
      "org.scalactic.anyvals",
      "org.scalactic.exceptions",
      "org.scalactic.source"
    ),
    OsgiKeys.importPackage := Seq(
      "org.scalatest.*",
      "org.scalactic.*",
      "scala.util.parsing.*;version=\"$<range;[==,=+);$<replace;1.0.4;-;.>>\"",
      "scala.xml.*;version=\"$<range;[==,=+);$<replace;1.0.4;-;.>>\"",
      "scala.*;version=\"$<range;[==,=+);$<replace;"+scalaBinaryVersion.value+";-;.>>\"",
      "*;resolution:=optional"
    ),
    OsgiKeys.additionalHeaders:= Map(
      "Bundle-Name" -> "Scalactic",
      "Bundle-Description" -> "Scalactic is an open-source library for Scala projects.",
      "Bundle-DocURL" -> "http://www.scalactic.org/",
      "Bundle-Vendor" -> "Artima, Inc."
    )
  )

  lazy val scalacticDottyJS = project.in(file("dotty/scalactic.js"))
    .enablePlugins(SbtOsgi)
    .settings(sharedSettings: _*)
    .settings(dottySettings: _*)
    .settings(scalacticDocSettings: _*)
    .settings(
      projectTitle := "Scalactic",
      organization := "org.scalactic",
      moduleName := "scalactic",
      console / initialCommands := "import org.scalactic._",
      packageManagedSources,
      Compile / sourceGenerators += {
        Def.task {
          // From scalactic-macro
          GenScalacticDotty.genMacroScala((Compile / sourceManaged).value, version.value, scalaVersion.value) ++
          ScalacticGenResourcesJSVM.genResources((Compile / sourceManaged).value / "org" / "scalactic", version.value, scalaVersion.value) ++
          GenAnyVals.genMain((Compile / sourceManaged).value / "org" / "scalactic" / "anyvals", version.value, scalaVersion.value, true) ++
          GenEvery.genMain((Compile / sourceManaged).value / "org" / "scalactic", version.value, scalaVersion.value) ++
          GenColCompatHelper.genMain((Compile / sourceManaged).value / "org" / "scalactic", version.value, scalaVersion.value) ++
          // end from scalactic-macro
          GenScalacticDotty.genScalaJS((Compile / sourceManaged).value, version.value, scalaVersion.value) ++
          GenVersions.genScalacticVersions((Compile / sourceManaged).value / "org" / "scalactic", version.value, scalaVersion.value) ++
          ScalacticGenResourcesJSVM.genFailureMessages((Compile / sourceManaged).value / "org" / "scalactic", version.value, scalaVersion.value) ++
          GenArrayHelper.genMain((Compile / sourceManaged).value / "org" / "scalactic", version.value, scalaVersion.value)
        }.taskValue
      },
      Compile / resourceGenerators += Def.task {
        GenScalacticDotty.genResource((Compile / resourceManaged).value)
      }.taskValue,
      //scalacticDocSourcesSetting,
      //docTaskSetting,
      Compile / packageDoc / publishArtifact := false, // Temporary disable publishing of doc, can't get it to build.
      mimaPreviousArtifacts := Set(organization.value %% name.value % previousReleaseVersion),
      mimaCurrentClassfiles := (Compile / classDirectory).value.getParentFile / (name.value + "_" + scalaBinaryVersion.value + "-" + releaseVersion + ".jar")
    ).settings(osgiSettings: _*).settings(
    OsgiKeys.exportPackage := Seq(
      "org.scalactic",
      "org.scalactic.anyvals",
      "org.scalactic.exceptions",
      "org.scalactic.source"
    ),
    OsgiKeys.importPackage := Seq(
      "org.scalatest.*",
      "org.scalactic.*",
      "scala.util.parsing.*;version=\"$<range;[==,=+);$<replace;1.0.4;-;.>>\"",
      "scala.xml.*;version=\"$<range;[==,=+);$<replace;1.0.4;-;.>>\"",
      "scala.*;version=\"$<range;[==,=+);$<replace;"+scalaBinaryVersion.value+";-;.>>\"",
      "*;resolution:=optional"
    ),
    OsgiKeys.additionalHeaders:= Map(
      "Bundle-Name" -> "Scalactic",
      "Bundle-Description" -> "Scalactic is an open-source library for Scala projects.",
      "Bundle-DocURL" -> "http://www.scalactic.org/",
      "Bundle-Vendor" -> "Artima, Inc."
    )
  ).enablePlugins(ScalaJSPlugin)

  lazy val scalatestCoreDotty = project.in(file("dotty/core"))
    .enablePlugins(SbtOsgi)
    .settings(sharedSettings: _*)
    .settings(dottySettings: _*)
    .settings(
      projectTitle := "ScalaTest Core Dotty",
      organization := "org.scalatest",
      moduleName := "scalatest-core",
      console / initialCommands := """|import org.scalatest._
                                       |import org.scalactic._
                                       |import Matchers._""".stripMargin,
      libraryDependencies ++= scalaXmlDependency(scalaVersion.value),
      libraryDependencies ++= scalatestLibraryDependencies,
      packageManagedSources,
      Compile / sourceGenerators += 
        Def.task {
          GenModulesDotty.genScalaTestCore((Compile / sourceManaged).value, version.value, scalaVersion.value) ++
          GenVersions.genScalaTestVersions((Compile / sourceManaged).value / "org" / "scalatest", version.value, scalaVersion.value) ++
          ScalaTestGenResourcesJVM.genResources((Compile / sourceManaged).value / "org" / "scalatest", version.value, scalaVersion.value) ++
          ScalaTestGenResourcesJVM.genFailureMessages((Compile / sourceManaged).value / "org" / "scalatest", version.value, scalaVersion.value)  ++
          GenGen.genMain((Compile / sourceManaged).value / "scala" / "org" / "scalatest" / "prop", version.value, scalaVersion.value) ++
          GenConfigMap.genMain((Compile / sourceManaged).value / "org" / "scalatest", version.value, scalaVersion.value) ++ 
          GenSafeStyles.genCore((Compile / sourceManaged).value / "org" / "scalatest", version.value, scalaVersion.value, false)
        }.taskValue,
      javaSourceManaged := target.value / "java",
      Compile / managedSourceDirectories += javaSourceManaged.value,
      Compile / sourceGenerators += Def.task {
        GenScalaTestDotty.genJava((Compile / javaSourceManaged).value, version.value, scalaVersion.value)
      }.taskValue,
      Compile / resourceGenerators += Def.task {
          GenScalaTestDotty.genHtml((Compile / resourceManaged).value, version.value, scalaVersion.value)
      }.taskValue,
      Compile / sourceGenerators += Def.task {
        GenTable.genMain((Compile / sourceManaged).value / "org" / "scalatest", version.value, scalaVersion.value) ++
        GenCompatibleClasses.genMain((Compile / sourceManaged).value / "org" / "scalatest" / "tools", version.value, scalaVersion.value)
        //GenSafeStyles.genMain((Compile / sourceManaged).value / "org" / "scalatest", version.value, scalaVersion.value)
      }.taskValue,
      //scalatestJSDocTaskSetting,
      Compile / packageDoc / publishArtifact := false, // Temporary disable publishing of doc, can't get it to build.
      mimaPreviousArtifacts := Set(organization.value %% name.value % previousReleaseVersion),
      mimaCurrentClassfiles := (Compile / classDirectory).value.getParentFile / (name.value + "_" + scalaBinaryVersion.value + "-" + releaseVersion + ".jar"),
      mimaBinaryIssueFilters ++= {
        Seq(
          exclude[MissingClassProblem]("org.scalatest.tools.SbtCommandParser$"),
          exclude[MissingClassProblem]("org.scalatest.tools.SbtCommandParser")
        )
      }
    ).settings(osgiSettings: _*).settings(
    OsgiKeys.exportPackage := Seq(
      "org.scalatest", 
        "org.scalatest.concurrent",  
        "org.scalatest.enablers",  
        "org.scalatest.exceptions",  
        "org.scalatest.events", 
        "org.scalatest.fixture",  
        "org.scalatest.prop", 
        "org.scalatest.tags", 
        "org.scalatest.tagobjects", 
        "org.scalatest.time", 
        "org.scalatest.tools",  
        "org.scalatest.verbs"
    ),
    OsgiKeys.importPackage := Seq(
      "org.scalatest.*",
      "org.scalactic.*",
      "scala.util.parsing.*;version=\"$<range;[==,=+);$<replace;1.0.4;-;.>>\"",
      "scala.xml.*;version=\"$<range;[==,=+);$<replace;1.0.4;-;.>>\"",
      "scala.*;version=\"$<range;[==,=+);$<replace;"+scalaBinaryVersion.value+";-;.>>\"",
      "*;resolution:=optional"
    ),
    OsgiKeys.additionalHeaders:= Map(
      "Bundle-Name" -> "ScalaTest Core Dotty",
      "Bundle-Description" -> "ScalaTest is an open-source test framework for the Javascript Platform designed to increase your productivity by letting you write fewer lines of test code that more clearly reveal your intent.",
      "Bundle-DocURL" -> "http://www.scalatest.org/",
      "Bundle-Vendor" -> "Artima, Inc.",
      "Main-Class" -> "org.scalatest.tools.Runner"
    )
  ).dependsOn(scalacticDotty, scalatestCompatible)

  lazy val scalatestCoreDottyJS = project.in(file("dotty/core.js"))
    .enablePlugins(SbtOsgi)
    .settings(sharedSettings: _*)
    .settings(dottySettings: _*)
    .settings(
      projectTitle := "ScalaTest Core Dotty",
      organization := "org.scalatest",
      moduleName := "scalatest-core",
      console / initialCommands := """|import org.scalatest._
                                       |import org.scalactic._
                                       |import Matchers._""".stripMargin,
<<<<<<< HEAD
      libraryDependencies += "org.scala-lang.modules" %%% "scala-xml" % "2.0.0", 
      libraryDependencies += ("org.scala-js" %% "scalajs-test-interface" % scalaJSVersion).cross(CrossVersion.for3Use2_13), 
=======
      libraryDependencies += "org.scala-lang.modules" %%% "scala-xml" % "2.0.1", 
      libraryDependencies += ("org.scala-js" %% "scalajs-test-interface" % scalaJSVersion).withDottyCompat(dottyVersion), 
>>>>>>> 862c41b3
      packageManagedSources,
      Compile / sourceGenerators += Def.task {
        GenModulesDotty.genScalaTestCoreJS((Compile / sourceManaged).value, version.value, scalaVersion.value) ++
        GenScalaTestDotty.genScalaJS((Compile / sourceManaged).value, version.value, scalaVersion.value) ++
        GenVersions.genScalaTestVersions((Compile / sourceManaged).value / "org" / "scalatest", version.value, scalaVersion.value) ++
        ScalaTestGenResourcesJSVM.genResources((Compile / sourceManaged).value / "org" / "scalatest", version.value, scalaVersion.value) ++
        ScalaTestGenResourcesJSVM.genFailureMessages((Compile / sourceManaged).value / "org" / "scalatest", version.value, scalaVersion.value)  ++
        GenGen.genMain((Compile / sourceManaged).value / "scala" / "org" / "scalatest" / "prop", version.value, scalaVersion.value) ++
        GenConfigMap.genMain((Compile / sourceManaged).value / "org" / "scalatest", version.value, scalaVersion.value) ++ 
        GenSafeStyles.genCore((Compile / sourceManaged).value / "org" / "scalatest", version.value, scalaVersion.value, true)
      }.taskValue,
      javaSourceManaged := target.value / "java",
      Compile / managedSourceDirectories += javaSourceManaged.value,
      Compile / sourceGenerators += Def.task {
        GenScalaTestDotty.genJava((Compile / javaSourceManaged).value, version.value, scalaVersion.value)
      }.taskValue,
      Compile / resourceGenerators += Def.task {
          GenScalaTestDotty.genHtml((Compile / resourceManaged).value, version.value, scalaVersion.value)
      }.taskValue,
      Compile / sourceGenerators += Def.task {
        GenTable.genMain((Compile / sourceManaged).value / "org" / "scalatest", version.value, scalaVersion.value)
        //GenSafeStyles.genMain((Compile / sourceManaged).value / "org" / "scalatest", version.value, scalaVersion.value)
      }.taskValue,
      //scalatestJSDocTaskSetting,
      Compile / packageDoc / publishArtifact := false, // Temporary disable publishing of doc, can't get it to build.
      mimaPreviousArtifacts := Set(organization.value %% name.value % previousReleaseVersion),
      mimaCurrentClassfiles := (Compile / classDirectory).value.getParentFile / (name.value + "_" + scalaBinaryVersion.value + "-" + releaseVersion + ".jar"),
      mimaBinaryIssueFilters ++= {
        Seq(
          exclude[MissingClassProblem]("org.scalatest.tools.SbtCommandParser$"),
          exclude[MissingClassProblem]("org.scalatest.tools.SbtCommandParser")
        )
      }
    ).settings(osgiSettings: _*).settings(
    OsgiKeys.exportPackage := Seq(
      "org.scalatest", 
      "org.scalatest.compatible", 
      "org.scalatest.concurrent",  
      "org.scalatest.enablers",  
      "org.scalatest.exceptions",  
      "org.scalatest.events", 
      "org.scalatest.fixture",  
      "org.scalatest.prop", 
      "org.scalatest.tags", 
      "org.scalatest.tagobjects", 
      "org.scalatest.time", 
      "org.scalatest.tools",  
      "org.scalatest.verbs"
    ),
    OsgiKeys.importPackage := Seq(
      "org.scalatest.*",
      "org.scalactic.*",
      "scala.util.parsing.*;version=\"$<range;[==,=+);$<replace;1.0.4;-;.>>\"",
      "scala.xml.*;version=\"$<range;[==,=+);$<replace;1.0.4;-;.>>\"",
      "scala.*;version=\"$<range;[==,=+);$<replace;"+scalaBinaryVersion.value+";-;.>>\"",
      "*;resolution:=optional"
    ),
    OsgiKeys.additionalHeaders:= Map(
      "Bundle-Name" -> "ScalaTest Core Dotty",
      "Bundle-Description" -> "ScalaTest is an open-source test framework for the Javascript Platform designed to increase your productivity by letting you write fewer lines of test code that more clearly reveal your intent.",
      "Bundle-DocURL" -> "http://www.scalatest.org/",
      "Bundle-Vendor" -> "Artima, Inc.",
      "Main-Class" -> "org.scalatest.tools.Runner"
    )
  ).dependsOn(scalacticDottyJS).enablePlugins(ScalaJSPlugin)

  private implicit class DottyProjectEx(private val p: Project) {
    /** common settings for all scalatest modules */
    def scalatestModule(name: String, title: String): Project = p
      .enablePlugins(SbtOsgi)
      .settings(sharedSettings: _*)
      .settings(dottySettings: _*)
      .settings(
        projectTitle := title,
        organization := "org.scalatest",
        moduleName := name,
        packageManagedSources,
        Compile / packageDoc / publishArtifact := false, // Temporary disable publishing of doc, can't get it to build.
        osgiSettings,
        OsgiKeys.additionalHeaders := Map(
          "Bundle-Name" -> title,
          "Bundle-Description" -> "ScalaTest is an open-source test framework for the Javascript Platform designed to increase your productivity by letting you write fewer lines of test code that more clearly reveal your intent.",
          "Bundle-DocURL" -> "http://www.scalatest.org/",
          "Bundle-Vendor" -> "Artima, Inc."
        ),
      )

    /** common settings for all scalatest sub modules (all modules, except the `scalatest` module) */
    def scalatestSubModule(name: String, title: String, gen: GenModulesDotty.GenFn): Project =
      scalatestModule(name, title).settings(
        Compile / sourceGenerators += Def.task {
          gen((Compile / sourceManaged).value, version.value, scalaVersion.value)
        }.taskValue,
        OsgiKeys.importPackage := Seq(
          "org.scalatest.*",
          "*;resolution:=optional"
        ),
      )

    /** common settings for all scalatest `style` modules such as `featurespec`, `funsuite`,.. */
    def scalatestStyleModule(style: String, title: String): Project =
      scalatestSubModule(s"scalatest-$style", title, GenModulesDotty(style))
        .settings(
          OsgiKeys.exportPackage := Seq(s"org.scalatest.$style"),
        ).dependsOn(scalatestCoreDotty)

    /** common settings for all scalatest js `style` modules such as `featurespec`, `funsuite`,.. */
    def scalatestStyleModuleJS(style: String, title: String): Project =
      scalatestSubModule(s"scalatest-$style", title, GenModulesDotty.applyJS(style))
        .settings(
          OsgiKeys.exportPackage := Seq(s"org.scalatest.$style"),
        ).dependsOn(scalatestCoreDottyJS).enablePlugins(ScalaJSPlugin)
        
  }
  
  lazy val scalatestFeatureSpecDotty = project.in(file("dotty/featurespec"))
    .scalatestStyleModule("featurespec", "ScalaTest FeatureSpec Dotty")

  lazy val scalatestFeatureSpecDottyJS = project.in(file("dotty/featurespec.js"))
    .scalatestStyleModuleJS("featurespec", "ScalaTest FeatureSpec Dotty JS")  

  lazy val scalatestFlatSpecDotty = project.in(file("dotty/flatspec"))
    .scalatestStyleModule("flatspec", "ScalaTest FlatSpec Dotty")

  lazy val scalatestFlatSpecDottyJS = project.in(file("dotty/flatspec.js"))
    .scalatestStyleModuleJS("flatspec", "ScalaTest FlatSpec Dotty JS")  

  lazy val scalatestFreeSpecDotty = project.in(file("dotty/freespec"))
    .scalatestStyleModule("freespec", "ScalaTest FreeSpec Dotty")

  lazy val scalatestFreeSpecDottyJS = project.in(file("dotty/freespec.js"))
    .scalatestStyleModuleJS("freespec", "ScalaTest FreeSpec Dotty JS")  

  lazy val scalatestFunSuiteDotty = project.in(file("dotty/funsuite"))
    .scalatestStyleModule("funsuite", "ScalaTest FunSuite Dotty")

  lazy val scalatestFunSuiteDottyJS = project.in(file("dotty/funsuite.js"))
    .scalatestStyleModuleJS("funsuite", "ScalaTest FunSuite Dotty JS")  

  lazy val scalatestFunSpecDotty = project.in(file("dotty/funspec"))
    .scalatestStyleModule("funspec", "ScalaTest FunSpec Dotty")

  lazy val scalatestFunSpecDottyJS = project.in(file("dotty/funspec.js"))
    .scalatestStyleModuleJS("funspec", "ScalaTest FunSpec Dotty JS")  

  lazy val scalatestPropSpecDotty = project.in(file("dotty/propspec"))
    .scalatestStyleModule("propspec", "ScalaTest PropSpec Dotty")

  lazy val scalatestPropSpecDottyJS = project.in(file("dotty/propspec.js"))
    .scalatestStyleModuleJS("propspec", "ScalaTest PropSpec Dotty JS")  

  lazy val scalatestRefSpecDotty = project.in(file("dotty/refspec"))
    .scalatestStyleModule("refspec", "ScalaTest RefSpec Dotty")

  lazy val scalatestRefSpecDottyJS = project.in(file("dotty/refspec.js"))
    .scalatestStyleModuleJS("refspec", "ScalaTest RefSpec Dotty JS")  

  lazy val scalatestWordSpecDotty = project.in(file("dotty/wordspec"))
    .scalatestStyleModule("wordspec", "ScalaTest WordSpec Dotty")

  lazy val scalatestWordSpecDottyJS = project.in(file("dotty/wordspec.js"))
    .scalatestStyleModuleJS("wordspec", "ScalaTest WordSpec Dotty JS")  

  lazy val scalatestDiagramsDotty = project.in(file("dotty/diagrams"))
    .scalatestStyleModule("diagrams", "ScalaTest Diagrams Dotty")

  lazy val scalatestDiagramsDottyJS = project.in(file("dotty/diagrams.js"))
    .scalatestSubModule(
      "scalatest-diagrams", 
      "ScalaTest Diagrams Dotty JS", 
      (targetDir, version, scalaVersion) =>
        GenScalaTestDotty.genDiagramsScalaJS(targetDir / "org" / "scalatest", version, scalaVersion)
    ).settings(
      OsgiKeys.exportPackage := Seq(
        "org.scalatest", 
        "org.scalatest.diagrams"
      ),
    ).dependsOn(scalatestCoreDottyJS).enablePlugins(ScalaJSPlugin)

  lazy val scalatestMatchersCoreDotty = project.in(file("dotty/matchers-core"))
    .scalatestSubModule(
      "scalatest-matchers-core",
      "ScalaTest Matchers Core Dotty",
      (targetDir, version, scalaVersion) => {
        GenModulesDotty.genScalaTestMatchersCore(targetDir, version, scalaVersion) ++
          GenFactoriesDotty.genMain(targetDir / "org" / "scalatest" / "matchers" / "dsl", version, scalaVersion)
      }
    ).settings(
      OsgiKeys.exportPackage := Seq(
        "org.scalatest.matchers",
        "org.scalatest.matchers.dsl"
      ),
    ).dependsOn(scalatestCoreDotty)

  lazy val scalatestMatchersCoreDottyJS = project.in(file("dotty/matchers-core.js"))
    .scalatestSubModule(
      "scalatest-matchers-core",
      "ScalaTest Matchers Core Dotty JS",
      (targetDir, version, scalaVersion) => {
        GenModulesDotty.genScalaTestMatchersCoreJS(targetDir, version, scalaVersion) ++
        GenScalaTestDotty.genMatchersCoreScalaJS(targetDir, version, scalaVersion) ++
        GenFactoriesDotty.genMain(targetDir / "org" / "scalatest" / "matchers" / "dsl", version, scalaVersion)
      }
    ).settings(
      OsgiKeys.exportPackage := Seq(
        "org.scalatest.matchers",
        "org.scalatest.matchers.dsl"
      ),
    ).dependsOn(scalatestCoreDottyJS).enablePlugins(ScalaJSPlugin)

  lazy val scalatestShouldMatchersDotty = project.in(file("dotty/shouldmatchers"))
    .scalatestSubModule(
      "scalatest-shouldmatchers",
      "ScalaTest Should Matchers Dotty",
      GenModulesDotty.genScalaTestShouldMatchers
    ).settings(
      OsgiKeys.exportPackage := Seq("org.scalatest.matchers.should"),
    ).dependsOn(scalatestMatchersCoreDotty)

  lazy val scalatestShouldMatchersDottyJS = project.in(file("dotty/shouldmatchers.js"))
    .scalatestSubModule(
      "scalatest-shouldmatchers",
      "ScalaTest Should Matchers Dotty JS",
      (targetDir, version, scalaVersion) => {
        GenModulesDotty.genScalaTestShouldMatchersJS(targetDir, version, scalaVersion) ++ 
        GenScalaTestDotty.genShouldMatchersScalaJS(targetDir, version, scalaVersion)
      }
    ).settings(
      OsgiKeys.exportPackage := Seq("org.scalatest.matchers.should"),
    ).dependsOn(scalatestMatchersCoreDottyJS).enablePlugins(ScalaJSPlugin)

  lazy val scalatestMustMatchersDotty = project.in(file("dotty/mustmatchers"))
    .scalatestSubModule(
      "scalatest-mustmatchers",
      "ScalaTest Must Matchers Dotty",
      (targetDir, version, scalaVersion) =>
        GenMatchers.genMainForDotty(targetDir / "org" / "scalatest", version, scalaVersion)
    ).settings(
    OsgiKeys.exportPackage := Seq("org.scalatest.matchers.must"),
  ).dependsOn(scalatestMatchersCoreDotty)

  lazy val scalatestMustMatchersDottyJS = project.in(file("dotty/mustmatchers.js"))
    .scalatestSubModule(
      "scalatest-mustmatchers",
      "ScalaTest Must Matchers DottyJS ",
      (targetDir, version, scalaVersion) =>
        GenMatchers.genMainForDottyJS(targetDir / "org" / "scalatest", version, scalaVersion) ++ 
        GenScalaTestDotty.genMustMatchersScalaJS(targetDir, version, scalaVersion)
    ).settings(
    OsgiKeys.exportPackage := Seq("org.scalatest.matchers.must"),
  ).dependsOn(scalatestMatchersCoreDottyJS).enablePlugins(ScalaJSPlugin)

  lazy val scalatestModulesDotty = project.in(file("modules/dotty/modules-aggregation"))
    .settings(sharedSettings: _*)
    .settings(
      noPublishSettings,
      Compile / doc / scalacOptions := List.empty
    ).aggregate(
      scalatestCoreDotty, 
      scalatestFeatureSpecDotty, 
      scalatestFlatSpecDotty, 
      scalatestFreeSpecDotty, 
      scalatestFunSuiteDotty, 
      scalatestFunSpecDotty, 
      scalatestPropSpecDotty, 
      scalatestRefSpecDotty, 
      scalatestWordSpecDotty, 
      scalatestDiagramsDotty, 
      scalatestMatchersCoreDotty, 
      scalatestShouldMatchersDotty, 
      scalatestMustMatchersDotty
    )

  lazy val scalatestDotty = project.in(file("dotty/scalatest"))
    .scalatestModule("scalatest", "ScalaTest Dotty")
    .settings(
      // Little trick to get rid of bnd error when publish.
      Compile / sourceGenerators += Def.task {
        (crossTarget.value / "classes").mkdirs()
        Seq.empty[File]
      }.taskValue,
      OsgiKeys.privatePackage := Seq.empty, 
    ).dependsOn(
      scalatestCoreDotty, 
      scalatestFeatureSpecDotty, 
      scalatestFlatSpecDotty, 
      scalatestFreeSpecDotty, 
      scalatestFunSuiteDotty, 
      scalatestFunSpecDotty, 
      scalatestPropSpecDotty, 
      scalatestRefSpecDotty, 
      scalatestWordSpecDotty, 
      scalatestDiagramsDotty, 
      scalatestMatchersCoreDotty, 
      scalatestShouldMatchersDotty, 
      scalatestMustMatchersDotty
    ).aggregate(
      scalatestCoreDotty, 
      scalatestFeatureSpecDotty, 
      scalatestFlatSpecDotty, 
      scalatestFreeSpecDotty, 
      scalatestFunSuiteDotty, 
      scalatestFunSpecDotty, 
      scalatestPropSpecDotty, 
      scalatestRefSpecDotty, 
      scalatestWordSpecDotty, 
      scalatestDiagramsDotty, 
      scalatestMatchersCoreDotty, 
      scalatestShouldMatchersDotty, 
      scalatestMustMatchersDotty
    )

  lazy val scalatestDottyJS = project.in(file("dotty/scalatest.js"))
    .scalatestModule("scalatest", "ScalaTest Dotty JS")
    .settings(
      // Little trick to get rid of bnd error when publish.
      Compile / sourceGenerators += Def.task {
        (crossTarget.value / "classes").mkdirs()
        Seq.empty[File]
      }.taskValue,
      OsgiKeys.privatePackage := Seq.empty, 
    ).dependsOn(
      scalatestCoreDottyJS, 
      scalatestFeatureSpecDottyJS, 
      scalatestFlatSpecDottyJS, 
      scalatestFreeSpecDottyJS, 
      scalatestFunSuiteDottyJS, 
      scalatestFunSpecDottyJS, 
      scalatestPropSpecDottyJS, 
      scalatestRefSpecDottyJS, 
      scalatestWordSpecDottyJS, 
      scalatestDiagramsDottyJS, 
      scalatestMatchersCoreDottyJS, 
      scalatestShouldMatchersDottyJS, 
      scalatestMustMatchersDottyJS
    ).aggregate(
      scalatestCoreDottyJS, 
      scalatestFeatureSpecDottyJS, 
      scalatestFlatSpecDottyJS, 
      scalatestFreeSpecDottyJS, 
      scalatestFunSuiteDottyJS, 
      scalatestFunSpecDottyJS, 
      scalatestPropSpecDottyJS, 
      scalatestRefSpecDottyJS, 
      scalatestWordSpecDottyJS, 
      scalatestDiagramsDottyJS, 
      scalatestMatchersCoreDottyJS, 
      scalatestShouldMatchersDottyJS, 
      scalatestMustMatchersDottyJS
    ).enablePlugins(ScalaJSPlugin) 

  private lazy val noPublishSettings = Seq(
    publishArtifact := false,
    publish := {},
    publishLocal := {},
  )

  lazy val commonTestDotty = project.in(file("dotty/common-test"))
    .settings(sharedSettings: _*)
    .settings(dottySettings: _*)
    .settings(
      projectTitle := "Common test classes used by scalactic and scalatest",
      libraryDependencies ++= crossBuildTestLibraryDependencies.value,
      Compile / sourceGenerators += Def.task {
        GenCommonTestDotty.genMain((Compile / sourceManaged).value / "scala", version.value, scalaVersion.value) ++ 
        GenCompatibleClasses.genTest((Compile / sourceManaged).value, version.value, scalaVersion.value)
      }.taskValue,
      noPublishSettings, 
    ).dependsOn(scalacticDotty, LocalProject("scalatestDotty"))

  lazy val commonTestDottyJS = project.in(file("dotty/common-test.js"))
    .settings(sharedSettings: _*)
    .settings(dottySettings: _*)
    .settings(
      projectTitle := "Common test classes used by scalactic and scalatest",
      libraryDependencies ++= crossBuildTestLibraryDependencies.value,
      Compile / sourceGenerators += Def.task {
        GenCommonTestDotty.genMainJS((Compile / sourceManaged).value / "scala", version.value, scalaVersion.value) ++ 
        GenCompatibleClasses.genTest((Compile / sourceManaged).value, version.value, scalaVersion.value)
      }.taskValue,
      noPublishSettings,
    ).dependsOn(scalacticDottyJS, LocalProject("scalatestDottyJS")).enablePlugins(ScalaJSPlugin)

  lazy val scalacticTestDotty = project.in(file("dotty/scalactic-test"))
    .settings(sharedSettings: _*)
    .settings(dottySettings: _*)
    .settings(
      projectTitle := "Scalactic Test",
      organization := "org.scalactic",
      Test / testOptions ++=
        Seq(Tests.Argument(TestFrameworks.ScalaTest,
          "-oDIF",
          "-W", "120", "60")),    
      Test / logBuffered := false,
      noPublishSettings,
      Test / sourceGenerators += Def.task {
        GenScalacticDotty.genTest((Test / sourceManaged).value, version.value, scalaVersion.value) /*++
        GenAnyVals.genTest((Test / sourceManaged).value / "scala" / "org" / "scalactic" / "anyvals", version.value, scalaVersion.value)*/
      }.taskValue
    ).dependsOn(scalacticDotty, scalatestDotty % "test", commonTestDotty % "test")

  lazy val scalacticTestDottyJS = project.in(file("dotty/scalactic-test.js"))
    .settings(sharedSettings: _*)
    .settings(dottySettings: _*)
    .settings(
      projectTitle := "Scalactic Test JS",
      organization := "org.scalactic",
      scalaJSLinkerConfig ~= { _.withOptimizer(false) },
      Test / testOptions ++=
        Seq(Tests.Argument(TestFrameworks.ScalaTest, "-oDIF")),
      jsEnv := {
        import org.scalajs.jsenv.nodejs.NodeJSEnv
        new NodeJSEnv(
          NodeJSEnv.Config()
            .withArgs(List("--max_old_space_size=3000")))
      }, 
      Test / parallelExecution := false,
      Test / fork := false,
      Test / logBuffered := false,
      noPublishSettings,
      Test / sourceGenerators += Def.task {
        GenScalacticDotty.genTestJS((Test / sourceManaged).value, version.value, scalaVersion.value) /*++
        GenAnyVals.genTest((sourceManaged in Test).value / "scala" / "org" / "scalactic" / "anyvals", version.value, scalaVersion.value)*/
      }.taskValue
    ).dependsOn(scalacticDottyJS, scalatestDottyJS % "test", commonTestDottyJS % "test").enablePlugins(ScalaJSPlugin)

  def sharedTestSettingsDotty: Seq[Setting[_]] = 
    Seq(
      organization := "org.scalatest",
      libraryDependencies ++= scalatestLibraryDependencies,
      libraryDependencies ++= 
        Seq(
          "org.scalatestplus" %% "testng-6-7" % plusTestNGVersion % "test",
          "org.scalatestplus" %% "junit-4-13" % plusJUnitVersion % "test"
        ),
      Test / testOptions := scalatestTestOptions,
      Test / logBuffered := false,
      //Test / fork := true,
      //Test / parallelExecution := true,
      //Test / testForkedParallel := true,
      Test / baseDirectory := file("./"),
    ) ++ noPublishSettings

  lazy val scalatestTestDotty = project.in(file("dotty/scalatest-test"))
    .settings(sharedSettings: _*)
    .settings(dottySettings: _*)
    .settings(sharedTestSettingsDotty)
    .settings(
      projectTitle := "ScalaTest Test",
      javaSourceManaged := target.value / "java",
      Test / sourceGenerators += Def.task {
        GenRegularTests4.genJava((Compile / javaSourceManaged).value) ++
        GenScalaTestDotty.genTest((Test / sourceManaged).value, version.value, scalaVersion.value)
      }.taskValue,
    ).dependsOn(commonTestDotty % "test").aggregate(
      scalatestDiagramsTestDotty, 
      scalatestFeatureSpecTestDotty, 
      scalatestFlatSpecTestDotty, 
      scalatestFreeSpecTestDotty, 
      scalatestFunSpecTestDotty, 
      scalatestFunSuiteTestDotty, 
      scalatestPropSpecTestDotty, 
      scalatestWordSpecTestDotty
    )

  def sharedTestSettingsDottyJS: Seq[Setting[_]] = 
    Seq(
      organization := "org.scalatest",
      //jsDependencies += RuntimeDOM % "test",
      scalaJSLinkerConfig ~= { _.withOptimizer(false) },
      //jsEnv := NodeJSEnv(executable = "node").value,
      //jsEnv := PhantomJSEnv().value,
      jsEnv := {
        import org.scalajs.jsenv.nodejs.NodeJSEnv
        new NodeJSEnv(
          NodeJSEnv.Config()
            .withArgs(List(/*"--max_new_space_size=3000", */"--max_old_space_size=3000")))
      },
      //Seq(Compile, Test).flatMap(c => inConfig(c)(jsEnv := RhinoJSEnv().value)), // to use rhino
<<<<<<< HEAD
      Test / testOptions := scalatestTestDottyJSOptions,
      Test / parallelExecution := false,
      Test / fork := false,
=======
      testOptions in Test := scalatestTestJSNativeOptions,
      parallelExecution in Test := false,
      fork in Test := false,
>>>>>>> 862c41b3
      publishArtifact := false,
      publish := {},
      publishLocal := {},
      scalacOptions ++= (if (scalaBinaryVersion.value == "2.10" || scalaVersion.value.startsWith("2.13")) Seq.empty[String] else Seq("-Ypartial-unification"))
    )  

  lazy val scalatestTestDottyJS = project.in(file("dotty/scalatest-test.js"))
    .settings(sharedSettings: _*)
    .settings(dottySettings: _*)
    .settings(sharedTestSettingsDottyJS)
    .settings(
      projectTitle := "ScalaTest Test",
      scalaJSLinkerConfig ~= { _.withOptimizer(false).withSemantics(_.withStrictFloats(true)) },
      Test / sourceGenerators += Def.task {
        //GenRegularTests4.genJava((Compile / javaSourceManaged).value) ++
        GenScalaTestDotty.genTestJS((Test / sourceManaged).value, version.value, scalaVersion.value)
      }.taskValue,
    ).dependsOn(scalacticDottyJS, scalatestDottyJS % "test", commonTestDottyJS % "test").enablePlugins(ScalaJSPlugin)
     .aggregate(
       scalatestDiagramsTestDottyJS, 
       scalatestFeatureSpecTestDottyJS, 
       scalatestFlatSpecTestDottyJS, 
       scalatestFreeSpecTestDottyJS, 
       scalatestFunSpecTestDottyJS, 
       scalatestFunSuiteTestDottyJS, 
       scalatestPropSpecTestDottyJS, 
       scalatestWordSpecTestDottyJS
     ).enablePlugins(ScalaJSPlugin)


  lazy val scalatestDiagramsTestDotty = project.in(file("dotty/diagrams-test"))
    .settings(sharedSettings: _*)
    .settings(dottySettings: _*)
    .settings(sharedTestSettingsDotty)
    .settings(
      projectTitle := "ScalaTest Diagrams Test",
      Test / sourceGenerators += Def.task {
        GenScalaTestDotty.genDiagramsTest((Test / sourceManaged).value, version.value, scalaVersion.value)
      }.taskValue,
    ).dependsOn(commonTestDotty % "test")

  lazy val scalatestDiagramsTestDottyJS = project.in(file("dotty/diagrams-test.js"))
    .settings(sharedSettings: _*)
    .settings(dottySettings: _*)
    .settings(sharedTestSettingsDottyJS)
    .settings(
      projectTitle := "ScalaTest Diagrams Test",
      Test / sourceGenerators += Def.task {
        GenScalaTestDotty.genDiagramsTestJS((Test / sourceManaged).value, version.value, scalaVersion.value)
      }.taskValue,
    ).dependsOn(commonTestDottyJS % "test").enablePlugins(ScalaJSPlugin)

  lazy val scalatestFeatureSpecTestDotty = project.in(file("dotty/featurespec-test"))
    .settings(sharedSettings: _*)
    .settings(dottySettings: _*)
    .settings(sharedTestSettingsDotty)
    .settings(
      projectTitle := "ScalaTest FeatureSpec Test",
      Test / sourceGenerators += Def.task {
        GenScalaTestDotty.genFeatureSpecTest((Test / sourceManaged).value, version.value, scalaVersion.value) ++ 
        GenSafeStyles.genFeatureSpecTest((Compile / sourceManaged).value / "org" / "scalatest" / "featurespec", version.value, scalaVersion.value, false).filter { f =>
          f.getName != "FixtureFeatureSpecSpec.scala" && 
          f.getName != "FeatureSpecSpec.scala"
        }
      }.taskValue,
    ).dependsOn(commonTestDotty % "test")

  lazy val scalatestFeatureSpecTestDottyJS = project.in(file("dotty/featurespec-test.js"))
    .settings(sharedSettings: _*)
    .settings(dottySettings: _*)
    .settings(sharedTestSettingsDottyJS)
    .settings(
      projectTitle := "ScalaTest FeatureSpec Test",
      Test / sourceGenerators += Def.task {
        GenScalaTestDotty.genFeatureSpecTestJS((Test / sourceManaged).value, version.value, scalaVersion.value) ++ 
        GenSafeStyles.genFeatureSpecTest((Compile / sourceManaged).value / "org" / "scalatest" / "featurespec", version.value, scalaVersion.value, true).filter { f =>
          f.getName != "FixtureFeatureSpecSpec.scala" && 
          f.getName != "FeatureSpecSpec.scala"
        }
      }.taskValue,
    ).dependsOn(commonTestDottyJS % "test").enablePlugins(ScalaJSPlugin)

  lazy val scalatestFlatSpecTestDotty = project.in(file("dotty/flatspec-test"))
    .settings(sharedSettings: _*)
    .settings(dottySettings: _*)
    .settings(sharedTestSettingsDotty)
    .settings(
      projectTitle := "ScalaTest FlatSpec Test",
      Test / sourceGenerators += Def.task {
        GenScalaTestDotty.genFlatSpecTest((Test / sourceManaged).value, version.value, scalaVersion.value) ++ 
        GenSafeStyles.genFlatSpecTest((Compile / sourceManaged).value / "org" / "scalatest" / "flatspec", version.value, scalaVersion.value, false).filter { f =>
          f.getName != "FixtureFlatSpecSpec.scala" && 
          f.getName != "FlatSpecSpec.scala"
        }
      }.taskValue,
    ).dependsOn(commonTestDotty % "test")

  lazy val scalatestFlatSpecTestDottyJS = project.in(file("dotty/flatspec-test.js"))
    .settings(sharedSettings: _*)
    .settings(dottySettings: _*)
    .settings(sharedTestSettingsDottyJS)
    .settings(
      projectTitle := "ScalaTest FlatSpec Test",
      Test / sourceGenerators += Def.task {
        GenScalaTestDotty.genFlatSpecTestJS((Test / sourceManaged).value, version.value, scalaVersion.value) ++ 
        GenSafeStyles.genFlatSpecTest((Compile / sourceManaged).value / "org" / "scalatest" / "flatspec", version.value, scalaVersion.value, true).filter { f =>
          f.getName != "FixtureFlatSpecSpec.scala" && 
          f.getName != "FlatSpecSpec.scala"
        }
      }.taskValue,
    ).dependsOn(commonTestDottyJS % "test").enablePlugins(ScalaJSPlugin)

  lazy val scalatestFreeSpecTestDotty = project.in(file("dotty/freespec-test"))
    .settings(sharedSettings: _*)
    .settings(dottySettings: _*)
    .settings(sharedTestSettingsDotty)
    .settings(
      projectTitle := "ScalaTest FreeSpec Test",
      Test / sourceGenerators += Def.task {
        GenScalaTestDotty.genFreeSpecTest((Test / sourceManaged).value, version.value, scalaVersion.value) ++ 
        GenSafeStyles.genFreeSpecTest((Compile / sourceManaged).value / "org" / "scalatest" / "freespec", version.value, scalaVersion.value, false).filter { f =>
          f.getName != "FixtureFreeSpecSpec.scala" && 
          f.getName != "FreeSpecSpec.scala"
        }
      }.taskValue,
    ).dependsOn(commonTestDotty % "test")

  lazy val scalatestFreeSpecTestDottyJS = project.in(file("dotty/freespec-test.js"))
    .settings(sharedSettings: _*)
    .settings(dottySettings: _*)
    .settings(sharedTestSettingsDottyJS)
    .settings(
      projectTitle := "ScalaTest FreeSpec Test",
      Test / sourceGenerators += Def.task {
        GenScalaTestDotty.genFreeSpecTestJS((Test / sourceManaged).value, version.value, scalaVersion.value) ++ 
        GenSafeStyles.genFreeSpecTest((Compile / sourceManaged).value / "org" / "scalatest" / "freespec", version.value, scalaVersion.value, true).filter { f =>
          f.getName != "FixtureFreeSpecSpec.scala" && 
          f.getName != "FreeSpecSpec.scala"
        }
      }.taskValue,
    ).dependsOn(commonTestDottyJS % "test").enablePlugins(ScalaJSPlugin)

  lazy val scalatestFunSpecTestDotty = project.in(file("dotty/funspec-test"))
    .settings(sharedSettings: _*)
    .settings(dottySettings: _*)
    .settings(sharedTestSettingsDotty)
    .settings(
      projectTitle := "ScalaTest FunSpec Test",
      Test / sourceGenerators += Def.task {
        GenScalaTestDotty.genFunSpecTest((Test / sourceManaged).value, version.value, scalaVersion.value) ++ 
        GenSafeStyles.genFunSpecTest((Compile / sourceManaged).value / "org" / "scalatest" / "funspec", version.value, scalaVersion.value, false).filter { f =>
          f.getName != "FixtureFunSpecSpec.scala" && 
          f.getName != "FunSpecSpec.scala"
        }
      }.taskValue,
    ).dependsOn(commonTestDotty % "test")

  lazy val scalatestFunSpecTestDottyJS = project.in(file("dotty/funspec-test.js"))
    .settings(sharedSettings: _*)
    .settings(dottySettings: _*)
    .settings(sharedTestSettingsDottyJS)
    .settings(
      projectTitle := "ScalaTest FunSpec Test",
      Test / sourceGenerators += Def.task {
        GenScalaTestDotty.genFunSpecTestJS((Test / sourceManaged).value, version.value, scalaVersion.value) ++ 
        GenSafeStyles.genFunSpecTest((Compile / sourceManaged).value / "org" / "scalatest" / "funspec", version.value, scalaVersion.value, true).filter { f =>
          f.getName != "FixtureFunSpecSpec.scala" && 
          f.getName != "FunSpecSpec.scala"
        }
      }.taskValue,
    ).dependsOn(commonTestDottyJS % "test").enablePlugins(ScalaJSPlugin)

  lazy val scalatestFunSuiteTestDotty = project.in(file("dotty/funsuite-test"))
    .settings(sharedSettings: _*)
    .settings(dottySettings: _*)
    .settings(sharedTestSettingsDotty)
    .settings(
      projectTitle := "ScalaTest FunSuite Test",
      Test / sourceGenerators += Def.task {
        GenScalaTestDotty.genFunSuiteTest((Test / sourceManaged).value, version.value, scalaVersion.value) ++ 
        GenSafeStyles.genFunSuiteTest((Compile / sourceManaged).value / "org" / "scalatest" / "funsuite", version.value, scalaVersion.value, false).filter { f =>
          f.getName != "FixtureFunSuiteSpec.scala" && 
          f.getName != "FunSuiteSpec.scala"
        }
      }.taskValue,
    ).dependsOn(commonTestDotty % "test")

  lazy val scalatestFunSuiteTestDottyJS = project.in(file("dotty/funsuite-test.js"))
    .settings(sharedSettings: _*)
    .settings(dottySettings: _*)
    .settings(sharedTestSettingsDottyJS)
    .settings(
      projectTitle := "ScalaTest FunSuite Test",
      Test / sourceGenerators += Def.task {
        GenScalaTestDotty.genFunSuiteTestJS((Test / sourceManaged).value, version.value, scalaVersion.value) ++ 
        GenSafeStyles.genFunSuiteTest((Compile / sourceManaged).value / "org" / "scalatest" / "funsuite", version.value, scalaVersion.value, true).filter { f =>
          f.getName != "FixtureFunSuiteSpec.scala" && 
          f.getName != "FunSuiteSpec.scala"
        }
      }.taskValue,
    ).dependsOn(commonTestDottyJS % "test").enablePlugins(ScalaJSPlugin)

  lazy val scalatestPropSpecTestDotty = project.in(file("dotty/propspec-test"))
    .settings(sharedSettings: _*)
    .settings(dottySettings: _*)
    .settings(sharedTestSettingsDotty)
    .settings(
      projectTitle := "ScalaTest PropSpec Test",
      Test / sourceGenerators += Def.task {
        GenScalaTestDotty.genPropSpecTest((Test / sourceManaged).value, version.value, scalaVersion.value) ++ 
        GenSafeStyles.genPropSpecTest((Compile / sourceManaged).value / "org" / "scalatest" / "propspec", version.value, scalaVersion.value, false).filter { f =>
          f.getName != "FixturePropSpecSpec.scala" && 
          f.getName != "PropSpecSpec.scala"
        }
      }.taskValue,
    ).dependsOn(commonTestDotty % "test")

  lazy val scalatestPropSpecTestDottyJS = project.in(file("dotty/propspec-test.js"))
    .settings(sharedSettings: _*)
    .settings(dottySettings: _*)
    .settings(sharedTestSettingsDottyJS)
    .settings(
      projectTitle := "ScalaTest PropSpec Test",
      Test / sourceGenerators += Def.task {
        GenScalaTestDotty.genPropSpecTestJS((Test / sourceManaged).value, version.value, scalaVersion.value) ++ 
        GenSafeStyles.genPropSpecTest((Compile / sourceManaged).value / "org" / "scalatest" / "propspec", version.value, scalaVersion.value, true).filter { f =>
          f.getName != "FixturePropSpecSpec.scala" && 
          f.getName != "PropSpecSpec.scala"
        }
      }.taskValue,
    ).dependsOn(commonTestDottyJS % "test").enablePlugins(ScalaJSPlugin)             

  lazy val scalatestWordSpecTestDotty = project.in(file("dotty/wordspec-test"))
    .settings(sharedSettings: _*)
    .settings(dottySettings: _*)
    .settings(sharedTestSettingsDotty)
    .settings(
      projectTitle := "ScalaTest WordSpec Test",
      Test / sourceGenerators += Def.task {
        GenScalaTestDotty.genWordSpecTest((Test / sourceManaged).value, version.value, scalaVersion.value) ++ 
        GenSafeStyles.genWordSpecTest((Compile / sourceManaged).value / "org" / "scalatest" / "wordspec", version.value, scalaVersion.value, false).filter { f =>
          f.getName != "FixtureWordSpecSpec.scala" && 
          f.getName != "WordSpecSpec.scala"
        }
      }.taskValue,
    ).dependsOn(commonTestDotty % "test")

  lazy val scalatestWordSpecTestDottyJS = project.in(file("dotty/wordspec-test.js"))
    .settings(sharedSettings: _*)
    .settings(dottySettings: _*)
    .settings(sharedTestSettingsDottyJS)
    .settings(
      projectTitle := "ScalaTest WordSpec Test",
      Test / sourceGenerators += Def.task {
        GenScalaTestDotty.genWordSpecTestJS((Test / sourceManaged).value, version.value, scalaVersion.value) ++ 
        GenSafeStyles.genWordSpecTest((Compile / sourceManaged).value / "org" / "scalatest" / "wordspec", version.value, scalaVersion.value, true).filter { f =>
          f.getName != "FixtureWordSpecSpec.scala" && 
          f.getName != "WordSpecSpec.scala"
        }
      }.taskValue,
    ).dependsOn(commonTestDottyJS % "test").enablePlugins(ScalaJSPlugin) 

}<|MERGE_RESOLUTION|>--- conflicted
+++ resolved
@@ -15,11 +15,7 @@
 
   // List of available night build at https://repo1.maven.org/maven2/ch/epfl/lamp/dotty-compiler_0.27/
   // lazy val dottyVersion = dottyLatestNightlyBuild.get
-<<<<<<< HEAD
-  lazy val dottyVersion = System.getProperty("scalatest.dottyVersion", "3.1.0")
-=======
-  lazy val dottyVersion = System.getProperty("scalatest.dottyVersion", "3.0.2")
->>>>>>> 862c41b3
+  lazy val dottyVersion = System.getProperty("scalatest.dottyVersion", "3.1.1")
   lazy val dottySettings = List(
     scalaVersion := dottyVersion,
     scalacOptions ++= List("-language:implicitConversions", "-noindent", "-Xprint-suspension")
@@ -239,13 +235,8 @@
       console / initialCommands := """|import org.scalatest._
                                        |import org.scalactic._
                                        |import Matchers._""".stripMargin,
-<<<<<<< HEAD
-      libraryDependencies += "org.scala-lang.modules" %%% "scala-xml" % "2.0.0", 
+      libraryDependencies += "org.scala-lang.modules" %%% "scala-xml" % "2.0.1", 
       libraryDependencies += ("org.scala-js" %% "scalajs-test-interface" % scalaJSVersion).cross(CrossVersion.for3Use2_13), 
-=======
-      libraryDependencies += "org.scala-lang.modules" %%% "scala-xml" % "2.0.1", 
-      libraryDependencies += ("org.scala-js" %% "scalajs-test-interface" % scalaJSVersion).withDottyCompat(dottyVersion), 
->>>>>>> 862c41b3
       packageManagedSources,
       Compile / sourceGenerators += Def.task {
         GenModulesDotty.genScalaTestCoreJS((Compile / sourceManaged).value, version.value, scalaVersion.value) ++
@@ -725,15 +716,9 @@
             .withArgs(List(/*"--max_new_space_size=3000", */"--max_old_space_size=3000")))
       },
       //Seq(Compile, Test).flatMap(c => inConfig(c)(jsEnv := RhinoJSEnv().value)), // to use rhino
-<<<<<<< HEAD
-      Test / testOptions := scalatestTestDottyJSOptions,
+      Test / testOptions := scalatestTestJSNativeOptions,
       Test / parallelExecution := false,
       Test / fork := false,
-=======
-      testOptions in Test := scalatestTestJSNativeOptions,
-      parallelExecution in Test := false,
-      fork in Test := false,
->>>>>>> 862c41b3
       publishArtifact := false,
       publish := {},
       publishLocal := {},
