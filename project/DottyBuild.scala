--- conflicted
+++ resolved
@@ -18,11 +18,7 @@
 
   // List of available night build at https://repo1.maven.org/maven2/ch/epfl/lamp/dotty-compiler_0.27/
   // lazy val dottyVersion = dottyLatestNightlyBuild.get
-<<<<<<< HEAD
-  lazy val dottyVersion = System.getProperty("scalatest.dottyVersion", "3.1.1")
-=======
   lazy val dottyVersion = System.getProperty("scalatest.dottyVersion", "3.1.3")
->>>>>>> 4194f51b
   lazy val dottySettings = List(
     scalaVersion := dottyVersion,
     scalacOptions ++= List("-language:implicitConversions", "-noindent", "-Xprint-suspension")
