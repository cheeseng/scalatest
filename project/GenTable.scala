--- conflicted
+++ resolved
@@ -1348,50 +1348,6 @@
   def genTableForNs(targetDir: File, scalaJS: Boolean): Seq[File] = {
 
     val targetFile = new File(targetDir, "TableFor1.scala")
-<<<<<<< HEAD
-    val bw = new BufferedWriter(new FileWriter(targetFile))
-
-    try {
-      val st = new org.antlr.stringtemplate.StringTemplate(copyrightTemplate)
-      st.setAttribute("year", thisYear);
-      bw.write(st.toString)
-      val imports = new org.antlr.stringtemplate.StringTemplate(importsForTableForNTemplate)
-      bw.write(imports.toString)
-      val alpha = "abcdefghijklmnopqrstuv"
-      for (i <- 1 to 22) {
-        val st = new org.antlr.stringtemplate.StringTemplate(
-          (if (i == 1) scaladocForTableFor1VerbatimString else tableScaladocTemplate) + tableTemplate
-        )
-        val alphaLower = alpha.take(i).mkString(", ")
-        val alphaUpper = alpha.take(i).toUpperCase.mkString(", ")
-        val alphaName = alpha.take(i).map(_ + "Name").mkString(", ")
-        val namesAndValues = alpha.take(i).map(c => "              \"    \" + " + c + "Name + \" = \" + " + c).mkString("", " + \",\" + \"\\n\" +\n", " + \"\\n\" +\n")
-        val strings = List.fill(i)("String").mkString(", ")
-        val argsNamedArgSeq =
-          for (argsIdx <- 0 until i) yield
-            "\"" + "arg" + argsIdx + "\""
-        val argsNamedArg = argsNamedArgSeq.mkString(",")
-        val sumOfArgs = alpha.take(i).mkString(" + ")
-        val argNames = alpha.map("\"" + _ + "\"").take(i).mkString(", ")
-        val rawRows =
-          for (idx <- 0 to 9) yield
-            List.fill(i)("  " + idx).mkString(" *     (", ", ", ")")
-        val columnsOfIndexes = rawRows.mkString(",\n")
-        st.setAttribute("n", i)
-        st.setAttribute("alphaLower", alphaLower)
-        st.setAttribute("alphaUpper", alphaUpper)
-        st.setAttribute("alphaName", alphaName)
-        st.setAttribute("strings", strings)
-        st.setAttribute("argsNamedArg", argsNamedArg)
-        st.setAttribute("namesAndValues", namesAndValues)
-        st.setAttribute("sumOfArgs", sumOfArgs)
-        st.setAttribute("argNames", argNames)
-        st.setAttribute("columnsOfIndexes", columnsOfIndexes)
-        if (scalaJS)
-          bw.write(transform(st.toString))
-        else
-          bw.write(st.toString)
-=======
 
     if (!targetFile.exists || generatorSource.lastModified > targetFile.lastModified) {
       val bw = new BufferedWriter(new FileWriter(targetFile))
@@ -1441,7 +1397,6 @@
       finally {
         bw.flush()
         bw.close()
->>>>>>> 2f49a467
       }
     }
 
@@ -2453,50 +2408,12 @@
   def genTableSuite(targetDir: File): Seq[File] = {
 
     val targetFile = new File(targetDir, "TableSuite.scala")
-<<<<<<< HEAD
-    val bw = new BufferedWriter(new FileWriter(targetFile))
-
-    try {
-      val st = new org.antlr.stringtemplate.StringTemplate(copyrightTemplate)
-      st.setAttribute("year", thisYear);
-      bw.write(st.toString)
-      bw.write(tableSuitePreamble)
-      val alpha = "abcdefghijklmnopqrstuv"
-      // for (i <- 1 to 22) {
-      for (i <- 1 to 20) { // TODO: To avoid 2.9.0 compiler bug at arities 21 and 22
-
-        val st = new org.antlr.stringtemplate.StringTemplate(tableSuiteTemplate)
-        val rowOfMinusOnes = List.fill(i)(" -1").mkString(", ")
-        val rowOfOnes = List.fill(i)("  1").mkString(", ")
-        val rowOfTwos = List.fill(i)("  2").mkString(", ")
-        val listOfIs = List.fill(i)("i").mkString(", ")
-        val columnsOfOnes = List.fill(i)("        (" + rowOfOnes + ")").mkString(",\n")
-        val columnOfMinusOnes = "        (" + rowOfMinusOnes + "),"
-        val columnsOfTwos = List.fill(i)("        (" + rowOfTwos + ")").mkString(",\n")
-        val rawRows =
-          for (idx <- 0 to 9) yield
-            List.fill(i)("  " + idx).mkString("        (", ", ", ")")
-        val columnsOfIndexes = rawRows.mkString(",\n")
-        val argNames = alpha.map("\"" + _ + "\"").take(i).mkString(", ")
-        val names = alpha.take(i).mkString(", ")
-        val sumOfArgs = alpha.take(i).mkString(" + ")
-        st.setAttribute("n", i)
-        st.setAttribute("columnsOfOnes", columnsOfOnes)
-        st.setAttribute("columnOfMinusOnes", columnOfMinusOnes)
-        st.setAttribute("columnsOfTwos", columnsOfTwos)
-        st.setAttribute("columnsOfIndexes", columnsOfIndexes)
-        st.setAttribute("argNames", argNames)
-        st.setAttribute("names", names)
-        st.setAttribute("sumOfArgs", sumOfArgs)
-        st.setAttribute("listOfIs", listOfIs)
-=======
     if (!targetFile.exists || generatorSource.lastModified > targetFile.lastModified) {
       val bw = new BufferedWriter(new FileWriter(targetFile))
 
       try {
         val st = new org.antlr.stringtemplate.StringTemplate(copyrightTemplate)
         st.setAttribute("year", thisYear);
->>>>>>> 2f49a467
         bw.write(st.toString)
         bw.write(tableSuitePreamble)
         val alpha = "abcdefghijklmnopqrstuv"
