/*
 * Copyright 2001-2011 Artima, Inc.
 *
 * Licensed under the Apache License, Version 2.0 (the "License");
 * you may not use this file except in compliance with the License.
 * You may obtain a copy of the License at
 *
 *     http://www.apache.org/licenses/LICENSE-2.0
 *
 * Unless required by applicable law or agreed to in writing, software
 * distributed under the License is distributed on an "AS IS" BASIS,
 * WITHOUT WARRANTIES OR CONDITIONS OF ANY KIND, either express or implied.
 * See the License for the specific language governing permissions and
 * limitations under the License.
 */
import java.io.File
import java.io.FileWriter
import java.io.BufferedWriter
import java.util.Calendar

import scala.collection.JavaConversions._

object GenTable {

val scaladocForTableFor1VerbatimString = """
/**
 * A table with 1 column.
 *
 * <p>
 * For an overview of using tables, see the documentation for trait
 * <a href="TableDrivenPropertyChecks.html">TableDrivenPropertyChecks</a>.
 * </p>
 *
 * <p>
 * This table is a sequence of objects, where each object represents one row of the (one-column) table.
 * This table also carries with it a <em>heading</em> tuple that gives a string name to the
 * lone column of the table.
 * </p>
 *
 * <p>
 * A handy way to create a <code>TableFor1</code> is via an <code>apply</code> factory method in the <code>Table</code>
 * singleton object provided by the <code>Tables</code> trait. Here's an example:
 * </p>
 *
 * <pre class="stHighlight">
 * val examples =
 *   Table(
 *     "a",
 *       0,
 *       1,
 *       2,
 *       3,
 *       4,
 *       5,
 *       6,
 *       7,
 *       8,
 *       9
 *   )
 * </pre>
 *
 * <p>
 * Because you supplied a list of non-tuple objects, the type you'll get back will be a <code>TableFor1</code>.
 * </p>
 *
 * <p>
 * The table provides an <code>apply</code> method that takes a function with a parameter list that matches
 * the type of the objects contained in this table. The <code>apply</code> method will invoke the
 * function with the object in each row passed as the lone argument, in ascending order by index. (<em>I.e.</em>,
 * the zeroth object is checked first, then the object with index 1, then index 2, and so on until all the rows
 * have been checked (or until a failure occurs). The function represents a property of the code under test
 * that should succeed for every row of the table. If the function returns normally, that indicates the property
 * check succeeded for that row. If the function completes abruptly with an exception, that indicates the
 * property check failed and the <code>apply</code> method will complete abruptly with a
 * <code>TableDrivenPropertyCheckFailedException</code> that wraps the exception thrown by the supplied property function.
 * </p>
 * 
 * <p>
 * The usual way you'd invoke the <code>apply</code> method that checks a property is via a <code>forAll</code> method
 * provided by trait <code>TableDrivenPropertyChecks</code>. The <code>forAll</code> method takes a <code>TableFor1</code> as its
 * first argument, then in a curried argument list takes the property check function. It invokes <code>apply</code> on
 * the <code>TableFor1</code>, passing in the property check function. Here's an example:
 * </p>
 *
 * <pre class="stHighlight">
 * forAll (examples) { (a) =>
 *   a should equal (a * 1)
 * }
 * </pre>
 *
 * <p>
 * Because <code>TableFor1</code> is a <code>Seq[(A)]</code>, you can use it as a <code>Seq</code>. For example, here's how
 * you could get a sequence of <a href="../Outcome.html"><code>Outcome</code></a>s for each row of the table, indicating whether a property check succeeded or failed
 * on each row of the table:
 * </p>
 *
 * <pre class="stHighlight">
 * for (row <- examples) yield {
 *   outcomeOf { row._1 should not equal (7) }
 * }
 * </pre>
 *
 * <p>
 * Note: the <code>outcomeOf</code> method, contained in the <code>OutcomeOf</code> trait, will execute the supplied code (a by-name parameter) and
 * transform it to an <code>Outcome</code>. If no exception is thrown by the code, <code>outcomeOf</code> will result in a
 * <a href="../Succeeded\$.html"><code>Succeeded</code></a>, indicating the "property check"
 * succeeded. If the supplied code completes abruptly in an exception that would normally cause a test to fail, <code>outcomeOf</code> will result in
 * in a <a href="../Failed.html"><code>Failed</code></a> instance containing that exception. For example, the previous for expression would give you:
 * </p>
 *
 * <pre class="stHighlight">
 * Vector(Succeeded, Succeeded, Succeeded, Succeeded, Succeeded, Succeeded, Succeeded,
 *     Failed(org.scalatest.TestFailedException: 7 equaled 7), Succeeded, Succeeded)
 * </pre>
 *
 * <p>
 * This shows that all the property checks succeeded, except for the one at index 7.
 * </p>
 *
 * <p>
 * One other way to use a <code>TableFor1</code> is to test subsequent return values
 * of a stateful function. Imagine, for example, you had an object named <code>FiboGen</code>
 * whose <code>next</code> method returned the <em>next</em> fibonacci number, where next
 * means the next number in the series following the number previously returned by <code>next</code>.
 * So the first time <code>next</code> was called, it would return 0. The next time it was called
 * it would return 1. Then 1. Then 2. Then 3, and so on. <code>FiboGen</code> would need to
 * be stateful, because it has to remember where it is in the series. In such a situation,
 * you could create a <code>TableFor1</code> (a table with one column, which you could alternatively
 * think of as one row), in which each row represents
 * the next value you expect.
 * </p>
 *
 * <pre class="stHighlight">
 * val first14FiboNums =
 *   Table("n", 0, 1, 1, 2, 3, 5, 8, 13, 21, 34, 55, 89, 144, 233)
 * </pre>
 *
 * <p>
 * Then in your <code>forAll</code> simply call the function and compare it with the
 * expected return value, like this:
 * </p>
 *
 * <pre class="stHighlight">
 *  forAll (first14FiboNums) { n =>
 *    FiboGen.next should equal (n)
 *  }
 * </pre>
 *
 * @param heading a string name for the lone column of this table
 * @param rows a variable length parameter list of objects containing the data of this table
 *
 * @author Bill Venners 
 */
"""

val copyrightTemplate = """/*
 * Copyright 2001-$year$ Artima, Inc.
 *
 * Licensed under the Apache License, Version 2.0 (the "License");
 * you may not use this file except in compliance with the License.
 * You may obtain a copy of the License at
 *
 *     http://www.apache.org/licenses/LICENSE-2.0
 *
 * Unless required by applicable law or agreed to in writing, software
 * distributed under the License is distributed on an "AS IS" BASIS,
 * WITHOUT WARRANTIES OR CONDITIONS OF ANY KIND, either express or implied.
 * See the License for the specific language governing permissions and
 * limitations under the License.
 */
package org.scalatest
package prop
"""

val importsForTableForNTemplate = """
import scala.collection.mutable.Builder
import scala.collection.mutable.ArrayBuffer
import scala.collection.IndexedSeqLike
import scala.collection.generic.CanBuildFrom
import exceptions.StackDepth
import org.scalatest.exceptions.DiscardedEvaluationException
import org.scalatest.exceptions.TableDrivenPropertyCheckFailedException
import org.scalatest.enablers.TableAsserting
import org.scalactic._
"""

val tableScaladocTemplate = """
/**
 * A table with $n$ columns.
 *
 * <p>
 * For an introduction to using tables, see the documentation for trait
 * <a href="TableDrivenPropertyChecks.html">TableDrivenPropertyChecks</a>.
 * </p>
 *
 * <p>
 * This table is a sequence of <code>Tuple$n$</code> objects, where each tuple represents one row of the table.
 * The first element of each tuple comprise the first column of the table, the second element of 
 * each tuple comprise the second column, and so on.  This table also carries with it
 * a <em>heading</em> tuple that gives string names to the columns of the table.
 * </p>
 *
 * <p>
 * A handy way to create a <code>TableFor$n$</code> is via an <code>apply</code> factory method in the <code>Table</code>
 * singleton object provided by the <code>Tables</code> trait. Here's an example:
 * </p>
 *
 * <pre class="stHighlight">
 * val examples =
 *   Table(
 *     ($argNames$),
$columnsOfIndexes$
 *   )
 * </pre>
 *
 * <p>
 * Because you supplied $n$ members in each tuple, the type you'll get back will be a <code>TableFor$n$</code>.
 * </p>
 *
 * <p>
 * The table provides an <code>apply</code> method that takes a function with a parameter list that matches
 * the types and arity of the tuples contained in this table. The <code>apply</code> method will invoke the
 * function with the members of each row tuple passed as arguments, in ascending order by index. (<em>I.e.</em>,
 * the zeroth tuple is checked first, then the tuple with index 1, then index 2, and so on until all the rows
 * have been checked (or until a failure occurs). The function represents a property of the code under test
 * that should succeed for every row of the table. If the function returns normally, that indicates the property
 * check succeeded for that row. If the function completes abruptly with an exception, that indicates the
 * property check failed and the <code>apply</code> method will complete abruptly with a
 * <code>TableDrivenPropertyCheckFailedException</code> that wraps the exception thrown by the supplied property function.
 * </p>
 * 
 * <p>
 * The usual way you'd invoke the <code>apply</code> method that checks a property is via a <code>forAll</code> method
 * provided by trait <code>TableDrivenPropertyChecks</code>. The <code>forAll</code> method takes a <code>TableFor$n$</code> as its
 * first argument, then in a curried argument list takes the property check function. It invokes <code>apply</code> on
 * the <code>TableFor$n$</code>, passing in the property check function. Here's an example:
 * </p>
 *
 * <pre class="stHighlight">
 * forAll (examples) { ($alphaLower$) =>
 *   $sumOfArgs$ should equal (a * $n$)
 * }
 * </pre>
 *
 * <p>
 * Because <code>TableFor$n$</code> is a <code>Seq[($alphaUpper$)]</code>, you can use it as a <code>Seq</code>. For example, here's how
 * you could get a sequence of <a href="../Outcome.html"><code>Outcome</code></a>s for each row of the table, indicating whether a property check succeeded or failed
 * on each row of the table:
 * </p>
 *
 * <pre class="stHighlight">
 * for (row <- examples) yield {
 *   outcomeOf { row._1 should not equal (7) }
 * }
 * </pre>
 *
 * <p>
 * Note: the <code>outcomeOf</code> method, contained in the <code>OutcomeOf</code> trait, will execute the supplied code (a by-name parameter) and
 * transform it to an <code>Outcome</code>. If no exception is thrown by the code, <code>outcomeOf</code> will result in a
 * <a href="../Succeeded\$.html"><code>Succeeded</code></a>, indicating the "property check"
 * succeeded. If the supplied code completes abruptly in an exception that would normally cause a test to fail, <code>outcomeOf</code> will result in
 * in a <a href="../Failed.html"><code>Failed</code></a> instance containing that exception. For example, the previous for expression would give you:
 * </p>
 *
 * <pre class="stHighlight">
 * Vector(Succeeded, Succeeded, Succeeded, Succeeded, Succeeded, Succeeded, Succeeded,
 *     Failed(org.scalatest.TestFailedException: 7 equaled 7), Succeeded, Succeeded)
 * </pre>
 *
 * <p>
 * This shows that all the property checks succeeded, except for the one at index 7.
 * </p>
 *
 * @param heading a tuple containing string names of the columns in this table
 * @param rows a variable length parameter list of <code>Tuple$n$</code>s containing the data of this table
 *
 * @author Bill Venners 
 */
"""

val tableTemplate = """
class TableFor$n$[$alphaUpper$](val heading: ($strings$), rows: ($alphaUpper$)*) extends IndexedSeq[($alphaUpper$)] with IndexedSeqLike[($alphaUpper$), TableFor$n$[$alphaUpper$]] {

  /**
   * Selects a row of data by its index.
   */
  def apply(idx: Int): ($alphaUpper$) = rows(idx)

  /**
   * The number of rows of data in the table. (This does not include the <code>heading</code> tuple)
   */
  def length: Int = rows.length

  /**
   * Creates a new <code>Builder</code> for <code>TableFor$n$</code>s.
   */
  override protected[this] def newBuilder: Builder[($alphaUpper$), TableFor$n$[$alphaUpper$]] =
    new ArrayBuffer mapResult { (buf: Seq[($alphaUpper$)]) =>
      new TableFor$n$(heading, buf: _*)
    }

  /**
   * Applies the passed property check function to each row of this <code>TableFor$n$</code>.
   *
   * <p>
   * If the property checks for all rows succeed (the property check function returns normally when passed
   * the data for each row), this <code>apply</code> method returns normally. If the property check function
   * completes abruptly with an exception for any row, this <code>apply</code> method wraps that exception
   * in a <code>TableDrivenPropertyCheckFailedException</code> and completes abruptly with that exception. Once
   * the property check function throws an exception for a row, this <code>apply</code> method will complete
   * abruptly immediately and subsequent rows will not be checked against the function.
   * </p>
   *
   * @param fun the property check function to apply to each row of this <code>TableFor$n$</code>
   */
  def apply[ASSERTION](fun: ($alphaUpper$) => ASSERTION)(implicit asserting: TableAsserting[ASSERTION], prettifier: Prettifier, pos: source.Position): asserting.Result =
    asserting.forAll(heading, rows: _*)(fun)

  def forEvery[ASSERTION](fun: ($alphaUpper$) => ASSERTION)(implicit asserting: TableAsserting[ASSERTION], prettifier: Prettifier, pos: source.Position): asserting.Result = {
    asserting.forEvery(heading, rows: _*)(fun)
  }

  def exists[ASSERTION](fun: ($alphaUpper$) => ASSERTION)(implicit asserting: TableAsserting[ASSERTION], prettifier: Prettifier, pos: source.Position): asserting.Result = {
    asserting.exists(heading, rows: _*)(fun)
  }

  /**
   * A string representation of this object, which includes the heading strings as well as the rows of data.
   */
  override def toString: String = stringPrefix + "(" + heading.toString + ", " +  rows.mkString(", ") + ")"
}

/**
 * Companion object for class <code>TableFor$n$</code> that provides an implicit <code>canBuildFrom</code> method
 * that enables higher order functions defined on <code>TableFor$n$</code> to return another <code>TableFor$n$</code>.
 *
 * @author Bill Venners 
 */
object TableFor$n$ {

  /**
   * Implicit method enabling higher order functions of <code>TableFor$n$</code> to return sequences of type <code>TableFor$n$</code>.
   */
  implicit def canBuildFrom[$alphaUpper$]: CanBuildFrom[TableFor$n$[$alphaUpper$], ($alphaUpper$), TableFor$n$[$alphaUpper$]] =
    new CanBuildFrom[TableFor$n$[$alphaUpper$], ($alphaUpper$), TableFor$n$[$alphaUpper$]] {
      def apply(): Builder[($alphaUpper$), TableFor$n$[$alphaUpper$]] =
        new ArrayBuffer mapResult { (buf: Seq[($alphaUpper$)]) =>
          new TableFor$n$(($argsNamedArg$))
        }
      def apply(from: TableFor$n$[$alphaUpper$]): Builder[($alphaUpper$), TableFor$n$[$alphaUpper$]] =
        new ArrayBuffer mapResult { (buf: Seq[($alphaUpper$)]) =>
          new TableFor$n$(from.heading, buf: _*)
        }
    }
}
"""

val tableObjectPreamble = """
/**
 * Trait containing the <code>Table</code> object, which offers one <code>apply</code> factory method for
 * each <code>TableForN</code> class, <code>TableFor1</code> through <code>TableFor22</code>.
 * 
 * <p>
 * For an introduction to using tables, see the documentation for trait
 * <a href="TableDrivenPropertyChecks.html">TableDrivenPropertyChecks</a>.
 * </p>
 *
 * @author Bill Venners
 */
trait Tables {

  /**
   * Object containing one <code>apply</code> factory method for each <code>TableFor&lt;n&gt;</code> class.
   * 
   * <p>
   * For example, you could create a table of 5 rows and 2 colums like this:
   * </p>
   *
   * <pre class="stHighlight">
   * import org.scalatest.prop.Tables._
   *
   * val examples =
   *   Table(
   *     ("a", "b"),
   *     (  1,   2),
   *     (  2,   4),
     *     (  4,   8),
   *     (  8,  16),
   *     ( 16,  32)
   *   )
   * </pre>
   *
   * <p>
   * Because you supplied 2 members in each tuple, the type you'll get back will be a <code>TableFor2</code>. If
   * you wanted a table with just one column you could write this:
   * </p>
   *
   * <pre class="stHighlight">
   * val moreExamples =
   *   Table(
   *     "powerOfTwo",
   *          1,
   *          2,
   *          4,
   *          8,
   *          16
   *   )
   * </pre>
   *
   * <p>
   * Or if you wanted a table with 10 columns and 10 rows, you could do this:
   * </p>
   *
   * <pre class="stHighlight">
   * val multiplicationTable =
   *   Table(
   *     ("a", "b", "c", "d", "e", "f", "g", "h", "i", "j"),
   *     (  1,   2,   3,   4,   5,   6,   7,   8,   9,  10),
   *     (  2,   4,   6,   8,  10,  12,  14,  16,  18,  20),
   *     (  3,   6,   9,  12,  15,  18,  21,  24,  27,  30),
   *     (  4,   8,  12,  16,  20,  24,  28,  32,  36,  40),
   *     (  5,  10,  15,  20,  25,  30,  35,  40,  45,  50),
   *     (  6,  12,  18,  24,  30,  36,  42,  48,  54,  60),
   *     (  7,  14,  21,  28,  35,  42,  49,  56,  63,  70),
   *     (  8,  16,  24,  32,  40,  48,  56,  64,  72,  80),
   *     (  9,  18,  27,  36,  45,  54,  63,  72,  81,  90),
   *     ( 10,  20,  30,  40,  50,  60,  70,  80,  90, 100)
   *   )
   * </pre>
   *
   * <p>
   * The type of <code>multiplicationTable</code> would be <code>TableFor10</code>. You can pass the resulting
   * tables to a <code>forAll</code> method (defined in trait <code>PropertyChecks</code>), to perform a property
   * check with the data in the table. Or, because tables are sequences of tuples, you can treat them as a <code>Seq</code>.
   * </p>
   * 
   * @author Bill Venners
   */
  object Table {
"""

val tableObjectApplyTemplate = """
      /**
       * Factory method for creating a new <code>TableFor$n$</code>.
       *
       * @param heading a tuple containing string names of the columns in this table
       * @param rows a variable length parameter list of <code>Tuple$n$</code>s containing the data of this table
       */
      def apply[$alphaUpper$](heading: ($strings$), rows: ($alphaUpper$)*) =
        new TableFor$n$(heading, rows: _*)
"""

val tablesCompanionObjectVerbatimString = """
/**
 * Companion object that facilitates the importing of <code>Tables</code> members as 
 * an alternative to mixing it in. One use case is to import <code>Tables</code> members so you can use
 * them in the Scala interpreter:
 *
 * <pre>
 * Welcome to Scala version 2.8.0.final (Java HotSpot(TM) 64-Bit Server VM, Java 1.6.0_22).
 * Type in expressions to have them evaluated.
 * Type :help for more information.
 * 
 * scala> import org.scalatest.prop.Tables._
 * import org.scalatest.prop.Tables._
 * 
 * scala> val examples =
 *   |   Table(
 *   |     ("a", "b"),
 *   |     (  1,   2),
 *   |     (  3,   4)
 *   |   )
 * examples: org.scalatest.prop.TableFor2[Int,Int] = TableFor2((1,2), (3,4))
 * </pre>
 *
 * @author Bill Venners
 */
object Tables extends Tables
"""

val propertyCheckPreamble = """
import exceptions.StackDepth
import scala.annotation.tailrec
import org.scalatest.enablers.TableAsserting
import org.scalactic._

/**
 * Trait containing methods that faciliate property checks against tables of data.
 *
 * <p>
 * This trait contains one <code>exists</code>, <code>forAll</code>, and <code>forEvery</code> method for each <code>TableForN</code> class, <code>TableFor1</code>
 * through <code>TableFor22</code>, which allow properties to be checked against the rows of a table. It also
 * contains a <code>wherever</code> method that can be used to indicate a property need only hold whenever some
 * condition is true.
 * </p>
 *
 * <p>
 * For an example of trait <code>TableDrivenPropertyChecks</code> in action, imagine you want to test this <code>Fraction</code> class:
 * </p>
 *  
 * <pre class="stHighlight">
 * class Fraction(n: Int, d: Int) {
 *
 *   require(d != 0)
 *   require(d != Integer.MIN_VALUE)
 *   require(n != Integer.MIN_VALUE)
 *
 *   val numer = if (d < 0) -1 * n else n
 *   val denom = d.abs
 *
 *   override def toString = numer + " / " + denom
 * }
 * </pre>
 *
 * <p>
 * <code>TableDrivenPropertyChecks</code> allows you to create tables with
 * between 1 and 22 columns and any number of rows. You create a table by passing
 * tuples to one of the factory methods of object <code>Table</code>. Each tuple must have the 
 * same arity (number of members). The first tuple you pass must all be strings, because
 * it define names for the columns. Subsequent tuples define the data. After the initial tuple
 * that contains string column names, all tuples must have the same type. For example,
 * if the first tuple after the column names contains two <code>Int</code>s, all subsequent
 * tuples must contain two <code>Int</code> (<em>i.e.</em>, have type
 * <code>Tuple2[Int, Int]</code>).
 * </p>
 *
 * <p>
 * To test the behavior of <code>Fraction</code>, you could create a table
 * of numerators and denominators to pass to the constructor of the
 * <code>Fraction</code> class using one of the <code>apply</code> factory methods declared
 * in <code>Table</code>, like this:
 * </p>
 *
 * <pre class="stHighlight">
 * import org.scalatest.prop.TableDrivenPropertyChecks._
 *
 * val fractions =
 *   Table(
 *     ("n", "d"),  // First tuple defines column names
 *     (  1,   2),  // Subsequent tuples define the data
 *     ( -1,   2),
 *     (  1,  -2),
 *     ( -1,  -2),
 *     (  3,   1),
 *     ( -3,   1),
 *     ( -3,   0),
 *     (  3,  -1),
 *     (  3,  Integer.MIN_VALUE),
 *     (Integer.MIN_VALUE, 3),
 *     ( -3,  -1)
 *   )
 * </pre>
 *
 * <p>
 * You could then check a property against each row of the table using a <code>forAll</code> method, like this:
 * </p>
 *
 * <pre class="stHighlight">
 * import org.scalatest.Matchers._
 *
 * forAll (fractions) { (n: Int, d: Int) =>
 *
 *   whenever (d != 0 && d != Integer.MIN_VALUE
 *       && n != Integer.MIN_VALUE) {
 *
 *     val f = new Fraction(n, d)
 *
 *     if (n < 0 && d < 0 || n > 0 && d > 0)
 *       f.numer should be > 0
 *     else if (n != 0)
 *       f.numer should be < 0
 *     else
 *       f.numer should be === 0
 *
 *     f.denom should be > 0
 *   }
 * }
 * </pre>
 *
 * <p>
 * Trait <code>TableDrivenPropertyChecks</code> provides 22 overloaded <code>exists</code>, <code>forAll</code>, and <code>forEvery</code> methods
 * that allow you to check properties using the data provided by a table. Each <code>exists</code>, <code>forAll</code>, and <code>forEvery</code>
 * method takes two parameter lists. The first parameter list is a table. The second parameter list
 * is a function whose argument types and number matches that of the tuples in the table. For
 * example, if the tuples in the table supplied to <code>forAll</code> each contain an
 * <code>Int</code>, a <code>String</code>, and a <code>List[Char]</code>, then the function supplied
 * to <code>forAll</code> must take 3 parameters, an <code>Int</code>, a <code>String</code>,
 * and a <code>List[Char]</code>. The <code>forAll</code> method will pass each row of data to
 * the function, and generate a <code>TableDrivenPropertyCheckFailedException</code> if the function
 * completes abruptly for any row of data with any exception that would <a href="../Suite.html#errorHandling">normally cause</a> a test to
 * fail in ScalaTest other than <code>DiscardedEvaluationException</code>. A
 * <code>DiscardedEvaluationException</code>,
 * which is thrown by the <code>whenever</code> method (also defined in this trait) to indicate
 * a condition required by the property function is not met by a row
 * of passed data, will simply cause <code>forAll</code> to skip that row of data.
 * <p>
 *
 * <p>
 * The full list of table methods are:
 * </p>
 *
 * <ul>
 * <li><code>exists</code> - succeeds if the assertion holds true for at least one element</li>
 * <li><code>forAll</code> - succeeds if the assertion holds true for every element</li>
 * <li><code>forEvery</code> - same as <code>forAll</code>, but lists all failing elements if it fails (whereas
 *    <code>forAll</code> just reports the first failing element) and throws <code>TestFailedException</code> with
 *    the first failed check as the cause.</li>
 * </ul>
 *
 * <a name="testingStatefulFunctions"></a><h2>Testing stateful functions</h2>
 *
 * <p>
 * One way to use a table with one column is to test subsequent return values
 * of a stateful function. Imagine, for example, you had an object named <code>FiboGen</code>
 * whose <code>next</code> method returned the <em>next</em> fibonacci number, where next
 * means the next number in the series following the number previously returned by <code>next</code>.
 * So the first time <code>next</code> was called, it would return 0. The next time it was called
 * it would return 1. Then 1. Then 2. Then 3, and so on. <code>FiboGen</code> would need to
 * maintain state, because it has to remember where it is in the series. In such a situation,
 * you could create a <code>TableFor1</code> (a table with one column, which you could alternatively
 * think of as one row), in which each row represents
 * the next value you expect.
 * </p>
 *
 * <pre class="stHighlight">
 * val first14FiboNums =
 *   Table("n", 0, 1, 1, 2, 3, 5, 8, 13, 21, 34, 55, 89, 144, 233)
 * </pre>
 *
 * <p>
 * Then in your <code>forAll</code> simply call the function and compare it with the
 * expected return value, like this:
 * </p>
 *
 * <pre class="stHighlight">
 *  forAll (first14FiboNums) { n =>
 *    FiboGen.next should equal (n)
 *  }
 * </pre>
 *
 * <a name="testingMutables"></a><h2>Testing mutable objects</h2>
 *
 * <p>
 * If you need to test a mutable object, one way you can use tables is to specify
 * state transitions in a table. For example, imagine you wanted to test this mutable
 * <code>Counter</code> class:
 *
 * <pre class="stHighlight">
      class Counter {
        private var c = 0
        def reset() { c = 0 }
        def click() { c += 1 }
        def enter(n: Int) { c = n }
        def count = c
      }
 * </pre>
 *
 * <p>
 * A <code>Counter</code> keeps track of how many times its <code>click</code> method
 * is called. The count starts out at zero and increments with each <code>click</code>
 * invocation. You can also set the count to a specific value by calling <code>enter</code>
 * and passing the value in. And the <code>reset</code> method returns the count back to
 * zero. You could define the actions that initiate state transitions with case classes, like this:
 * </p>
 *
 * <pre class="stHighlight">
      abstract class Action
      case object Start extends Action
      case object Click extends Action
      case class Enter(n: Int) extends Action
 * </pre>
 *
 * <p>
 * Given these actions, you could define a state-transition table like this:
 * </p>
 *
 * <pre class="stHighlight">
      val stateTransitions =
        Table(
          ("action", "expectedCount"),
          (Start,    0),
          (Click,    1),
          (Click,    2),
          (Click,    3),
          (Enter(5), 5),
          (Click,    6),
          (Enter(1), 1),
          (Click,    2),
          (Click,    3)
        )
 * </pre>
 *
 * <p>
 * To use this in a test, simply do a pattern match inside the function you pass
 * to <code>forAll</code>. Make a pattern for each action, and have the body perform that
 * action when there's a match. Then check that the actual value equals the expected value:
 * </p>
 *
 * <pre class="stHighlight">
      val counter = new Counter
      forAll (stateTransitions) { (action, expectedCount) =>
        action match {
          case Start => counter.reset()
          case Click => counter.click()
          case Enter(n) => counter.enter(n)
        }
        counter.count should equal (expectedCount)
      }
 * </pre>
 *
 * <a name="invalidArgCombos"></a><h2>Testing invalid argument combinations</h2>
 * 
 * <p>
 * A table-driven property check can also be helpful to ensure that the proper exception is thrown when invalid data is
 * passed to a method or constructor. For example, the <code>Fraction</code> constructor shown above should throw <code>IllegalArgumentException</code>
 * if <code>Integer.MIN_VALUE</code> is passed for either the numerator or denominator, or zero is passed for the denominator. This yields the
 * following five combinations of invalid data:
 * </p>
 *
 * <table style="border-collapse: collapse; border: 1px solid black">
 * <tr><th style="background-color: #CCCCCC; border-width: 1px; padding: 3px; text-align: center; border: 1px solid black"><code>n</code></th><th style="background-color: #CCCCCC; border-width: 1px; padding: 3px; text-align: center; border: 1px solid black"><code>d</code></th></tr>
 * <tr><td style="border-width: 1px; padding: 3px; border: 1px solid black; text-align: center"><code>Integer.MIN_VALUE</code></td><td style="border-width: 1px; padding: 3px; border: 1px solid black; text-align: center"><code>Integer.MIN_VALUE</code></td></tr>
 * <tr><td style="border-width: 1px; padding: 3px; border: 1px solid black; text-align: center">a valid value</td><td style="border-width: 1px; padding: 3px; border: 1px solid black; text-align: center"><code>Integer.MIN_VALUE</code></td></tr>
 * <tr><td style="border-width: 1px; padding: 3px; border: 1px solid black; text-align: center"><code>Integer.MIN_VALUE</code></td><td style="border-width: 1px; padding: 3px; border: 1px solid black; text-align: center">a valid value</td></tr>
 * <tr><td style="border-width: 1px; padding: 3px; border: 1px solid black; text-align: center"><code>Integer.MIN_VALUE</code></td><td style="border-width: 1px; padding: 3px; border: 1px solid black; text-align: center">zero</td></tr>
 * <tr><td style="border-width: 1px; padding: 3px; border: 1px solid black; text-align: center">a valid value</td><td style="border-width: 1px; padding: 3px; border: 1px solid black; text-align: center">zero</td></tr>
 * </table>
 *
 * <p>
 * You can express these combinations in a table:
 * </p>
 *
 * <pre class="stHighlight">
 * val invalidCombos =
 *   Table(
 *     ("n",               "d"),
 *     (Integer.MIN_VALUE, Integer.MIN_VALUE),
 *     (1,                 Integer.MIN_VALUE),
 *     (Integer.MIN_VALUE, 1),
 *     (Integer.MIN_VALUE, 0),
 *     (1,                 0)
 *   )
 * </pre>
 * 
 * <p>
 * Given this table, you could check that all invalid combinations produce <code>IllegalArgumentException</code>, like this:
 * </p>
 *
 * <pre class="stHighlight">
 * forAll (invalidCombos) { (n: Int, d: Int) =>
 *   evaluating {
 *     new Fraction(n, d)
 *   } should produce [IllegalArgumentException]
 * }
 * </pre>
 *
 * </p>
 * @author Bill Venners
 */
trait TableDrivenPropertyChecks extends Whenever with Tables {

  /*
   * Evaluates the passed code block if the passed boolean condition is true, else throws <code>DiscardedEvaluationException</code>.
   *
   * <p>
   * The <code>whenever</code> method can be used inside property check functions to skip invocations of the function with
   * data for which it is known the property would fail. For example, given the following <code>Fraction</code> class:
   * </p>
   *
   * <pre class="stHighlight">
   * class Fraction(n: Int, d: Int) {
   *
   *   require(d != 0)
   *   require(d != Integer.MIN_VALUE)
   *   require(n != Integer.MIN_VALUE)
   *
   *   val numer = if (d < 0) -1 * n else n
   *   val denom = d.abs
   *
   *   override def toString = numer + " / " + denom
   * }
   * </pre>
   *
   * <p>
   * You could create a table of numerators and denominators to pass to the constructor of the
   * <code>Fraction</code> class like this:
   * </p>
   *
   * <pre class="stHighlight">
   * import org.scalatest.prop.TableDrivenPropertyChecks._
   *
   * val fractions =
   *   Table(
   *     ("n", "d"),
   *     (  1,   2),
   *     ( -1,   2),
   *     (  1,  -2),
   *     ( -1,  -2),
   *     (  3,   1),
   *     ( -3,   1),
   *     ( -3,   0),
   *     (  3,  -1),
   *     (  3,  Integer.MIN_VALUE),
   *     (Integer.MIN_VALUE, 3),
   *     ( -3,  -1)
   *   )
   * </pre>
   *
   * <p>
   * Imagine you wanted to check a property against this class with data that includes some
   * value that are rejected by the constructor, such as a denominator of zero, which should
   * result in an <code>IllegalArgumentException</code>. You could use <code>whenever</code>
   * to skip any rows in the <code>fraction</code> that represent illegal arguments, like this:
   * </p>
   *
   * <pre class="stHighlight">
   * import org.scalatest.Matchers._
   *
   * forAll (fractions) { (n: Int, d: Int) =>
   *
   *   whenever (d != 0 && d != Integer.MIN_VALUE
   *       && n != Integer.MIN_VALUE) {
   *
   *     val f = new Fraction(n, d)
   *
   *     if (n < 0 && d < 0 || n > 0 && d > 0)
   *       f.numer should be > 0
   *     else if (n != 0)
   *       f.numer should be < 0
   *     else
   *       f.numer should be === 0
   *
   *     f.denom should be > 0
   *   }
   * }
   * </pre>
   *
   * <p>
   * In this example, rows 6, 8, and 9 have values that would cause a false to be passed 
   * to <code>whenever</code>. (For example, in row 6, <code>d</code> is 0, which means <code>d</code> <code>!=</code> <code>0</code>
   * will be false.) For those rows, <code>whenever</code> will throw <code>DiscardedEvaluationException</code>,
   * which will cause the <code>forAll</code> method to skip that row.
   * </p>
   *
   * @param condition the boolean condition that determines whether <code>whenever</code> will evaluate the 
   *    <code>fun</code> function (<code>condition<code> is true) or throws <code>DiscardedEvaluationException</code> (<code>condition<code> is false)
   * @param fun the function to evaluate if the specified <code>condition</code> is true
   */
/*
  def whenever(condition: Boolean)(fun: => Unit) {
    if (!condition)
      throw new DiscardedEvaluationException
    fun
  }
*/
"""

val propertyCheckForAllTemplate = """
  /**
   * Performs a property check by applying the specified property check function to each row
   * of the specified <code>TableFor$n$</code>.
   *
   * @param table the table of data with which to perform the property check
   * @param fun the property check function to apply to each row of data in the table
   */
  def forAll[$alphaUpper$, ASSERTION](table: TableFor$n$[$alphaUpper$])(fun: ($alphaUpper$) => ASSERTION)(implicit asserting: TableAsserting[ASSERTION], prettifier: Prettifier, pos: source.Position): asserting.Result = {
    table(fun)
  }
"""

val propertyCheckForEveryTemplateFor1 = """
  /**
   * Performs a property check by applying the specified property check function to each row
   * of the specified <code>TableFor1</code> and reporting every error.
   *
   * <p>
   * The difference between <code>forEvery</code> and <code>forAll</code> is that
   * <code>forEvery</code> will continue to inspect all elements after first failure, and report all failures,
   * whereas <code>forAll</code> will stop on (and only report) the first failure.
   * </p>
   *
   * @param table the table of data with which to perform the property check
   * @param fun the property check function to apply to each row of data in the table
   */
  def forEvery[A, ASSERTION](table: TableFor1[A])(fun: A => ASSERTION)(implicit asserting: TableAsserting[ASSERTION], prettifier: Prettifier, pos: source.Position): asserting.Result = {
    table.forEvery(fun)
    //asserting.forEvery[Tuple1[A], ASSERTION](table.heading, table.map(Tuple1.apply)){a => fun(a._1)}
  }

"""

val propertyCheckForEveryTemplate = """
  /**
   * Performs a property check by applying the specified property check function to each row
   * of the specified <code>TableFor$n$</code> and reporting every error.
   *
   * <p>
   * The difference between <code>forEvery</code> and <code>forAll</code> is that
   * <code>forEvery</code> will continue to inspect all elements after first failure, and report all failures,
   * whereas <code>forAll</code> will stop on (and only report) the first failure.
   * </p>
   *
   * @param table the table of data with which to perform the property check
   * @param fun the property check function to apply to each row of data in the table
   */
  def forEvery[$alphaUpper$, ASSERTION](table: TableFor$n$[$alphaUpper$])(fun: ($alphaUpper$) => ASSERTION)(implicit asserting: TableAsserting[ASSERTION], prettifier: Prettifier, pos: source.Position): asserting.Result = {
    table.forEvery(fun)
    //asserting.forEvery[($alphaUpper$), ASSERTION](table.heading, table)(fun.tupled)
  }
"""

  val propertyCheckExistsTemplateFor1 = """
  /**
   * Performs a property check by applying the specified property check function to each row
   * of the specified <code>TableFor1</code> and succeeding if at least one element satisfies the property check.
   *
   * @param table the table of data with which to perform the property check
   * @param fun the property check function to apply to each row of data in the table
   */
  def exists[A, ASSERTION](table: TableFor1[A])(fun: A => ASSERTION)(implicit asserting: TableAsserting[ASSERTION], prettifier: Prettifier, pos: source.Position): asserting.Result = {
    table.exists(fun)
    //asserting.exists[Tuple1[A], ASSERTION](List(table.heading), table.map(Tuple1.apply), Resources.tableDrivenExistsFailed _, "TableDrivenPropertyChecks.scala", "exists", 3){a => fun(a._1)}
  }

                                          """

  val propertyCheckExistsTemplate = """
  /**
   * Performs a property check by applying the specified property check function to each row
   * of the specified <code>TableFor$n$</code> and succeeding if at least one element satisfies the property check.
   *
   * @param table the table of data with which to perform the property check
   * @param fun the property check function to apply to each row of data in the table
   */
  def exists[$alphaUpper$, ASSERTION](table: TableFor$n$[$alphaUpper$])(fun: ($alphaUpper$) => ASSERTION)(implicit asserting: TableAsserting[ASSERTION], prettifier: Prettifier, pos: source.Position): asserting.Result = {
    table.exists(fun)
    //asserting.exists[($alphaUpper$), ASSERTION](table.heading.productIterator.to[List].map(_.toString), table, Resources.tableDrivenExistsFailed _, "$filename$", "exists", 3)(fun.tupled)
  }
                                      """


val tableDrivenPropertyChecksCompanionObjectVerbatimString = """
/*
 * Companion object that facilitates the importing of <code>TableDrivenPropertyChecks</code> members as 
 * an alternative to mixing it in. One use case is to import <code>TableDrivenPropertyChecks</code> members so you can use
 * them in the Scala interpreter:
 *
 * <pre>
 * Welcome to Scala version 2.8.0.final (Java HotSpot(TM) 64-Bit Server VM, Java 1.6.0_22).
 * Type in expressions to have them evaluated.
 * Type :help for more information.
 *
 * scala> import org.scalatest.prop.TableDrivenPropertyChecks._
 * import org.scalatest.prop.TableDrivenPropertyChecks._
 *
 * scala> val examples =                                       
 *   |   Table(                                             
 *   |     ("a", "b"),                                      
 *   |     (  1,   2),                                      
 *   |     (  3,   4)                                       
 *   |   )
 * examples: org.scalatest.prop.TableFor2[Int,Int] = TableFor2((1,2), (3,4))
 *
 * scala> import org.scalatest.Matchers._
 * import org.scalatest.Matchers._
 *
 * scala> forAll (examples) { (a, b) => a should be < b }
 * 
 * scala> forAll (examples) { (a, b) => a should be > b }
 * org.scalatest.prop.TableDrivenPropertyCheckFailedException: TestFailedException (included as this exception's cause) was thrown during property evaluation.
 * Message: 1 was not greater than 2
 * Location: <console>:13
 * Occurred at table row 0 (zero based, not counting headings), which had values (
 *   a = 1,
 *   b = 2
 * )
 * at org.scalatest.prop.TableFor2$$anonfun$apply$4.apply(Table.scala:355)
 * at org.scalatest.prop.TableFor2$$anonfun$apply$4.apply(Table.scala:346)
 * at scala.collection.mutable.ResizableArray$class.foreach(ResizableArray.scala:57)
 * at scala.collection.mutable.ArrayBuffer.foreach(ArrayBuffer.scala:43)
 * at org.scalatest.prop.TableFor2.apply(Table.scala:346)
 * at org.scalatest.prop.TableDrivenPropertyChecks$class.forAll(TableDrivenPropertyChecks.scala:133)
 * ...
 * </pre>
 *
 * @author Bill Venners
 */
object TableDrivenPropertyChecks extends TableDrivenPropertyChecks
"""

val tableSuitePreamble = """

import org.scalatest.Matchers._
import org.scalatest.exceptions.TableDrivenPropertyCheckFailedException
import org.scalatest.refspec.RefSpec
import org.scalatest.Expectations._

class TableSuite extends RefSpec with TableDrivenPropertyChecks {
"""

val tableSuiteTemplate = """
  def `table forAll $n$ assertion that succeeds` {

    val examples =
      Table(
        ($argNames$),
$columnsOfOnes$
      )

    forAll (examples) { ($names$) => assert($sumOfArgs$ === ($n$)) }
  }

  def `table forAll $n$ assertion, which succeeds even though DiscardedEvaluationException is thrown` {
    val numbers =
      Table(
        ($argNames$),
$columnOfMinusOnes$
$columnsOfOnes$
      )

    forAll (numbers) { ($names$) =>

      whenever (a > 0) {
        assert(a > 0)
      }
    }
  }

  def `table forAll $n$ assertion, which fails` {

    val examples =
      Table(
        ($argNames$),
$columnsOfTwos$
      )

    intercept[TableDrivenPropertyCheckFailedException] {
      forAll (examples) { ($names$) => assert($sumOfArgs$ === ($n$)) }
    }
  }

  def `table forEvery $n$ assertion that succeeds` {

    val examples =
      Table(
        ($argNames$),
$columnsOfOnes$
      )

    forEvery (examples) { ($names$) => assert($sumOfArgs$ === ($n$)) }
  }

  def `table forEvery $n$ assertion, which succeeds even though DiscardedEvaluationException is thrown` {
    val numbers =
      Table(
        ($argNames$),
$columnOfMinusOnes$
$columnsOfOnes$
      )

    forEvery (numbers) { ($names$) =>
      whenever (a > 0) {
        assert(a > 0)
      }
    }
  }

  def `table forEvery $n$ assertion, which fails` {
    val examples =
      Table(
        ($argNames$),
$columnsOfTwos$
      )

    intercept[exceptions.TestFailedException] {
      forEvery (examples) { ($names$) => assert($sumOfArgs$ === ($n$)) }
    }
  }

  def `table exists $n$ assertion that succeeds` {

    val examples =
      Table(
        ($argNames$),
$columnOfMinusOnes$
$columnsOfOnes$
      )

    exists (examples) { ($names$) => assert($sumOfArgs$ === ($n$)) }
  }

  def `table exists $n$ assertion, which succeeds even though DiscardedEvaluationException is thrown` {
    val numbers =
      Table(
        ($argNames$),
$columnOfMinusOnes$
$columnsOfOnes$
      )

    exists (numbers) { ($names$) =>
      whenever (a > 0) {
        assert(a > 0)
      }
    }
  }

  def `table exists $n$ assertion, which fails` {
    val examples =
      Table(
        ($argNames$),
$columnsOfTwos$
      )

    intercept[exceptions.TestFailedException] {
      exists (examples) { ($names$) => assert($sumOfArgs$ === ($n$)) }
    }
  }

  def `table for $n$ assertion apply, length, and iterator methods work correctly` {

    val examples =
      Table(
        ($argNames$),
$columnsOfIndexes$
      )

    for (i <- 0 to 9) {
      assert(examples(i) === ($listOfIs$))
    }

    assert(examples.length === (10))

    var i = 0
    for (example <- examples.iterator) {
      assert(example === ($listOfIs$))
      i += 1
    }

    assert(examples.iterator.length === (10))
  }

  def `table forAll $n$ expectation that succeeds` {

    val examples =
      Table(
        ($argNames$),
$columnsOfOnes$
      )

    val result = forAll (examples) { ($names$) => expect($sumOfArgs$ === ($n$)) }
    assert(result.isYes)
  }

  def `table forAll $n$, which succeeds even though DiscardedEvaluationException is thrown` {
    val numbers =
      Table(
        ($argNames$),
$columnOfMinusOnes$
$columnsOfOnes$
      )

    val result =
      forAll (numbers) { ($names$) =>

        whenever (a > 0) {
          expect(a > 0)
        }
      }
    assert(result.isYes)
  }

  def `table forAll $n$ expectation, which fails` {

    val examples =
      Table(
        ($argNames$),
$columnsOfTwos$
      )

    val result = forAll (examples) { ($names$) => expect($sumOfArgs$ === ($n$)) }
    assert(result.isNo)
  }

  def `table forEvery $n$ expectation that succeeds` {

    val examples =
      Table(
        ($argNames$),
$columnsOfOnes$
      )

    val result = forEvery (examples) { ($names$) => expect($sumOfArgs$ === ($n$)) }
    assert(result.isYes)
  }

  def `table forEvery $n$ expectation, which succeeds even though DiscardedEvaluationException is thrown` {
    val numbers =
      Table(
        ($argNames$),
$columnOfMinusOnes$
$columnsOfOnes$
      )

    val result =
      forEvery (numbers) { ($names$) =>
        whenever (a > 0) {
          expect(a > 0)
        }
      }
    assert(result.isYes)
  }

  def `table forEvery $n$ expectation, which fails` {
    val examples =
      Table(
        ($argNames$),
$columnsOfTwos$
      )

    val result = forEvery (examples) { ($names$) => expect($sumOfArgs$ === ($n$)) }
    assert(result.isNo)
  }

  def `table exists $n$ expectation that succeeds` {

    val examples =
      Table(
        ($argNames$),
$columnOfMinusOnes$
$columnsOfOnes$
      )

    val result = exists (examples) { ($names$) => expect($sumOfArgs$ === ($n$)) }
    assert(result.isYes)
  }

  def `table exists $n$ expectation, which succeeds even though DiscardedEvaluationException is thrown` {
    val numbers =
      Table(
        ($argNames$),
$columnOfMinusOnes$
$columnsOfOnes$
      )

    val result =
      exists (numbers) { ($names$) =>
        whenever (a > 0) {
          expect(a > 0)
        }
      }
    assert(result.isYes)
  }

  def `table exists $n$ expectation, which fails` {
    val examples =
      Table(
        ($argNames$),
$columnsOfTwos$
      )

    val result = exists (examples) { ($names$) => expect($sumOfArgs$ === ($n$)) }
    assert(result.isNo)
  }

"""

val asyncTableSuitePreamble = """

import org.scalatest.Matchers._
import org.scalatest.exceptions.TableDrivenPropertyCheckFailedException
import org.scalatest.AsyncFunSpec
import scala.concurrent.Future

class AsyncTableSuite extends AsyncFunSpec with TableDrivenPropertyChecks {
"""

val asyncTableSuiteTemplate = """
  it("table forAll $n$ that succeeds") {

    val examples =
      Table(
        ($argNames$),
$columnsOfOnes$
      )

    forAll (examples) { ($names$) => Future { assert($sumOfArgs$ === ($n$)) } }
  }

  it("table forAll $n$, which succeeds even though DiscardedEvaluationException is thrown right in the body of forAll") {
    val numbers =
      Table(
        ($argNames$),
$columnOfMinusOnes$
$columnsOfOnes$
      )

    forAll (numbers) { ($names$) =>

      whenever (a > 0) {
        Future { assert(a > 0) }
      }
    }
  }

  it("table forAll $n$, which succeeds even though DiscardedEvaluationException is thrown in the Future body in the body of forAll") {
    val numbers =
      Table(
        ($argNames$),
$columnOfMinusOnes$
$columnsOfOnes$
      )

    forAll (numbers) { ($names$) =>
      Future {
        whenever (a > 0) {
          assert(a > 0)
        }
      }
    }
  }

  it("table forAll $n$, which fails") {

    val examples =
      Table(
        ($argNames$),
$columnsOfTwos$
      )

    recoverToSucceededIf[TableDrivenPropertyCheckFailedException] {
      forAll (examples) { ($names$) => Future { assert($sumOfArgs$ === ($n$)) } }
    }
  }

  it("table forEvery $n$ that succeeds") {

    val examples =
      Table(
        ($argNames$),
$columnsOfOnes$
      )

    forEvery (examples) { ($names$) => Future { assert($sumOfArgs$ === ($n$)) } }
  }

  it("table forEvery $n$, which succeeds even though DiscardedEvaluationException is thrown right in the body of forEvery") {
    val numbers =
      Table(
        ($argNames$),
$columnOfMinusOnes$
$columnsOfOnes$
      )

    forEvery (numbers) { ($names$) =>
      whenever (a > 0) {
        Future { assert(a > 0) }
      }
    }
  }

  it("table forEvery $n$, which succeeds even though DiscardedEvaluationException is thrown in the Future body in the body of forEvery") {
    val numbers =
      Table(
        ($argNames$),
$columnOfMinusOnes$
$columnsOfOnes$
      )

    forEvery (numbers) { ($names$) =>
      Future {
        whenever (a > 0) {
          assert(a > 0)
        }
      }
    }
  }

  it("table forEvery $n$, which fails") {
    val examples =
      Table(
        ($argNames$),
$columnsOfTwos$
      )

    recoverToSucceededIf[exceptions.TestFailedException] {
      forEvery (examples) { ($names$) => Future { assert($sumOfArgs$ === ($n$)) } }
    }
  }

  it("table exists $n$ that succeeds") {

    val examples =
      Table(
        ($argNames$),
$columnOfMinusOnes$
$columnsOfOnes$
      )

    exists (examples) { ($names$) => Future { assert($sumOfArgs$ === ($n$)) } }
  }

  it("table exists $n$, which succeeds even though DiscardedEvaluationException is thrown right in the body of exists") {
    val numbers =
      Table(
        ($argNames$),
$columnOfMinusOnes$
$columnsOfOnes$
      )

    exists (numbers) { ($names$) =>
      whenever (a > 0) {
        Future { assert(a > 0) }
      }
    }
  }

  it("table exists $n$, which succeeds even though DiscardedEvaluationException is thrown in the Future body in the body of exists") {
    val numbers =
      Table(
        ($argNames$),
$columnOfMinusOnes$
$columnsOfOnes$
      )

    exists (numbers) { ($names$) =>
      Future {
        whenever (a > 0) {
          assert(a > 0)
        }
      }
    }
  }

  it("table exists $n$, which fails") {
    val examples =
      Table(
        ($argNames$),
$columnsOfTwos$
      )

    recoverToSucceededIf[exceptions.TestFailedException] {
      exists (examples) { ($names$) => Future { assert($sumOfArgs$ === ($n$)) } }
    }
  }
"""

// For some reason that I don't understand, I need to leave off the stars before the <pre> when 
// they are next to ST commands. So I say  "   <pre>" sometimes instead of " * <pre>".

  def transform(content: String): String = {
    var skipMode = false
    content.split("\n").map { line =>
      if (line.trim == "// SKIP-SCALATESTJS-START")
        skipMode = true
      else if (line.trim == "// SKIP-SCALATESTJS-END")
        skipMode = false
      else if (!skipMode) {
        if (line.trim.startsWith("//SCALATESTJS-ONLY "))
          line.substring(line.indexOf("//SCALATESTJS-ONLY ") + 19)
        else
          line
      }
      else
        ""
    }.mkString("\n")
  }

  val thisYear = Calendar.getInstance.get(Calendar.YEAR)

  def genTableForNs(targetDir: File, scalaJS: Boolean) {

    val bw = new BufferedWriter(new FileWriter(new File(targetDir, "TableFor1.scala")))
 
    try {
      val st = new org.antlr.stringtemplate.StringTemplate(copyrightTemplate)
      st.setAttribute("year", thisYear);
      bw.write(st.toString)
      val imports = new org.antlr.stringtemplate.StringTemplate(importsForTableForNTemplate)
      bw.write(imports.toString)
      val alpha = "abcdefghijklmnopqrstuv"
      for (i <- 1 to 22) {
        val st = new org.antlr.stringtemplate.StringTemplate(
          (if (i == 1) scaladocForTableFor1VerbatimString else tableScaladocTemplate) + tableTemplate
        )
        val alphaLower = alpha.take(i).mkString(", ")
        val alphaUpper = alpha.take(i).toUpperCase.mkString(", ")
        val alphaName = alpha.take(i).map(_ + "Name").mkString(", ")
        val namesAndValues = alpha.take(i).map(c => "              \"    \" + " + c + "Name + \" = \" + " + c).mkString("", " + \",\" + \"\\n\" +\n", " + \"\\n\" +\n")
        val strings = List.fill(i)("String").mkString(", ")
        val argsNamedArgSeq =
          for (argsIdx <- 0 until i) yield
            "\"" + "arg" + argsIdx + "\""
        val argsNamedArg = argsNamedArgSeq.mkString(",")                                  
        val sumOfArgs = alpha.take(i).mkString(" + ")
        val argNames = alpha.map("\"" + _ + "\"").take(i).mkString(", ")
        val rawRows =                              
          for (idx <- 0 to 9) yield                
            List.fill(i)("  " + idx).mkString(" *     (", ", ", ")")
        val columnsOfIndexes = rawRows.mkString(",\n")
        st.setAttribute("n", i)
        st.setAttribute("alphaLower", alphaLower)
        st.setAttribute("alphaUpper", alphaUpper)
        st.setAttribute("alphaName", alphaName)
        st.setAttribute("strings", strings)
        st.setAttribute("argsNamedArg", argsNamedArg)
        st.setAttribute("namesAndValues", namesAndValues)
        st.setAttribute("sumOfArgs", sumOfArgs)
        st.setAttribute("argNames", argNames)
        st.setAttribute("columnsOfIndexes", columnsOfIndexes)
        if (scalaJS)
          bw.write(transform(st.toString))
        else
          bw.write(st.toString)
      }
    }
    finally {
      bw.close()
    }
  }

  def genPropertyChecks(targetDir: File) {
    val filename = "TableDrivenPropertyChecks.scala"
    val bw = new BufferedWriter(new FileWriter(new File(targetDir, filename)))

    try {
      val st = new org.antlr.stringtemplate.StringTemplate(copyrightTemplate)
      st.setAttribute("year", thisYear);
      bw.write(st.toString)
      bw.write(propertyCheckPreamble)
      val alpha = "abcdefghijklmnopqrstuv"
      for (i <- 1 to 22) {
        val st = new org.antlr.stringtemplate.StringTemplate(propertyCheckForAllTemplate)
        val alphaLower = alpha.take(i).mkString(", ")
        val alphaUpper = alpha.take(i).toUpperCase.mkString(", ")
        val strings = List.fill(i)("String").mkString(", ")
        st.setAttribute("n", i)
        st.setAttribute("alphaLower", alphaLower)
        st.setAttribute("alphaUpper", alphaUpper)
        st.setAttribute("strings", strings)
        st.setAttribute("filename", filename)
        bw.write(st.toString)
      }

      for (i <- 1 to 22) {
        val template = if (i == 1) propertyCheckForEveryTemplateFor1 else propertyCheckForEveryTemplate
        val st = new org.antlr.stringtemplate.StringTemplate(template)
        val alphaLower = alpha.take(i).mkString(", ")
        val alphaUpper = alpha.take(i).toUpperCase.mkString(", ")
        val strings = List.fill(i)("String").mkString(", ")
        st.setAttribute("n", i)
        st.setAttribute("alphaLower", alphaLower)
        st.setAttribute("alphaUpper", alphaUpper)
        st.setAttribute("strings", strings)
        st.setAttribute("filename", filename)
        bw.write(st.toString)
      }

      for (i <- 1 to 22) {
        val template = if (i == 1) propertyCheckExistsTemplateFor1 else propertyCheckExistsTemplate
        val st = new org.antlr.stringtemplate.StringTemplate(template)
        val alphaLower = alpha.take(i).mkString(", ")
        val alphaUpper = alpha.take(i).toUpperCase.mkString(", ")
        val strings = List.fill(i)("String").mkString(", ")
        st.setAttribute("n", i)
        st.setAttribute("alphaLower", alphaLower)
        st.setAttribute("alphaUpper", alphaUpper)
        st.setAttribute("strings", strings)
        st.setAttribute("filename", filename)
        bw.write(st.toString)
      }

      bw.write("}\n")
      bw.write(tableDrivenPropertyChecksCompanionObjectVerbatimString)
    }
    finally {
      bw.close()
    }
  }

  def genTables(targetDir: File) {

    val bw = new BufferedWriter(new FileWriter(new File(targetDir, "Tables.scala")))

    try {
      val st = new org.antlr.stringtemplate.StringTemplate(copyrightTemplate)
      st.setAttribute("year", thisYear);
      bw.write(st.toString)
      bw.write(tableObjectPreamble)
      val alpha = "abcdefghijklmnopqrstuv"
      for (i <- 1 to 22) {
        val st = new org.antlr.stringtemplate.StringTemplate(tableObjectApplyTemplate)
        val alphaLower = alpha.take(i).mkString(", ")
        val alphaUpper = alpha.take(i).toUpperCase.mkString(", ")
        val strings = List.fill(i)("String").mkString(", ")
        st.setAttribute("n", i)
        st.setAttribute("alphaLower", alphaLower)
        st.setAttribute("alphaUpper", alphaUpper)
        st.setAttribute("strings", strings)
        bw.write(st.toString)
      }

      bw.write("  }\n")
      bw.write("}\n")
      bw.write(tablesCompanionObjectVerbatimString)
    }
    finally {
      bw.close()
    }
  }

  def genTableAsserting(targetDir: File, scalaJS: Boolean): Unit = {

    val doForAllMethodTemplate: String =
      """/**
        | * Implementation method for [[org.scalatest.prop.TableDrivenPropertyChecks TableDrivenPropertyChecks]]'s <code>forAll</code> syntax.
        | */
        |def forAll[$alphaUpper$](heading: ($strings$), rows: ($alphaUpper$)*)(fun: ($alphaUpper$) => ASSERTION)(implicit prettifier: Prettifier, pos: source.Position): Result
      """.stripMargin

    val asyncDoForAllMethodTemplate: String =
      """/**
        | * Implementation method for [[org.scalatest.prop.TableDrivenPropertyChecks TableDrivenPropertyChecks]]'s <code>forAll</code> syntax.
        | */
        |def forAll[$alphaUpper$](heading: ($strings$), rows: ($alphaUpper$)*)(fun: ($alphaUpper$) => Future[ASSERTION])(implicit prettifier: Prettifier, pos: source.Position): Result
      """.stripMargin

    def doForAllMethod(i: Int): String = {
      val alpha = "abcdefghijklmnopqrstuv"

      val st = new org.antlr.stringtemplate.StringTemplate(doForAllMethodTemplate)
      val alphaLower = alpha.take(i).mkString(", ")
      val alphaUpper = alpha.take(i).toUpperCase.mkString(", ")
      val alphaName = alpha.take(i).map(_ + "Name").mkString(", ")
      val namesAndValues = alpha.take(i).map(c => "              \"    \" + " + c + "Name + \" = \" + " + c).mkString("", " + \",\" + \"\\n\" +\n", " + \"\\n\" +\n")
      val strings = List.fill(i)("String").mkString(", ")
      val argsNamedArgSeq =
        for (argsIdx <- 0 until i) yield
        "\"" + "arg" + argsIdx + "\""
      val argsNamedArg = argsNamedArgSeq.mkString(",")
      val sumOfArgs = alpha.take(i).mkString(" + ")
      val argNames = alpha.map("\"" + _ + "\"").take(i).mkString(", ")
      val rawRows =
        for (idx <- 0 to 9) yield
        List.fill(i)("  " + idx).mkString(" *     (", ", ", ")")
      val columnsOfIndexes = rawRows.mkString(",\n")
      st.setAttribute("n", i)
      st.setAttribute("alphaLower", alphaLower)
      st.setAttribute("alphaUpper", alphaUpper)
      st.setAttribute("alphaName", alphaName)
      st.setAttribute("strings", strings)
      st.setAttribute("argsNamedArg", argsNamedArg)
      st.setAttribute("namesAndValues", namesAndValues)
      st.setAttribute("sumOfArgs", sumOfArgs)
      st.setAttribute("argNames", argNames)
      st.setAttribute("columnsOfIndexes", columnsOfIndexes)
      if (scalaJS)
        transform(st.toString)
      else
        st.toString
    }

<<<<<<< HEAD
    def doForAllMethodImpl(i: Int): String = {
      val forAllImplTemplate: String =
        doForAllMethodTemplate + """ = {
          |  def recur(itr: Iterator[($alphaUpper$)], idx: Int): Option[Result] = {
          |    if (itr.hasNext) {
          |      val ($alphaLower$) = itr.next
          |      val (succeeded: Boolean, cause: Option[Throwable]) =
          |        try {
          |          succeed(fun($alphaLower$))
          |        }
          |        catch {
          |          case _: DiscardedEvaluationException => (true, None) // discard this evaluation and move on to the next
          |          case ex: Throwable =>
          |            (false, Some(ex))
          |        }
          |
          |      if (succeeded)
          |        recur(itr, idx + 1)
          |      else {
          |        val ($alphaName$) = heading
          |        cause match {
          |          case Some(ex) =>
          |            Some(
          |              indicateFailure(
          |                (sde: StackDepthException) => FailureMessages.propertyException(prettifier, UnquotedString(ex.getClass.getSimpleName)) +
          |                  ( sde.failedCodeFileNameAndLineNumberString match { case Some(s) => " (" + s + ")"; case None => "" }) + "\n" +
          |                  "  " + FailureMessages.thrownExceptionsMessage(prettifier, if (ex.getMessage == null) "None" else UnquotedString(ex.getMessage)) + "\n" +
          |                  (
          |                    ex match {
          |                      case sd: StackDepth if sd.failedCodeFileNameAndLineNumberString.isDefined =>
          |                        "  " + FailureMessages.thrownExceptionsLocation(prettifier, UnquotedString(sd.failedCodeFileNameAndLineNumberString.get)) + "\n"
          |                      case _ => ""
          |                    }
          |                  ) +
          |                  "  " + FailureMessages.occurredAtRow(prettifier, idx) + "\n" +
          |                  $namesAndValues$
          |                  "  )",
          |                FailureMessages.undecoratedPropertyCheckFailureMessage,
          |                List($alphaLower$),
          |                List($alphaName$),
          |                Some(ex),
          |                None, // Payload
          |                prettifier,
          |                pos,
          |                idx
          |              )
          |            )
          |
          |          case None =>
          |             Some(
          |               indicateFailure(
          |                 (sde: StackDepthException) => FailureMessages.propertyCheckFailed +
          |                   ( sde.failedCodeFileNameAndLineNumberString match { case Some(s) => " (" + s + ")"; case None => "" }) + "\n" +
          |                   "  " + FailureMessages.occurredAtRow(prettifier, idx) + "\n" +
          |                   $namesAndValues$
          |                   "  )",
          |                 FailureMessages.undecoratedPropertyCheckFailureMessage +
          |                 "  " + FailureMessages.occurredAtRow(prettifier, idx) + "\n" +
          |                 $namesAndValues$
          |                 "  )",
          |                 List($alphaLower$),
          |                 List($alphaName$),
          |                 cause,
          |                 None, // Payload
          |                 prettifier,
          |                 pos,
          |                 idx
          |               )
          |            )
          |        }
          |      }
          |
          |    }
          |    else
          |      None
          |  }
          |
          |  recur(rows.iterator, 0) match {
          |    case Some(failed) => failed
          |    case None => indicateSuccess(FailureMessages.propertyCheckSucceeded)
          |  }
          |}
        """.stripMargin
=======
    val forAllImplTemplate: String =
      doForAllMethodTemplate + """ = {
                                 |  for ((($alphaLower$), idx) <- rows.zipWithIndex) {
                                 |    try {
                                 |      fun($alphaLower$)
                                 |    }
                                 |    catch {
                                 |      case _: DiscardedEvaluationException => // discard this evaluation and move on to the next
                                 |      case ex: Throwable =>
                                 |        val ($alphaName$) = heading
                                 |
                                 |        // SKIP-SCALATESTJS-START
                                 |        val stackDepth = 2
                                 |        // SKIP-SCALATESTJS-END
                                 |        //SCALATESTJS-ONLY val stackDepth = 1
                                 |
                                 |        indicateFailure(
                                 |          (sde: StackDepthException) => FailureMessages.propertyException(prettifier, UnquotedString(ex.getClass.getSimpleName)) +
                                 |            ( sde.failedCodeFileNameAndLineNumberString match { case Some(s) => " (" + s + ")"; case None => "" }) + "\n" +
                                 |            "  " + FailureMessages.thrownExceptionsMessage(prettifier, if (ex.getMessage == null) "None" else UnquotedString(ex.getMessage)) + "\n" +
                                 |            (
                                 |              ex match {
                                 |                case sd: StackDepth if sd.failedCodeFileNameAndLineNumberString.isDefined =>
                                 |                  "  " + FailureMessages.thrownExceptionsLocation(prettifier, UnquotedString(sd.failedCodeFileNameAndLineNumberString.get)) + "\n"
                                 |                case _ => ""
                                 |              }
                                 |            ) +
                                 |            "  " + FailureMessages.occurredAtRow(prettifier, idx) + "\n" +
                                 |            $namesAndValues$
                                 |            "  )",
                                 |          FailureMessages.undecoratedPropertyCheckFailureMessage,
                                 |          List($alphaLower$),
                                 |          List($alphaName$),
                                 |          Some(ex),
                                 |          None, // Payload
                                 |          prettifier,
                                 |          pos,
                                 |          idx
                                 |        )
                                 |      }
                                 |  }
                                 |  indicateSuccess(FailureMessages.propertyCheckSucceeded)
                                 |}
                               """.stripMargin

    val asyncForAllImplTemplate: String =
      asyncDoForAllMethodTemplate + """ = {
                                 |  def loop(idx: Int, rows: List[($alphaUpper$)]): Future[Assertion] =
                                 |    rows match {
                                 |      case ($alphaLower$) :: tail =>
                                 |        try {
                                 |          val future = fun($alphaLower$)
                                 |          future map { r =>
                                 |            org.scalatest.Succeeded
                                 |          } recover {
                                 |            case _: DiscardedEvaluationException =>
                                 |              org.scalatest.Succeeded // discard this evaluation and move on to the next
                                 |            case ex: Throwable =>
                                 |              val ($alphaName$) = heading
                                 |
                                 |              // SKIP-SCALATESTJS-START
                                 |              val stackDepth = 2
                                 |              // SKIP-SCALATESTJS-END
                                 |              //SCALATESTJS-ONLY val stackDepth = 1
                                 |
                                 |              indicateFailure(
                                 |                (sde: StackDepthException) => FailureMessages.propertyException(prettifier, UnquotedString(ex.getClass.getSimpleName)) +
                                 |                  ( sde.failedCodeFileNameAndLineNumberString match { case Some(s) => " (" + s + ")"; case None => "" }) + "\n" +
                                 |                  "  " + FailureMessages.thrownExceptionsMessage(prettifier, if (ex.getMessage == null) "None" else UnquotedString(ex.getMessage)) + "\n" +
                                 |                  (
                                 |                    ex match {
                                 |                      case sd: StackDepth if sd.failedCodeFileNameAndLineNumberString.isDefined =>
                                 |                        "  " + FailureMessages.thrownExceptionsLocation(prettifier, UnquotedString(sd.failedCodeFileNameAndLineNumberString.get)) + "\n"
                                 |                      case _ => ""
                                 |                    }
                                 |                  ) +
                                 |                  "  " + FailureMessages.occurredAtRow(prettifier, idx) + "\n" +
                                 |                  $namesAndValues$
                                 |                  "  )",
                                 |                FailureMessages.undecoratedPropertyCheckFailureMessage,
                                 |                List($alphaLower$),
                                 |                List($alphaName$),
                                 |                Some(ex),
                                 |                None, // Payload
                                 |                prettifier,
                                 |                pos,
                                 |                idx
                                 |              )
                                 |          } flatMap { u =>
                                 |            loop(idx + 1, tail)
                                 |          }
                                 |        }
                                 |        catch {
                                 |          case _: DiscardedEvaluationException => loop(idx + 1, tail)
                                 |          case ex: Throwable =>
                                 |            val ($alphaName$) = heading
                                 |
                                 |            // SKIP-SCALATESTJS-START
                                 |            val stackDepth = 2
                                 |            // SKIP-SCALATESTJS-END
                                 |            //SCALATESTJS-ONLY val stackDepth = 1
                                 |
                                 |            indicateFailure(
                                 |              (sde: StackDepthException) => FailureMessages.propertyException(prettifier, UnquotedString(ex.getClass.getSimpleName)) +
                                 |                ( sde.failedCodeFileNameAndLineNumberString match { case Some(s) => " (" + s + ")"; case None => "" }) + "\n" +
                                 |                "  " + FailureMessages.thrownExceptionsMessage(prettifier, if (ex.getMessage == null) "None" else UnquotedString(ex.getMessage)) + "\n" +
                                 |                (
                                 |                  ex match {
                                 |                    case sd: StackDepth if sd.failedCodeFileNameAndLineNumberString.isDefined =>
                                 |                      "  " + FailureMessages.thrownExceptionsLocation(prettifier, UnquotedString(sd.failedCodeFileNameAndLineNumberString.get)) + "\n"
                                 |                    case _ => ""
                                 |                  }
                                 |                ) +
                                 |                "  " + FailureMessages.occurredAtRow(prettifier, idx) + "\n" +
                                 |                $namesAndValues$
                                 |                "  )",
                                 |              FailureMessages.undecoratedPropertyCheckFailureMessage,
                                 |              List($alphaLower$),
                                 |              List($alphaName$),
                                 |              Some(ex),
                                 |              None, // Payload
                                 |              prettifier,
                                 |              pos,
                                 |              idx
                                 |            )
                                 |            Future.successful(org.scalatest.Succeeded)
                                 |        }
                                 |
                                 |      case Nil => Future.successful(org.scalatest.Succeeded)
                                 |    }
                                 |  loop(0, rows.toList)
                                 |}
                               """.stripMargin

    def doForAllMethodImpl(i: Int, implTemplate: String): String = {
>>>>>>> a4e23eac

      val alpha = "abcdefghijklmnopqrstuv"

      val st = new org.antlr.stringtemplate.StringTemplate(implTemplate)
      val alphaLower = alpha.take(i).mkString(", ")
      val alphaUpper = alpha.take(i).toUpperCase.mkString(", ")
      val alphaName = alpha.take(i).map(_ + "Name").mkString(", ")
      val namesAndValues = alpha.take(i).map(c => "              \"    \" + " + c + "Name + \" = \" + " + c).mkString("", " + \",\" + \"\\n\" +\n", " + \"\\n\" +\n")
      val strings = List.fill(i)("String").mkString(", ")
      val argsNamedArgSeq =
        for (argsIdx <- 0 until i) yield
        "\"" + "arg" + argsIdx + "\""
      val argsNamedArg = argsNamedArgSeq.mkString(",")
      val sumOfArgs = alpha.take(i).mkString(" + ")
      val argNames = alpha.map("\"" + _ + "\"").take(i).mkString(", ")
      val rawRows =
        for (idx <- 0 to 9) yield
        List.fill(i)("  " + idx).mkString(" *     (", ", ", ")")
      val columnsOfIndexes = rawRows.mkString(",\n")
      st.setAttribute("n", i)
      st.setAttribute("alphaLower", alphaLower)
      st.setAttribute("alphaUpper", alphaUpper)
      st.setAttribute("alphaName", alphaName)
      st.setAttribute("strings", strings)
      st.setAttribute("argsNamedArg", argsNamedArg)
      st.setAttribute("namesAndValues", namesAndValues)
      st.setAttribute("sumOfArgs", sumOfArgs)
      st.setAttribute("argNames", argNames)
      st.setAttribute("columnsOfIndexes", columnsOfIndexes)
      if (scalaJS)
        transform(st.toString)
      else
        st.toString
    }

    val doForEveryMethodTemplate: String =
      """/**
        | * Implementation method for [[org.scalatest.prop.TableDrivenPropertyChecks TableDrivenPropertyChecks]]'s <code>forEvery</code> syntax.
        | */
        |def forEvery[$alphaUpper$](heading: ($strings$), rows: ($alphaUpper$)*)(fun: ($alphaUpper$) => ASSERTION)(implicit prettifier: Prettifier, pos: source.Position): Result
        |""".stripMargin

    val asyncDoForEveryMethodTemplate: String =
      """/**
        | * Implementation method for [[org.scalatest.prop.TableDrivenPropertyChecks TableDrivenPropertyChecks]]'s <code>forEvery</code> syntax.
        | */
        |def forEvery[$alphaUpper$](heading: ($strings$), rows: ($alphaUpper$)*)(fun: ($alphaUpper$) => Future[ASSERTION])(implicit prettifier: Prettifier, pos: source.Position): Result
        |""".stripMargin

    def doForEveryMethod(i: Int): String = {
      val alpha = "abcdefghijklmnopqrstuv"

      val st = new org.antlr.stringtemplate.StringTemplate(doForEveryMethodTemplate)
      val alphaLower = alpha.take(i).mkString(", ")
      val alphaUpper = alpha.take(i).toUpperCase.mkString(", ")
      val alphaName = alpha.take(i).map(_ + "Name").mkString(", ")
      val namesAndValues = alpha.take(i).map(c => "              \"    \" + " + c + "Name + \" = \" + " + c).mkString("", " + \",\" + \"\\n\" +\n", " + \"\\n\" +\n")
      val strings = List.fill(i)("String").mkString(", ")
      val argsNamedArgSeq =
        for (argsIdx <- 0 until i) yield
        "\"" + "arg" + argsIdx + "\""
      val argsNamedArg = argsNamedArgSeq.mkString(",")
      val sumOfArgs = alpha.take(i).mkString(" + ")
      val argNames = alpha.map("\"" + _ + "\"").take(i).mkString(", ")
      val rawRows =
        for (idx <- 0 to 9) yield
        List.fill(i)("  " + idx).mkString(" *     (", ", ", ")")
      val columnsOfIndexes = rawRows.mkString(",\n")
      st.setAttribute("n", i)
      st.setAttribute("alphaLower", alphaLower)
      st.setAttribute("alphaUpper", alphaUpper)
      st.setAttribute("alphaName", alphaName)
      st.setAttribute("strings", strings)
      st.setAttribute("argsNamedArg", argsNamedArg)
      st.setAttribute("namesAndValues", namesAndValues)
      st.setAttribute("sumOfArgs", sumOfArgs)
      st.setAttribute("argNames", argNames)
      st.setAttribute("columnsOfIndexes", columnsOfIndexes)
      if (scalaJS)
        transform(st.toString)
      else
        st.toString
    }

    def doForEveryMethodImpl(i: Int, methodTemplate: String): String = {
      val heading =
        if (i == 1)
          "heading"
        else
          (1 to i).map(x => "heading._" + x).mkString(", ")
      val row = (1 to i).map(x => "row._" + x).mkString(", ")
      val rows =
        if (i == 1)
          "rows.map(Tuple1.apply[A])"
        else
          "rows"
      val forEveryImplTemplate: String =
<<<<<<< HEAD
        doForEveryMethodTemplate + """ = {
                                   |  doForEvery[Tuple$n$[$alphaUpper$]](List($heading$), $rows$, Resources.tableDrivenForEveryFailed _, "TableAsserting.scala", "forEvery", 2, prettifier, pos)((row: $rowType$) => fun($row$), succeed)
=======
        methodTemplate + """ = {
                                   |  doForEvery[Tuple$n$[$alphaUpper$]](List($heading$), $rows$, Resources.tableDrivenForEveryFailed _, "TableAsserting.scala", "forEvery", 2, prettifier, pos)((row: $rowType$) => fun($row$))
>>>>>>> a4e23eac
                                   |}
                                 """.stripMargin

      val alpha = "abcdefghijklmnopqrstuv"

      val st = new org.antlr.stringtemplate.StringTemplate(forEveryImplTemplate)
      val alphaLower = alpha.take(i).mkString(", ")
      val alphaUpper = alpha.take(i).toUpperCase.mkString(", ")
      val alphaName = alpha.take(i).map(_ + "Name").mkString(", ")
      val namesAndValues = alpha.take(i).map(c => "              \"    \" + " + c + "Name + \" = \" + " + c).mkString("", " + \",\" + \"\\n\" +\n", " + \"\\n\" +\n")
      val strings = List.fill(i)("String").mkString(", ")
      val argsNamedArgSeq =
        for (argsIdx <- 0 until i) yield
        "\"" + "arg" + argsIdx + "\""
      val argsNamedArg = argsNamedArgSeq.mkString(",")
      val sumOfArgs = alpha.take(i).mkString(" + ")
      val argNames = alpha.map("\"" + _ + "\"").take(i).mkString(", ")
      val rawRows =
        for (idx <- 0 to 9) yield
        List.fill(i)("  " + idx).mkString(" *     (", ", ", ")")
      val columnsOfIndexes = rawRows.mkString(",\n")
      val rowType = if (i == 1) "Tuple1[A]" else "(" + alphaUpper + ")"
      st.setAttribute("n", i)
      st.setAttribute("alphaLower", alphaLower)
      st.setAttribute("alphaUpper", alphaUpper)
      st.setAttribute("alphaName", alphaName)
      st.setAttribute("strings", strings)
      st.setAttribute("argsNamedArg", argsNamedArg)
      st.setAttribute("namesAndValues", namesAndValues)
      st.setAttribute("sumOfArgs", sumOfArgs)
      st.setAttribute("argNames", argNames)
      st.setAttribute("columnsOfIndexes", columnsOfIndexes)
      st.setAttribute("heading", heading)
      st.setAttribute("rowType", rowType)
      st.setAttribute("row", row)
      st.setAttribute("rows", rows)
      if (scalaJS)
        transform(st.toString)
      else
        st.toString
    }

    val doExistsMethodTemplate: String =
      """/**
        | * Implementation method for [[org.scalatest.prop.TableDrivenPropertyChecks TableDrivenPropertyChecks]]'s <code>exists</code> syntax.
        | */
        |def exists[$alphaUpper$](heading: ($strings$), rows: ($alphaUpper$)*)(fun: ($alphaUpper$) => ASSERTION)(implicit prettifier: Prettifier, pos: source.Position): Result
      """.stripMargin

    val asyncDoExistsMethodTemplate: String =
      """/**
        | * Implementation method for [[org.scalatest.prop.TableDrivenPropertyChecks TableDrivenPropertyChecks]]'s <code>exists</code> syntax.
        | */
        |def exists[$alphaUpper$](heading: ($strings$), rows: ($alphaUpper$)*)(fun: ($alphaUpper$) => Future[ASSERTION])(implicit prettifier: Prettifier, pos: source.Position): Result
      """.stripMargin

    def doExistsMethod(i: Int): String = {
      val alpha = "abcdefghijklmnopqrstuv"

      val st = new org.antlr.stringtemplate.StringTemplate(doExistsMethodTemplate)
      val alphaLower = alpha.take(i).mkString(", ")
      val alphaUpper = alpha.take(i).toUpperCase.mkString(", ")
      val alphaName = alpha.take(i).map(_ + "Name").mkString(", ")
      val namesAndValues = alpha.take(i).map(c => "              \"    \" + " + c + "Name + \" = \" + " + c).mkString("", " + \",\" + \"\\n\" +\n", " + \"\\n\" +\n")
      val strings = List.fill(i)("String").mkString(", ")
      val argsNamedArgSeq =
        for (argsIdx <- 0 until i) yield
        "\"" + "arg" + argsIdx + "\""
      val argsNamedArg = argsNamedArgSeq.mkString(",")
      val sumOfArgs = alpha.take(i).mkString(" + ")
      val argNames = alpha.map("\"" + _ + "\"").take(i).mkString(", ")
      val rawRows =
        for (idx <- 0 to 9) yield
        List.fill(i)("  " + idx).mkString(" *     (", ", ", ")")
      val columnsOfIndexes = rawRows.mkString(",\n")
      st.setAttribute("n", i)
      st.setAttribute("alphaLower", alphaLower)
      st.setAttribute("alphaUpper", alphaUpper)
      st.setAttribute("alphaName", alphaName)
      st.setAttribute("strings", strings)
      st.setAttribute("argsNamedArg", argsNamedArg)
      st.setAttribute("namesAndValues", namesAndValues)
      st.setAttribute("sumOfArgs", sumOfArgs)
      st.setAttribute("argNames", argNames)
      st.setAttribute("columnsOfIndexes", columnsOfIndexes)
      if (scalaJS)
        transform(st.toString)
      else
        st.toString
    }

    def doExistsMethodImpl(i: Int, methodTemplate: String): String = {
      val heading =
        if (i == 1)
          "heading"
        else
          (1 to i).map(x => "heading._" + x).mkString(", ")
      val row = (1 to i).map(x => "row._" + x).mkString(", ")
      val rows =
        if (i == 1)
          "rows.map(Tuple1.apply[A])"
        else
          "rows"
      val forEveryImplTemplate: String =
<<<<<<< HEAD
        doExistsMethodTemplate + """ = {
                                     |  doExists[Tuple$n$[$alphaUpper$]](List($heading$), $rows$, Resources.tableDrivenForEveryFailed _, "TableAsserting.scala", "doExists", 2, prettifier, pos)((row: $rowType$) => fun($row$), succeed)
                                     |}
                                   """.stripMargin
=======
        methodTemplate + """ = {
                               |  doExists[Tuple$n$[$alphaUpper$]](List($heading$), $rows$, Resources.tableDrivenForEveryFailed _, "TableAsserting.scala", "doExists", 2, prettifier, pos)((row: $rowType$) => fun($row$))
                               |}
                               """.stripMargin
>>>>>>> a4e23eac

      val alpha = "abcdefghijklmnopqrstuv"

      val st = new org.antlr.stringtemplate.StringTemplate(forEveryImplTemplate)
      val alphaLower = alpha.take(i).mkString(", ")
      val alphaUpper = alpha.take(i).toUpperCase.mkString(", ")
      val alphaName = alpha.take(i).map(_ + "Name").mkString(", ")
      val namesAndValues = alpha.take(i).map(c => "              \"    \" + " + c + "Name + \" = \" + " + c).mkString("", " + \",\" + \"\\n\" +\n", " + \"\\n\" +\n")
      val strings = List.fill(i)("String").mkString(", ")
      val argsNamedArgSeq =
        for (argsIdx <- 0 until i) yield
        "\"" + "arg" + argsIdx + "\""
      val argsNamedArg = argsNamedArgSeq.mkString(",")
      val sumOfArgs = alpha.take(i).mkString(" + ")
      val argNames = alpha.map("\"" + _ + "\"").take(i).mkString(", ")
      val rawRows =
        for (idx <- 0 to 9) yield
        List.fill(i)("  " + idx).mkString(" *     (", ", ", ")")
      val columnsOfIndexes = rawRows.mkString(",\n")
      val rowType = if (i == 1) "Tuple1[A]" else "(" + alphaUpper + ")"
      st.setAttribute("n", i)
      st.setAttribute("alphaLower", alphaLower)
      st.setAttribute("alphaUpper", alphaUpper)
      st.setAttribute("alphaName", alphaName)
      st.setAttribute("strings", strings)
      st.setAttribute("argsNamedArg", argsNamedArg)
      st.setAttribute("namesAndValues", namesAndValues)
      st.setAttribute("sumOfArgs", sumOfArgs)
      st.setAttribute("argNames", argNames)
      st.setAttribute("columnsOfIndexes", columnsOfIndexes)
      st.setAttribute("heading", heading)
      st.setAttribute("rowType", rowType)
      st.setAttribute("row", row)
      st.setAttribute("rows", rows)
      if (scalaJS)
        transform(st.toString)
      else
        st.toString
    }

    val mainTemplate =
      """/*
         | * Copyright 2001-2015 Artima, Inc.
         | *
         | * Licensed under the Apache License, Version 2.0 (the "License");
         | * you may not use this file except in compliance with the License.
         | * You may obtain a copy of the License at
         | *
         | *     http://www.apache.org/licenses/LICENSE-2.0
         | *
         | * Unless required by applicable law or agreed to in writing, software
         | * distributed under the License is distributed on an "AS IS" BASIS,
         | * WITHOUT WARRANTIES OR CONDITIONS OF ANY KIND, either express or implied.
         | * See the License for the specific language governing permissions and
         | * limitations under the License.
         | */
         |package org.scalatest.enablers
         |
         |import org.scalatest.Assertion
         |import org.scalatest.Succeeded
         |import org.scalatest.FailureMessages
         |import org.scalatest.UnquotedString
         |import org.scalatest.Resources
         |import org.scalatest.Expectation
         |import org.scalatest.Fact
         |import org.scalatest.exceptions.StackDepthException
         |import org.scalatest.exceptions.TableDrivenPropertyCheckFailedException
         |import org.scalatest.exceptions.DiscardedEvaluationException
         |import org.scalatest.exceptions.StackDepth
         |import org.scalactic._
         |import scala.concurrent.Future
         |
         |/**
         | * Supertrait for <code>TableAsserting</code> typeclasses, which are used to implement and determine the result
         | * type of [[org.scalatest.prop.TableDrivenPropertyChecks TableDrivenPropertyChecks]]'s <code>forAll</code>, <code>forEvery</code> and <code>exists</code> method.
         | *
         | * <p>
         | * Currently, an [[org.scalatest.prop.TableDrivenPropertyChecks TableDrivenPropertyChecks]] expression will have result type <code>Assertion</code>, if the function passed has result type <code>Assertion</code>,
         | * else it will have result type <code>Unit</code>.
         | * </p>
         | */
         |trait TableAsserting[ASSERTION] {
         |  /**
         |   * Return type of <code>forAll</code>, <code>forEvery</code> and <code>exists</code> method.
         |   */
         |  type Result
         |
         |  def succeed(result: ASSERTION): (Boolean, Option[Throwable])
         |
         |  $forAllMethods$
         |  $forEveryMethods$
         |  $existsMethods$
         |}
         |
         |/**
         |  * Class holding lowest priority <code>TableAsserting</code> implicit, which enables [[org.scalatest.prop.TableDrivenPropertyChecks TableDrivenPropertyChecks]] expressions that have result type <code>Unit</code>.
         |  */
         |abstract class UnitTableAsserting {
         |
         |  /**
         |   * Abstract subclass of <code>TableAsserting</code> that provides the bulk of the implementations of <code>TableAsserting</code>'s
         |   * <code>forAll</code>, <code>forEvery</code> and <code>exists</code>.
         |   */
         |  abstract class TableAssertingImpl[ASSERTION] extends TableAsserting[ASSERTION] {
         |
         |    $forAllMethodImpls$
         |
         |    $forEveryMethodImpls$
         |
         |    private[scalatest] case class ForResult[E](passedCount: Int = 0,
         |                          discardedCount: Int = 0,
         |                          messageAcc: IndexedSeq[String] = IndexedSeq.empty,
         |                          passedElements: IndexedSeq[(Int, E)] = IndexedSeq.empty,
         |                          failedElements: IndexedSeq[(Int, E, Throwable)] = IndexedSeq.empty)
         |
         |    private[scalatest] def runAndCollectResult[E <: Product](namesOfArgs: List[String], rows: Seq[E], sourceFileName: String, methodName: String, stackDepthAdjustment: Int, prettifier: Prettifier, pos: source.Position)(fun: E => ASSERTION, succeedFun: ASSERTION => (Boolean, Option[Throwable])): ForResult[E] = {
         |      import org.scalatest.InspectorsHelper.{shouldPropagate, indentErrorMessages}
         |
         |      @scala.annotation.tailrec
         |      def innerRunAndCollectResult(itr: Iterator[E], result: ForResult[E], index: Int)(fun: E => ASSERTION): ForResult[E] = {
         |        if (itr.hasNext) {
         |          val head = itr.next
         |          val newResult =
         |            try {
         |              val r = fun(head)
         |              val (succeeded, cause) = succeedFun(r)
         |              if (succeeded)
         |                result.copy(passedCount = result.passedCount + 1, passedElements = result.passedElements :+ (index, head))
         |              else {
         |                result.copy(failedElements =
         |                  result.failedElements :+ ((index,
         |                    head,
         |                    new org.scalatest.exceptions.TableDrivenPropertyCheckFailedException(
         |                      ((sde: StackDepthException) => FailureMessages.propertyCheckFailed + "\n" +
         |                        "  " + FailureMessages.occurredAtRow(prettifier, index) + "\n" +
         |                        indentErrorMessages(namesOfArgs.zip(head.productIterator.toSeq).map { case (name, value) =>
         |                          name + " = " + value
         |                        }.toIndexedSeq).mkString("\n") +
         |                        "  )"),
         |                      None,
         |                      pos,
         |                      None,
         |                      FailureMessages.undecoratedPropertyCheckFailureMessage,
         |                      head.productIterator.toList,
         |                      namesOfArgs,
         |                      index
         |                    ))
         |                  )
         |                )
         |              }
         |            }
         |            catch {
         |              case _: org.scalatest.exceptions.DiscardedEvaluationException => result.copy(discardedCount = result.discardedCount + 1) // discard this evaluation and move on to the next
         |              case ex if !shouldPropagate(ex) =>
         |                result.copy(failedElements =
         |                  result.failedElements :+ ((index,
         |                    head,
         |                    new org.scalatest.exceptions.TableDrivenPropertyCheckFailedException(
         |                      ((sde: StackDepthException) => FailureMessages.propertyException(prettifier, UnquotedString(ex.getClass.getSimpleName)) +
         |                        (sde.failedCodeFileNameAndLineNumberString match {
         |                          case Some(s) => " (" + s + ")";
         |                          case None => ""
         |                        }) + "\n" +
         |                        "  " + FailureMessages.thrownExceptionsMessage(prettifier, if (ex.getMessage == null) "None" else UnquotedString(ex.getMessage)) + "\n" +
         |                        (
         |                          ex match {
         |                            case sd: StackDepth if sd.failedCodeFileNameAndLineNumberString.isDefined =>
         |                              "  " + FailureMessages.thrownExceptionsLocation(prettifier, UnquotedString(sd.failedCodeFileNameAndLineNumberString.get)) + "\n"
         |                            case _ => ""
         |                          }
         |                          ) +
         |                        "  " + FailureMessages.occurredAtRow(prettifier, index) + "\n" +
         |                        indentErrorMessages(namesOfArgs.zip(head.productIterator.toSeq).map { case (name, value) =>
         |                          name + " = " + value
         |                        }.toIndexedSeq).mkString("\n") +
         |                        "  )"),
         |                      Some(ex),
         |                      pos,
         |                      None,
         |                      FailureMessages.undecoratedPropertyCheckFailureMessage,
         |                      head.productIterator.toList,
         |                      namesOfArgs,
         |                      index
         |                    ))
         |                  )
         |                )
         |            }
         |
         |          innerRunAndCollectResult(itr, newResult, index + 1)(fun)
         |        }
         |        else
         |          result
         |      }
         |      innerRunAndCollectResult(rows.toIterator, ForResult(), 0)(fun)
         |    }
         |
         |    private def doForEvery[E <: Product](namesOfArgs: List[String], rows: Seq[E], messageFun: Any => String, sourceFileName: String, methodName: String, stackDepthAdjustment: Int, prettifier: Prettifier, pos: source.Position)(fun: E => ASSERTION, succeedFun: ASSERTION => (Boolean, Option[Throwable]))(implicit asserting: TableAsserting[ASSERTION]): Result = {
         |      import org.scalatest.InspectorsHelper.indentErrorMessages
         |      val result = runAndCollectResult(namesOfArgs, rows, sourceFileName, methodName, stackDepthAdjustment + 2, prettifier, pos)(fun, succeedFun)
         |      val messageList = result.failedElements.map(_._3)
         |      if (messageList.size > 0)
         |        indicateFailure(
         |          messageFun(UnquotedString(indentErrorMessages(messageList.map(_.toString)).mkString(", \n"))),
         |          messageList.headOption,
         |          prettifier,
         |          pos
         |        )
         |      else indicateSuccess(FailureMessages.propertyCheckSucceeded)
         |    }
         |
         |    $existsMethodImpls$
         |
         |    private def doExists[E <: Product](namesOfArgs: List[String], rows: Seq[E], messageFun: Any => String, sourceFileName: String, methodName: String, stackDepthAdjustment: Int, prettifier: Prettifier, pos: source.Position)(fun: E => ASSERTION, succeedFun: ASSERTION => (Boolean, Option[Throwable]))(implicit asserting: TableAsserting[ASSERTION]): Result = {
         |      import org.scalatest.InspectorsHelper.indentErrorMessages
         |      val result = runAndCollectResult(namesOfArgs, rows, sourceFileName, methodName, stackDepthAdjustment + 2, prettifier, pos)(fun, succeedFun)
         |      if (result.passedCount == 0) {
         |        val messageList = result.failedElements.map(_._3)
         |        indicateFailure(
         |          messageFun(UnquotedString(indentErrorMessages(messageList.map(_.toString)).mkString(", \n"))),
         |          messageList.headOption,
         |          prettifier,
         |          pos
         |        )
         |      }
         |      else indicateSuccess(FailureMessages.propertyCheckSucceeded)
         |    }
         |
         |    private[scalatest] def indicateSuccess(message: => String): Result
         |
         |    private[scalatest] def indicateFailure(messageFun: StackDepthException => String, undecoratedMessage: => String, args: List[Any], namesOfArgs: List[String], optionalCause: Option[Throwable], payload: Option[Any], prettifier: Prettifier, pos: source.Position, idx: Int): Result
         |
         |    private[scalatest] def indicateFailure(message: => String, optionalCause: Option[Throwable], prettifier: Prettifier, pos: source.Position): Result
         |  }
         |
         |  abstract class FutureTableAssertingImpl[ASSERTION] extends TableAsserting[Future[ASSERTION]] {
         |
         |    implicit val executionContext: scala.concurrent.ExecutionContext
         |
         |    type Result = Future[Assertion]
         |
         |    $asyncForAllMethodImpls$
         |
         |    private[scalatest] case class ForResult[E](passedCount: Int = 0,
         |                          discardedCount: Int = 0,
         |                          messageAcc: IndexedSeq[String] = IndexedSeq.empty,
         |                          passedElements: IndexedSeq[(Int, E)] = IndexedSeq.empty,
         |                          failedElements: IndexedSeq[(Int, E, Throwable)] = IndexedSeq.empty)
         |
         |    private[scalatest] def runAndCollectResult[E <: Product](namesOfArgs: List[String], rows: Seq[E], sourceFileName: String, methodName: String, stackDepthAdjustment: Int, prettifier: Prettifier, pos: source.Position)(fun: E => Future[ASSERTION]): Future[ForResult[E]] = {
         |      import org.scalatest.InspectorsHelper.{shouldPropagate, indentErrorMessages}
         |
         |      def innerRunAndCollectResult(itr: Iterator[E], result: ForResult[E], index: Int)(fun: E => Future[ASSERTION]): Future[ForResult[E]] = {
         |        if (itr.hasNext) {
         |          val head = itr.next
         |          try {
         |          val future = fun(head)
         |          future map { r =>
         |            result.copy(passedCount = result.passedCount + 1, passedElements = result.passedElements :+ (index, head))
         |          } recover {
         |            case _: org.scalatest.exceptions.DiscardedEvaluationException => result.copy(discardedCount = result.discardedCount + 1) // discard this evaluation and move on to the next
         |            case ex if !shouldPropagate(ex) =>
         |              result.copy(failedElements =
         |                result.failedElements :+ ((index,
         |                  head,
         |                  new org.scalatest.exceptions.TableDrivenPropertyCheckFailedException(
         |                    ((sde: StackDepthException) => FailureMessages.propertyException(prettifier, UnquotedString(ex.getClass.getSimpleName)) +
         |                      (sde.failedCodeFileNameAndLineNumberString match {
         |                        case Some(s) => " (" + s + ")";
         |                        case None => ""
         |                      }) + "\n" +
         |                      "  " + FailureMessages.thrownExceptionsMessage(prettifier, if (ex.getMessage == null) "None" else UnquotedString(ex.getMessage)) + "\n" +
         |                      (
         |                        ex match {
         |                          case sd: StackDepth if sd.failedCodeFileNameAndLineNumberString.isDefined =>
         |                            "  " + FailureMessages.thrownExceptionsLocation(prettifier, UnquotedString(sd.failedCodeFileNameAndLineNumberString.get)) + "\n"
         |                          case _ => ""
         |                        }
         |                        ) +
         |                      "  " + FailureMessages.occurredAtRow(prettifier, index) + "\n" +
         |                      indentErrorMessages(namesOfArgs.zip(head.productIterator.toSeq).map { case (name, value) =>
         |                        name + " = " + value
         |                      }.toIndexedSeq).mkString("\n") +
         |                      "  )"),
         |                    Some(ex),
         |                    pos,
         |                    None,
         |                    FailureMessages.undecoratedPropertyCheckFailureMessage,
         |                    head.productIterator.toList,
         |                    namesOfArgs,
         |                    index
         |                  ))
         |                )
         |              )
         |          } flatMap { newResult =>
         |            innerRunAndCollectResult(itr, newResult, index + 1)(fun)
         |          }
         |          }
         |          catch {
         |            case _: org.scalatest.exceptions.DiscardedEvaluationException => innerRunAndCollectResult(itr, result.copy(discardedCount = result.discardedCount + 1), index + 1)(fun) // discard this evaluation and move on to the next
         |            case ex if !shouldPropagate(ex) =>
         |              innerRunAndCollectResult(
         |                itr,
         |                result.copy(failedElements =
         |                  result.failedElements :+ ((index,
         |                    head,
         |                    new org.scalatest.exceptions.TableDrivenPropertyCheckFailedException(
         |                      ((sde: StackDepthException) => FailureMessages.propertyException(prettifier, UnquotedString(ex.getClass.getSimpleName)) +
         |                        (sde.failedCodeFileNameAndLineNumberString match {
         |                          case Some(s) => " (" + s + ")";
         |                          case None => ""
         |                        }) + "\n" +
         |                        "  " + FailureMessages.thrownExceptionsMessage(prettifier, if (ex.getMessage == null) "None" else UnquotedString(ex.getMessage)) + "\n" +
         |                        (
         |                          ex match {
         |                            case sd: StackDepth if sd.failedCodeFileNameAndLineNumberString.isDefined =>
         |                              "  " + FailureMessages.thrownExceptionsLocation(prettifier, UnquotedString(sd.failedCodeFileNameAndLineNumberString.get)) + "\n"
         |                            case _ => ""
         |                          }
         |                          ) +
         |                        "  " + FailureMessages.occurredAtRow(prettifier, index) + "\n" +
         |                        indentErrorMessages(namesOfArgs.zip(head.productIterator.toSeq).map { case (name, value) =>
         |                          name + " = " + value
         |                        }.toIndexedSeq).mkString("\n") +
         |                      "  )"),
         |                      Some(ex),
         |                      pos,
         |                      None,
         |                      FailureMessages.undecoratedPropertyCheckFailureMessage,
         |                      head.productIterator.toList,
         |                      namesOfArgs,
         |                      index
         |                    ))
         |                  )
         |                ),
         |                index + 1
         |              )(fun)
         |          }
         |        }
         |        else
         |          Future.successful(result)
         |      }
         |      innerRunAndCollectResult(rows.toIterator, ForResult(), 0)(fun)
         |    }
         |
         |    private def doForEvery[E <: Product](namesOfArgs: List[String], rows: Seq[E], messageFun: Any => String, sourceFileName: String, methodName: String, stackDepthAdjustment: Int, prettifier: Prettifier, pos: source.Position)(fun: E => Future[ASSERTION])(implicit asserting: TableAsserting[Future[ASSERTION]]): Result = {
         |      import org.scalatest.InspectorsHelper.indentErrorMessages
         |      val future = runAndCollectResult(namesOfArgs, rows, sourceFileName, methodName, stackDepthAdjustment + 2, prettifier, pos)(fun)
         |      future map { result =>
         |        val messageList = result.failedElements.map(_._3)
         |        if (messageList.size > 0)
         |          indicateFailure(
         |            messageFun(UnquotedString(indentErrorMessages(messageList.map(_.toString)).mkString(", \n"))),
         |            messageList.headOption,
         |            prettifier,
         |            pos
         |          )
         |        else indicateSuccess(FailureMessages.propertyCheckSucceeded)
         |        org.scalatest.Succeeded
         |      }
         |    }
         |
         |    $asyncForEveryMethodImpls$
         |
         |    private def doExists[E <: Product](namesOfArgs: List[String], rows: Seq[E], messageFun: Any => String, sourceFileName: String, methodName: String, stackDepthAdjustment: Int, prettifier: Prettifier, pos: source.Position)(fun: E => Future[ASSERTION])(implicit asserting: TableAsserting[ASSERTION]): Result = {
         |      import org.scalatest.InspectorsHelper.indentErrorMessages
         |      val future = runAndCollectResult(namesOfArgs, rows, sourceFileName, methodName, stackDepthAdjustment + 2, prettifier, pos)(fun)
         |      future map { result =>
         |        if (result.passedCount == 0) {
         |          val messageList = result.failedElements.map(_._3)
         |          indicateFailure(
         |            messageFun(UnquotedString(indentErrorMessages(messageList.map(_.toString)).mkString(", \n"))),
         |            messageList.headOption,
         |            prettifier,
         |            pos
         |          )
         |        }
         |        else indicateSuccess(FailureMessages.propertyCheckSucceeded)
         |        org.scalatest.Succeeded
         |      }
         |    }
         |
         |    $asyncExistsMethodImpls$
         |
         |    private[scalatest] def indicateSuccess(message: => String): Assertion
         |
         |    private[scalatest] def indicateFailure(messageFun: StackDepthException => String, undecoratedMessage: => String, args: List[Any], namesOfArgs: List[String], optionalCause: Option[Throwable], payload: Option[Any], prettifier: Prettifier, pos: source.Position, idx: Int): Assertion
         |
         |    private[scalatest] def indicateFailure(message: => String, optionalCause: Option[Throwable], prettifier: Prettifier, pos: source.Position): Assertion
         |  }
         |
         |  /**
         |   * Provides support of [[org.scalatest.enablers.TableAsserting TableAsserting]] for Unit.  Do nothing when the check succeeds,
         |   * but throw [[org.scalatest.exceptions.TableDrivenPropertyCheckFailedException TableDrivenPropertyCheckFailedException]]
         |   * when check fails.
         |   */
         |  implicit def assertingNatureOfT[T]: TableAsserting[T] { type Result = Unit } = {
         |    new TableAssertingImpl[T] {
         |      type Result = Unit
         |      def succeed(result: T): (Boolean, Option[Throwable]) = (true, None)
         |      def indicateSuccess(message: => String): Unit = ()
         |      def indicateFailure(messageFun: StackDepthException => String, undecoratedMessage: => String, args: List[Any], namesOfArgs: List[String], optionalCause: Option[Throwable], payload: Option[Any], prettifier: Prettifier, pos: source.Position, idx: Int): Unit =
         |        throw new TableDrivenPropertyCheckFailedException(
         |          messageFun,
         |          optionalCause,
         |          pos,
         |          payload,
         |          undecoratedMessage,
         |          args,
         |          namesOfArgs,
         |          idx
         |        )
         |      def indicateFailure(message: => String, optionalCause: Option[Throwable], prettifier: Prettifier, pos: source.Position): Unit =
         |        throw new org.scalatest.exceptions.TestFailedException(
         |          (_: StackDepthException) => Some(message),
         |          optionalCause,
         |          pos
         |        )
         |    }
         |  }
         |}
         |
         | /**
         |  * Abstract class that in the future will hold an intermediate priority <code>TableAsserting</code> implicit, which will enable inspector expressions
         |  * that have result type <code>Expectation</code>, a more composable form of assertion that returns a result instead of throwing an exception when it fails.
         |  */
<<<<<<< HEAD
         |abstract class ExpectationTableAsserting extends UnitTableAsserting {
=======
         |/*abstract class ExpectationTableAsserting extends UnitTableAsserting with  {
>>>>>>> a4e23eac
         |
         |  implicit def assertingNatureOfExpectation(implicit prettifier: Prettifier): TableAsserting[Expectation] { type Result = Expectation } = {
         |    new TableAssertingImpl[Expectation] {
         |      type Result = Expectation
         |      def succeed(result: Expectation): (Boolean, Option[Throwable]) = (result.isYes, result.cause)
         |      def indicateSuccess(message: => String): Expectation = Fact.Yes(message)(prettifier)
         |      def indicateFailure(messageFun: StackDepthException => String, undecoratedMessage: => String, args: List[Any], namesOfArgs: List[String], optionalCause: Option[Throwable], payload: Option[Any], prettifier: Prettifier, pos: source.Position, idx: Int): Expectation = {
         |        val message: String = undecoratedMessage
         |        new Fact.Leaf(
         |          message,
         |          message,
         |          Vector.empty,
         |          Vector.empty,
         |          false,
         |          false,
         |          prettifier,
         |          optionalCause
         |        )
         |      }
         |      def indicateFailure(message: => String, optionalCause: Option[Throwable], prettifier: Prettifier, pos: source.Position): Expectation = {
         |        new Fact.Leaf(
         |          message,
         |          message,
         |          Vector.empty,
         |          Vector.empty,
         |          false,
         |          false,
         |          prettifier,
         |          optionalCause
         |        )
         |      }
         |    }
         |  }
         |}
         |
         |/**
         | * Companion object to <code>TableAsserting</code> that provides two implicit providers, a higher priority one for passed functions that have result
         | * type <code>Assertion</code>, which also yields result type <code>Assertion</code>, and one for any other type, which yields result type <code>Unit</code>.
         | */
         |object TableAsserting extends ExpectationTableAsserting {
         |
         |  /**
         |    * Provides support of [[org.scalatest.enablers.TableAsserting TableAsserting]] for Assertion.  Returns [[org.scalatest.Succeeded Succeeded]] when the check succeeds,
         |    * but throw [[org.scalatest.exceptions.TableDrivenPropertyCheckFailedException TableDrivenPropertyCheckFailedException]]
         |    * when check fails.
         |    */
         |  implicit def assertingNatureOfAssertion: TableAsserting[Assertion] { type Result = Assertion } = {
         |    new TableAssertingImpl[Assertion] {
         |      type Result = Assertion
         |      def succeed(result: Assertion): (Boolean, Option[Throwable]) = (true, None)
         |      def indicateSuccess(message: => String): Assertion = Succeeded
         |      def indicateFailure(messageFun: StackDepthException => String, undecoratedMessage: => String, args: List[Any], namesOfArgs: List[String], optionalCause: Option[Throwable], payload: Option[Any], prettifier: Prettifier, pos: source.Position, idx: Int): Assertion =
         |        throw new TableDrivenPropertyCheckFailedException(
         |          messageFun,
         |          optionalCause,
         |          pos,
         |          payload,
         |          undecoratedMessage,
         |          args,
         |          namesOfArgs,
         |          idx
         |        )
         |      def indicateFailure(message: => String, optionalCause: Option[Throwable], prettifier: Prettifier, pos: source.Position): Assertion =
         |        throw new org.scalatest.exceptions.TestFailedException(
         |          (_: StackDepthException) => Some(message),
         |          optionalCause,
         |          pos
         |        )
         |    }
         |  }
         |
         |  implicit def assertingNatureOfFutureAssertion(implicit exeCtx: scala.concurrent.ExecutionContext): TableAsserting[Future[Assertion]] { type Result = Future[Assertion] } = {
         |    new FutureTableAssertingImpl[Assertion] {
         |      implicit val executionContext = exeCtx
         |      def indicateSuccess(message: => String): Assertion = org.scalatest.Succeeded
         |      def indicateFailure(messageFun: StackDepthException => String, undecoratedMessage: => String, args: List[Any], namesOfArgs: List[String], optionalCause: Option[Throwable], payload: Option[Any], prettifier: Prettifier, pos: source.Position, idx: Int): Assertion =
         |        throw new TableDrivenPropertyCheckFailedException(
         |          messageFun,
         |          optionalCause,
         |          pos,
         |          payload,
         |          undecoratedMessage,
         |          args,
         |          namesOfArgs,
         |          idx
         |        )
         |      def indicateFailure(message: => String, optionalCause: Option[Throwable], prettifier: Prettifier, pos: source.Position): Assertion =
         |        throw new org.scalatest.exceptions.TestFailedException(
         |          (_: StackDepthException) => Some(message),
         |          optionalCause,
         |          pos
         |        )
         |    }
         |  }
         |}
         |
         |
      """.stripMargin

    val bw = new BufferedWriter(new FileWriter(new File(targetDir, "TableAsserting.scala")))

    try {
      val forAllMethods = (for (i <- 1 to 22) yield doForAllMethod(i)).mkString("\n\n")
      val forAllMethodImpls = (for (i <- 1 to 22) yield doForAllMethodImpl(i, forAllImplTemplate)).mkString("\n\n")
      val asyncForAllMethodImpls = (for (i <- 1 to 22) yield doForAllMethodImpl(i, asyncForAllImplTemplate)).mkString("\n\n")
      val forEveryMethods = (for (i <- 1 to 22) yield doForEveryMethod(i)).mkString("\n\n")
      val forEveryMethodImpls = (for (i <- 1 to 22) yield doForEveryMethodImpl(i, doForEveryMethodTemplate)).mkString("\n\n")
      val asyncForEveryMethodImpls = (for (i <- 1 to 22) yield doForEveryMethodImpl(i, asyncDoForEveryMethodTemplate)).mkString("\n\n")
      val existsMethods = (for (i <- 1 to 22) yield doExistsMethod(i)).mkString("\n\n")
      val existsMethodImpls = (for (i <- 1 to 22) yield doExistsMethodImpl(i, doExistsMethodTemplate)).mkString("\n\n")
      val asyncExistsMethodImpls = (for (i <- 1 to 22) yield doExistsMethodImpl(i, asyncDoExistsMethodTemplate)).mkString("\n\n")
      val st = new org.antlr.stringtemplate.StringTemplate(mainTemplate)
      st.setAttribute("forAllMethods", forAllMethods)
      st.setAttribute("forAllMethodImpls", forAllMethodImpls)
      st.setAttribute("asyncForAllMethodImpls", asyncForAllMethodImpls)
      st.setAttribute("forEveryMethods", forEveryMethods)
      st.setAttribute("forEveryMethodImpls", forEveryMethodImpls)
      st.setAttribute("asyncForEveryMethodImpls", asyncForEveryMethodImpls)
      st.setAttribute("existsMethods", existsMethods)
      st.setAttribute("existsMethodImpls", existsMethodImpls)
      st.setAttribute("asyncExistsMethodImpls", asyncExistsMethodImpls)
      bw.write(st.toString)
    }
    finally {
      bw.flush()
      bw.close()
    }
  }
 
  def genTableSuite(targetDir: File) {

    val bw = new BufferedWriter(new FileWriter(new File(targetDir, "TableSuite.scala")))
 
    try {
      val st = new org.antlr.stringtemplate.StringTemplate(copyrightTemplate)
      st.setAttribute("year", thisYear);
      bw.write(st.toString)
      bw.write(tableSuitePreamble)
      val alpha = "abcdefghijklmnopqrstuv"
      // for (i <- 1 to 22) {
      for (i <- 1 to 20) { // TODO: To avoid 2.9.0 compiler bug at arities 21 and 22

        val st = new org.antlr.stringtemplate.StringTemplate(tableSuiteTemplate)
        val rowOfMinusOnes = List.fill(i)(" -1").mkString(", ")
        val rowOfOnes = List.fill(i)("  1").mkString(", ")
        val rowOfTwos = List.fill(i)("  2").mkString(", ")
        val listOfIs = List.fill(i)("i").mkString(", ")
        val columnsOfOnes = List.fill(i)("        (" + rowOfOnes + ")").mkString(",\n")
        val columnOfMinusOnes = "        (" + rowOfMinusOnes + "),"
        val columnsOfTwos = List.fill(i)("        (" + rowOfTwos + ")").mkString(",\n")
        val rawRows =
          for (idx <- 0 to 9) yield                
            List.fill(i)("  " + idx).mkString("        (", ", ", ")")
        val columnsOfIndexes = rawRows.mkString(",\n")
        val argNames = alpha.map("\"" + _ + "\"").take(i).mkString(", ")
        val names = alpha.take(i).mkString(", ")
        val sumOfArgs = alpha.take(i).mkString(" + ")
        st.setAttribute("n", i)
        st.setAttribute("columnsOfOnes", columnsOfOnes)
        st.setAttribute("columnOfMinusOnes", columnOfMinusOnes)
        st.setAttribute("columnsOfTwos", columnsOfTwos)
        st.setAttribute("columnsOfIndexes", columnsOfIndexes)
        st.setAttribute("argNames", argNames)
        st.setAttribute("names", names)
        st.setAttribute("sumOfArgs", sumOfArgs)
        st.setAttribute("listOfIs", listOfIs)
        bw.write(st.toString)
      }

      bw.write("}\n")
    }
    finally {
      bw.close()
    }
  }

  def genAsyncTableSuite(targetDir: File) {

    val bw = new BufferedWriter(new FileWriter(new File(targetDir, "AsyncTableSuite.scala")))

    try {
      val st = new org.antlr.stringtemplate.StringTemplate(copyrightTemplate)
      st.setAttribute("year", thisYear);
      bw.write(st.toString)
      bw.write(asyncTableSuitePreamble)
      val alpha = "abcdefghijklmnopqrstuv"
      // for (i <- 1 to 22) {
      for (i <- 1 to 20) { // TODO: To avoid 2.9.0 compiler bug at arities 21 and 22

        val st = new org.antlr.stringtemplate.StringTemplate(asyncTableSuiteTemplate)
        val rowOfMinusOnes = List.fill(i)(" -1").mkString(", ")
        val rowOfOnes = List.fill(i)("  1").mkString(", ")
        val rowOfTwos = List.fill(i)("  2").mkString(", ")
        val listOfIs = List.fill(i)("i").mkString(", ")
        val columnsOfOnes = List.fill(i)("        (" + rowOfOnes + ")").mkString(",\n")
        val columnOfMinusOnes = "        (" + rowOfMinusOnes + "),"
        val columnsOfTwos = List.fill(i)("        (" + rowOfTwos + ")").mkString(",\n")
        val rawRows =
          for (idx <- 0 to 9) yield
            List.fill(i)("  " + idx).mkString("        (", ", ", ")")
        val columnsOfIndexes = rawRows.mkString(",\n")
        val argNames = alpha.map("\"" + _ + "\"").take(i).mkString(", ")
        val names = alpha.take(i).mkString(", ")
        val sumOfArgs = alpha.take(i).mkString(" + ")
        st.setAttribute("n", i)
        st.setAttribute("columnsOfOnes", columnsOfOnes)
        st.setAttribute("columnOfMinusOnes", columnOfMinusOnes)
        st.setAttribute("columnsOfTwos", columnsOfTwos)
        st.setAttribute("columnsOfIndexes", columnsOfIndexes)
        st.setAttribute("argNames", argNames)
        st.setAttribute("names", names)
        st.setAttribute("sumOfArgs", sumOfArgs)
        st.setAttribute("listOfIs", listOfIs)
        bw.write(st.toString)
      }

      bw.write("}\n")
    }
    finally {
      bw.close()
    }
  }

  def main(args: Array[String]) {
    val targetDir = args(0)
    val version = args(1)
    val scalaVersion = args(2)

    val mainDir = new File(targetDir + "/main/scala/org/scalatest/prop")
    mainDir.mkdirs()
    genMain(mainDir, version, scalaVersion)
    
    val testDir = new File("gentests/" + targetDir + "/test/scala/org/scalatest/prop")
    testDir.mkdirs()
    genTest(testDir, version, scalaVersion)
  }
  
  def genMain(dir: File, version: String, scalaVersion: String) {
    dir.mkdirs()
    genTableForNs(dir, false)
    genPropertyChecks(dir)
    genTables(dir)
    genTableAsserting(dir, false)
  }

  def genMainForScalaJS(dir: File, version: String, scalaVersion: String) {
    dir.mkdirs()
    genTableForNs(dir, true)
    genPropertyChecks(dir)
    genTables(dir)
    genTableAsserting(dir, true)
  }
  
  def genTest(dir: File, version: String, scalaVersion: String) {
    dir.mkdirs()
    genTableSuite(dir)
    genAsyncTableSuite(dir)
  }
}

/*
$if (moreThanFour)$
 * <pre>
 * class MySuite extends FunSuite$num$[
 *   $exampleParams$
 * ] {
$else$
*/

/*
IAException was thrown...
Thrown exception's message: 1 did not equal 7
Occurred at row N (zero-based), which had values (
  n = 0,
  d = 1
)
*/<|MERGE_RESOLUTION|>--- conflicted
+++ resolved
@@ -1659,133 +1659,86 @@
         st.toString
     }
 
-<<<<<<< HEAD
-    def doForAllMethodImpl(i: Int): String = {
-      val forAllImplTemplate: String =
-        doForAllMethodTemplate + """ = {
-          |  def recur(itr: Iterator[($alphaUpper$)], idx: Int): Option[Result] = {
-          |    if (itr.hasNext) {
-          |      val ($alphaLower$) = itr.next
-          |      val (succeeded: Boolean, cause: Option[Throwable]) =
-          |        try {
-          |          succeed(fun($alphaLower$))
-          |        }
-          |        catch {
-          |          case _: DiscardedEvaluationException => (true, None) // discard this evaluation and move on to the next
-          |          case ex: Throwable =>
-          |            (false, Some(ex))
-          |        }
-          |
-          |      if (succeeded)
-          |        recur(itr, idx + 1)
-          |      else {
-          |        val ($alphaName$) = heading
-          |        cause match {
-          |          case Some(ex) =>
-          |            Some(
-          |              indicateFailure(
-          |                (sde: StackDepthException) => FailureMessages.propertyException(prettifier, UnquotedString(ex.getClass.getSimpleName)) +
-          |                  ( sde.failedCodeFileNameAndLineNumberString match { case Some(s) => " (" + s + ")"; case None => "" }) + "\n" +
-          |                  "  " + FailureMessages.thrownExceptionsMessage(prettifier, if (ex.getMessage == null) "None" else UnquotedString(ex.getMessage)) + "\n" +
-          |                  (
-          |                    ex match {
-          |                      case sd: StackDepth if sd.failedCodeFileNameAndLineNumberString.isDefined =>
-          |                        "  " + FailureMessages.thrownExceptionsLocation(prettifier, UnquotedString(sd.failedCodeFileNameAndLineNumberString.get)) + "\n"
-          |                      case _ => ""
-          |                    }
-          |                  ) +
-          |                  "  " + FailureMessages.occurredAtRow(prettifier, idx) + "\n" +
-          |                  $namesAndValues$
-          |                  "  )",
-          |                FailureMessages.undecoratedPropertyCheckFailureMessage,
-          |                List($alphaLower$),
-          |                List($alphaName$),
-          |                Some(ex),
-          |                None, // Payload
-          |                prettifier,
-          |                pos,
-          |                idx
-          |              )
-          |            )
-          |
-          |          case None =>
-          |             Some(
-          |               indicateFailure(
-          |                 (sde: StackDepthException) => FailureMessages.propertyCheckFailed +
-          |                   ( sde.failedCodeFileNameAndLineNumberString match { case Some(s) => " (" + s + ")"; case None => "" }) + "\n" +
-          |                   "  " + FailureMessages.occurredAtRow(prettifier, idx) + "\n" +
-          |                   $namesAndValues$
-          |                   "  )",
-          |                 FailureMessages.undecoratedPropertyCheckFailureMessage +
-          |                 "  " + FailureMessages.occurredAtRow(prettifier, idx) + "\n" +
-          |                 $namesAndValues$
-          |                 "  )",
-          |                 List($alphaLower$),
-          |                 List($alphaName$),
-          |                 cause,
-          |                 None, // Payload
-          |                 prettifier,
-          |                 pos,
-          |                 idx
-          |               )
-          |            )
-          |        }
-          |      }
-          |
-          |    }
-          |    else
-          |      None
-          |  }
-          |
-          |  recur(rows.iterator, 0) match {
-          |    case Some(failed) => failed
-          |    case None => indicateSuccess(FailureMessages.propertyCheckSucceeded)
-          |  }
-          |}
-        """.stripMargin
-=======
     val forAllImplTemplate: String =
       doForAllMethodTemplate + """ = {
-                                 |  for ((($alphaLower$), idx) <- rows.zipWithIndex) {
-                                 |    try {
-                                 |      fun($alphaLower$)
+                                 |  def recur(itr: Iterator[($alphaUpper$)], idx: Int): Option[Result] = {
+                                 |    if (itr.hasNext) {
+                                 |      val ($alphaLower$) = itr.next
+                                 |      val (succeeded: Boolean, cause: Option[Throwable]) =
+                                 |        try {
+                                 |          succeed(fun($alphaLower$))
+                                 |        }
+                                 |        catch {
+                                 |          case _: DiscardedEvaluationException => (true, None) // discard this evaluation and move on to the next
+                                 |          case ex: Throwable =>
+                                 |            (false, Some(ex))
+                                 |        }
+                                 |
+                                 |      if (succeeded)
+                                 |        recur(itr, idx + 1)
+                                 |      else {
+                                 |        val ($alphaName$) = heading
+                                 |        cause match {
+                                 |          case Some(ex) =>
+                                 |            Some(
+                                 |              indicateFailure(
+                                 |                (sde: StackDepthException) => FailureMessages.propertyException(prettifier, UnquotedString(ex.getClass.getSimpleName)) +
+                                 |                  ( sde.failedCodeFileNameAndLineNumberString match { case Some(s) => " (" + s + ")"; case None => "" }) + "\n" +
+                                 |                  "  " + FailureMessages.thrownExceptionsMessage(prettifier, if (ex.getMessage == null) "None" else UnquotedString(ex.getMessage)) + "\n" +
+                                 |                  (
+                                 |                    ex match {
+                                 |                      case sd: StackDepth if sd.failedCodeFileNameAndLineNumberString.isDefined =>
+                                 |                        "  " + FailureMessages.thrownExceptionsLocation(prettifier, UnquotedString(sd.failedCodeFileNameAndLineNumberString.get)) + "\n"
+                                 |                      case _ => ""
+                                 |                    }
+                                 |                  ) +
+                                 |                  "  " + FailureMessages.occurredAtRow(prettifier, idx) + "\n" +
+                                 |                  $namesAndValues$
+                                 |                  "  )",
+                                 |                FailureMessages.undecoratedPropertyCheckFailureMessage,
+                                 |                List($alphaLower$),
+                                 |                List($alphaName$),
+                                 |                Some(ex),
+                                 |                None, // Payload
+                                 |                prettifier,
+                                 |                pos,
+                                 |                idx
+                                 |              )
+                                 |            )
+                                 |
+                                 |          case None =>
+                                 |             Some(
+                                 |               indicateFailure(
+                                 |                 (sde: StackDepthException) => FailureMessages.propertyCheckFailed +
+                                 |                   ( sde.failedCodeFileNameAndLineNumberString match { case Some(s) => " (" + s + ")"; case None => "" }) + "\n" +
+                                 |                   "  " + FailureMessages.occurredAtRow(prettifier, idx) + "\n" +
+                                 |                   $namesAndValues$
+                                 |                   "  )",
+                                 |                 FailureMessages.undecoratedPropertyCheckFailureMessage +
+                                 |                 "  " + FailureMessages.occurredAtRow(prettifier, idx) + "\n" +
+                                 |                 $namesAndValues$
+                                 |                 "  )",
+                                 |                 List($alphaLower$),
+                                 |                 List($alphaName$),
+                                 |                 cause,
+                                 |                 None, // Payload
+                                 |                 prettifier,
+                                 |                 pos,
+                                 |                 idx
+                                 |               )
+                                 |            )
+                                 |        }
+                                 |      }
+                                 |
                                  |    }
-                                 |    catch {
-                                 |      case _: DiscardedEvaluationException => // discard this evaluation and move on to the next
-                                 |      case ex: Throwable =>
-                                 |        val ($alphaName$) = heading
+                                 |    else
+                                 |      None
+                                 |  }
                                  |
-                                 |        // SKIP-SCALATESTJS-START
-                                 |        val stackDepth = 2
-                                 |        // SKIP-SCALATESTJS-END
-                                 |        //SCALATESTJS-ONLY val stackDepth = 1
-                                 |
-                                 |        indicateFailure(
-                                 |          (sde: StackDepthException) => FailureMessages.propertyException(prettifier, UnquotedString(ex.getClass.getSimpleName)) +
-                                 |            ( sde.failedCodeFileNameAndLineNumberString match { case Some(s) => " (" + s + ")"; case None => "" }) + "\n" +
-                                 |            "  " + FailureMessages.thrownExceptionsMessage(prettifier, if (ex.getMessage == null) "None" else UnquotedString(ex.getMessage)) + "\n" +
-                                 |            (
-                                 |              ex match {
-                                 |                case sd: StackDepth if sd.failedCodeFileNameAndLineNumberString.isDefined =>
-                                 |                  "  " + FailureMessages.thrownExceptionsLocation(prettifier, UnquotedString(sd.failedCodeFileNameAndLineNumberString.get)) + "\n"
-                                 |                case _ => ""
-                                 |              }
-                                 |            ) +
-                                 |            "  " + FailureMessages.occurredAtRow(prettifier, idx) + "\n" +
-                                 |            $namesAndValues$
-                                 |            "  )",
-                                 |          FailureMessages.undecoratedPropertyCheckFailureMessage,
-                                 |          List($alphaLower$),
-                                 |          List($alphaName$),
-                                 |          Some(ex),
-                                 |          None, // Payload
-                                 |          prettifier,
-                                 |          pos,
-                                 |          idx
-                                 |        )
-                                 |      }
+                                 |  recur(rows.iterator, 0) match {
+                                 |    case Some(failed) => failed
+                                 |    case None => indicateSuccess(FailureMessages.propertyCheckSucceeded)
                                  |  }
-                                 |  indicateSuccess(FailureMessages.propertyCheckSucceeded)
                                  |}
                                """.stripMargin
 
@@ -1879,7 +1832,6 @@
                                """.stripMargin
 
     def doForAllMethodImpl(i: Int, implTemplate: String): String = {
->>>>>>> a4e23eac
 
       val alpha = "abcdefghijklmnopqrstuv"
 
@@ -1977,13 +1929,8 @@
         else
           "rows"
       val forEveryImplTemplate: String =
-<<<<<<< HEAD
-        doForEveryMethodTemplate + """ = {
+        methodTemplate + """ = {
                                    |  doForEvery[Tuple$n$[$alphaUpper$]](List($heading$), $rows$, Resources.tableDrivenForEveryFailed _, "TableAsserting.scala", "forEvery", 2, prettifier, pos)((row: $rowType$) => fun($row$), succeed)
-=======
-        methodTemplate + """ = {
-                                   |  doForEvery[Tuple$n$[$alphaUpper$]](List($heading$), $rows$, Resources.tableDrivenForEveryFailed _, "TableAsserting.scala", "forEvery", 2, prettifier, pos)((row: $rowType$) => fun($row$))
->>>>>>> a4e23eac
                                    |}
                                  """.stripMargin
 
@@ -2088,17 +2035,10 @@
         else
           "rows"
       val forEveryImplTemplate: String =
-<<<<<<< HEAD
-        doExistsMethodTemplate + """ = {
-                                     |  doExists[Tuple$n$[$alphaUpper$]](List($heading$), $rows$, Resources.tableDrivenForEveryFailed _, "TableAsserting.scala", "doExists", 2, prettifier, pos)((row: $rowType$) => fun($row$), succeed)
-                                     |}
-                                   """.stripMargin
-=======
         methodTemplate + """ = {
-                               |  doExists[Tuple$n$[$alphaUpper$]](List($heading$), $rows$, Resources.tableDrivenForEveryFailed _, "TableAsserting.scala", "doExists", 2, prettifier, pos)((row: $rowType$) => fun($row$))
+                               |  doExists[Tuple$n$[$alphaUpper$]](List($heading$), $rows$, Resources.tableDrivenForEveryFailed _, "TableAsserting.scala", "doExists", 2, prettifier, pos)((row: $rowType$) => fun($row$), succeed)
                                |}
                                """.stripMargin
->>>>>>> a4e23eac
 
       val alpha = "abcdefghijklmnopqrstuv"
 
@@ -2443,7 +2383,7 @@
          |      innerRunAndCollectResult(rows.toIterator, ForResult(), 0)(fun)
          |    }
          |
-         |    private def doForEvery[E <: Product](namesOfArgs: List[String], rows: Seq[E], messageFun: Any => String, sourceFileName: String, methodName: String, stackDepthAdjustment: Int, prettifier: Prettifier, pos: source.Position)(fun: E => Future[ASSERTION])(implicit asserting: TableAsserting[Future[ASSERTION]]): Result = {
+         |    private def doForEvery[E <: Product](namesOfArgs: List[String], rows: Seq[E], messageFun: Any => String, sourceFileName: String, methodName: String, stackDepthAdjustment: Int, prettifier: Prettifier, pos: source.Position)(fun: E => Future[ASSERTION], succeedFun: Future[ASSERTION] => (Boolean, Option[Throwable]))(implicit asserting: TableAsserting[Future[ASSERTION]]): Result = {
          |      import org.scalatest.InspectorsHelper.indentErrorMessages
          |      val future = runAndCollectResult(namesOfArgs, rows, sourceFileName, methodName, stackDepthAdjustment + 2, prettifier, pos)(fun)
          |      future map { result =>
@@ -2462,7 +2402,7 @@
          |
          |    $asyncForEveryMethodImpls$
          |
-         |    private def doExists[E <: Product](namesOfArgs: List[String], rows: Seq[E], messageFun: Any => String, sourceFileName: String, methodName: String, stackDepthAdjustment: Int, prettifier: Prettifier, pos: source.Position)(fun: E => Future[ASSERTION])(implicit asserting: TableAsserting[ASSERTION]): Result = {
+         |    private def doExists[E <: Product](namesOfArgs: List[String], rows: Seq[E], messageFun: Any => String, sourceFileName: String, methodName: String, stackDepthAdjustment: Int, prettifier: Prettifier, pos: source.Position)(fun: E => Future[ASSERTION], succeedFun: Future[ASSERTION] => (Boolean, Option[Throwable]))(implicit asserting: TableAsserting[ASSERTION]): Result = {
          |      import org.scalatest.InspectorsHelper.indentErrorMessages
          |      val future = runAndCollectResult(namesOfArgs, rows, sourceFileName, methodName, stackDepthAdjustment + 2, prettifier, pos)(fun)
          |      future map { result =>
@@ -2524,11 +2464,7 @@
          |  * Abstract class that in the future will hold an intermediate priority <code>TableAsserting</code> implicit, which will enable inspector expressions
          |  * that have result type <code>Expectation</code>, a more composable form of assertion that returns a result instead of throwing an exception when it fails.
          |  */
-<<<<<<< HEAD
          |abstract class ExpectationTableAsserting extends UnitTableAsserting {
-=======
-         |/*abstract class ExpectationTableAsserting extends UnitTableAsserting with  {
->>>>>>> a4e23eac
          |
          |  implicit def assertingNatureOfExpectation(implicit prettifier: Prettifier): TableAsserting[Expectation] { type Result = Expectation } = {
          |    new TableAssertingImpl[Expectation] {
@@ -2603,6 +2539,7 @@
          |  implicit def assertingNatureOfFutureAssertion(implicit exeCtx: scala.concurrent.ExecutionContext): TableAsserting[Future[Assertion]] { type Result = Future[Assertion] } = {
          |    new FutureTableAssertingImpl[Assertion] {
          |      implicit val executionContext = exeCtx
+         |      def succeed(result: Future[Assertion]): (Boolean, Option[Throwable]) = (true, None)
          |      def indicateSuccess(message: => String): Assertion = org.scalatest.Succeeded
          |      def indicateFailure(messageFun: StackDepthException => String, undecoratedMessage: => String, args: List[Any], namesOfArgs: List[String], optionalCause: Option[Throwable], payload: Option[Any], prettifier: Prettifier, pos: source.Position, idx: Int): Assertion =
          |        throw new TableDrivenPropertyCheckFailedException(
