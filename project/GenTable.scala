/*
 * Copyright 2001-2011 Artima, Inc.
 *
 * Licensed under the Apache License, Version 2.0 (the "License");
 * you may not use this file except in compliance with the License.
 * You may obtain a copy of the License at
 *
 *     http://www.apache.org/licenses/LICENSE-2.0
 *
 * Unless required by applicable law or agreed to in writing, software
 * distributed under the License is distributed on an "AS IS" BASIS,
 * WITHOUT WARRANTIES OR CONDITIONS OF ANY KIND, either express or implied.
 * See the License for the specific language governing permissions and
 * limitations under the License.
 */
import java.io.File
import java.io.FileWriter
import java.io.BufferedWriter
import java.util.Calendar

import scala.collection.JavaConversions._

object GenTable {

val scaladocForTableFor1VerbatimString = """
/**
 * A table with 1 column.
 *
 * <p>
 * For an overview of using tables, see the documentation for trait
 * <a href="TableDrivenPropertyChecks.html">TableDrivenPropertyChecks</a>.
 * </p>
 *
 * <p>
 * This table is a sequence of objects, where each object represents one row of the (one-column) table.
 * This table also carries with it a <em>heading</em> tuple that gives a string name to the
 * lone column of the table.
 * </p>
 *
 * <p>
 * A handy way to create a <code>TableFor1</code> is via an <code>apply</code> factory method in the <code>Table</code>
 * singleton object provided by the <code>Tables</code> trait. Here's an example:
 * </p>
 *
 * <pre class="stHighlight">
 * val examples =
 *   Table(
 *     "a",
 *       0,
 *       1,
 *       2,
 *       3,
 *       4,
 *       5,
 *       6,
 *       7,
 *       8,
 *       9
 *   )
 * </pre>
 *
 * <p>
 * Because you supplied a list of non-tuple objects, the type you'll get back will be a <code>TableFor1</code>.
 * </p>
 *
 * <p>
 * The table provides an <code>apply</code> method that takes a function with a parameter list that matches
 * the type of the objects contained in this table. The <code>apply</code> method will invoke the
 * function with the object in each row passed as the lone argument, in ascending order by index. (<em>I.e.</em>,
 * the zeroth object is checked first, then the object with index 1, then index 2, and so on until all the rows
 * have been checked (or until a failure occurs). The function represents a property of the code under test
 * that should succeed for every row of the table. If the function returns normally, that indicates the property
 * check succeeded for that row. If the function completes abruptly with an exception, that indicates the
 * property check failed and the <code>apply</code> method will complete abruptly with a
 * <code>TableDrivenPropertyCheckFailedException</code> that wraps the exception thrown by the supplied property function.
 * </p>
 *
 * <p>
 * The usual way you'd invoke the <code>apply</code> method that checks a property is via a <code>forAll</code> method
 * provided by trait <code>TableDrivenPropertyChecks</code>. The <code>forAll</code> method takes a <code>TableFor1</code> as its
 * first argument, then in a curried argument list takes the property check function. It invokes <code>apply</code> on
 * the <code>TableFor1</code>, passing in the property check function. Here's an example:
 * </p>
 *
 * <pre class="stHighlight">
 * forAll (examples) { (a) =>
 *   a should equal (a * 1)
 * }
 * </pre>
 *
 * <p>
 * Because <code>TableFor1</code> is a <code>Seq[(A)]</code>, you can use it as a <code>Seq</code>. For example, here's how
 * you could get a sequence of <a href="../Outcome.html"><code>Outcome</code></a>s for each row of the table, indicating whether a property check succeeded or failed
 * on each row of the table:
 * </p>
 *
 * <pre class="stHighlight">
 * for (row <- examples) yield {
 *   outcomeOf { row._1 should not equal (7) }
 * }
 * </pre>
 *
 * <p>
 * Note: the <code>outcomeOf</code> method, contained in the <code>OutcomeOf</code> trait, will execute the supplied code (a by-name parameter) and
 * transform it to an <code>Outcome</code>. If no exception is thrown by the code, <code>outcomeOf</code> will result in a
 * <a href="../Succeeded\$.html"><code>Succeeded</code></a>, indicating the "property check"
 * succeeded. If the supplied code completes abruptly in an exception that would normally cause a test to fail, <code>outcomeOf</code> will result in
 * in a <a href="../Failed.html"><code>Failed</code></a> instance containing that exception. For example, the previous for expression would give you:
 * </p>
 *
 * <pre class="stHighlight">
 * Vector(Succeeded, Succeeded, Succeeded, Succeeded, Succeeded, Succeeded, Succeeded,
 *     Failed(org.scalatest.TestFailedException: 7 equaled 7), Succeeded, Succeeded)
 * </pre>
 *
 * <p>
 * This shows that all the property checks succeeded, except for the one at index 7.
 * </p>
 *
 * <p>
 * One other way to use a <code>TableFor1</code> is to test subsequent return values
 * of a stateful function. Imagine, for example, you had an object named <code>FiboGen</code>
 * whose <code>next</code> method returned the <em>next</em> fibonacci number, where next
 * means the next number in the series following the number previously returned by <code>next</code>.
 * So the first time <code>next</code> was called, it would return 0. The next time it was called
 * it would return 1. Then 1. Then 2. Then 3, and so on. <code>FiboGen</code> would need to
 * be stateful, because it has to remember where it is in the series. In such a situation,
 * you could create a <code>TableFor1</code> (a table with one column, which you could alternatively
 * think of as one row), in which each row represents
 * the next value you expect.
 * </p>
 *
 * <pre class="stHighlight">
 * val first14FiboNums =
 *   Table("n", 0, 1, 1, 2, 3, 5, 8, 13, 21, 34, 55, 89, 144, 233)
 * </pre>
 *
 * <p>
 * Then in your <code>forAll</code> simply call the function and compare it with the
 * expected return value, like this:
 * </p>
 *
 * <pre class="stHighlight">
 *  forAll (first14FiboNums) { n =>
 *    FiboGen.next should equal (n)
 *  }
 * </pre>
 *
 * @param heading a string name for the lone column of this table
 * @param rows a variable length parameter list of objects containing the data of this table
 *
 * @author Bill Venners
 */
"""

val copyrightTemplate = """/*
 * Copyright 2001-$year$ Artima, Inc.
 *
 * Licensed under the Apache License, Version 2.0 (the "License");
 * you may not use this file except in compliance with the License.
 * You may obtain a copy of the License at
 *
 *     http://www.apache.org/licenses/LICENSE-2.0
 *
 * Unless required by applicable law or agreed to in writing, software
 * distributed under the License is distributed on an "AS IS" BASIS,
 * WITHOUT WARRANTIES OR CONDITIONS OF ANY KIND, either express or implied.
 * See the License for the specific language governing permissions and
 * limitations under the License.
 */
package org.scalatest
package prop
"""

val importsForTableForNTemplate = """
import scala.collection.mutable.Builder
import scala.collection.mutable.ArrayBuffer
import scala.collection.IndexedSeqLike
import scala.collection.generic.CanBuildFrom
import exceptions.StackDepth
import org.scalatest.exceptions.DiscardedEvaluationException
import org.scalatest.exceptions.TableDrivenPropertyCheckFailedException
import org.scalatest.enablers.TableAsserting
import org.scalactic._
"""

val tableScaladocTemplate = """
/**
 * A table with $n$ columns.
 *
 * <p>
 * For an introduction to using tables, see the documentation for trait
 * <a href="TableDrivenPropertyChecks.html">TableDrivenPropertyChecks</a>.
 * </p>
 *
 * <p>
 * This table is a sequence of <code>Tuple$n$</code> objects, where each tuple represents one row of the table.
 * The first element of each tuple comprise the first column of the table, the second element of
 * each tuple comprise the second column, and so on.  This table also carries with it
 * a <em>heading</em> tuple that gives string names to the columns of the table.
 * </p>
 *
 * <p>
 * A handy way to create a <code>TableFor$n$</code> is via an <code>apply</code> factory method in the <code>Table</code>
 * singleton object provided by the <code>Tables</code> trait. Here's an example:
 * </p>
 *
 * <pre class="stHighlight">
 * val examples =
 *   Table(
 *     ($argNames$),
$columnsOfIndexes$
 *   )
 * </pre>
 *
 * <p>
 * Because you supplied $n$ members in each tuple, the type you'll get back will be a <code>TableFor$n$</code>.
 * </p>
 *
 * <p>
 * The table provides an <code>apply</code> method that takes a function with a parameter list that matches
 * the types and arity of the tuples contained in this table. The <code>apply</code> method will invoke the
 * function with the members of each row tuple passed as arguments, in ascending order by index. (<em>I.e.</em>,
 * the zeroth tuple is checked first, then the tuple with index 1, then index 2, and so on until all the rows
 * have been checked (or until a failure occurs). The function represents a property of the code under test
 * that should succeed for every row of the table. If the function returns normally, that indicates the property
 * check succeeded for that row. If the function completes abruptly with an exception, that indicates the
 * property check failed and the <code>apply</code> method will complete abruptly with a
 * <code>TableDrivenPropertyCheckFailedException</code> that wraps the exception thrown by the supplied property function.
 * </p>
 *
 * <p>
 * The usual way you'd invoke the <code>apply</code> method that checks a property is via a <code>forAll</code> method
 * provided by trait <code>TableDrivenPropertyChecks</code>. The <code>forAll</code> method takes a <code>TableFor$n$</code> as its
 * first argument, then in a curried argument list takes the property check function. It invokes <code>apply</code> on
 * the <code>TableFor$n$</code>, passing in the property check function. Here's an example:
 * </p>
 *
 * <pre class="stHighlight">
 * forAll (examples) { ($alphaLower$) =>
 *   $sumOfArgs$ should equal (a * $n$)
 * }
 * </pre>
 *
 * <p>
 * Because <code>TableFor$n$</code> is a <code>Seq[($alphaUpper$)]</code>, you can use it as a <code>Seq</code>. For example, here's how
 * you could get a sequence of <a href="../Outcome.html"><code>Outcome</code></a>s for each row of the table, indicating whether a property check succeeded or failed
 * on each row of the table:
 * </p>
 *
 * <pre class="stHighlight">
 * for (row <- examples) yield {
 *   outcomeOf { row._1 should not equal (7) }
 * }
 * </pre>
 *
 * <p>
 * Note: the <code>outcomeOf</code> method, contained in the <code>OutcomeOf</code> trait, will execute the supplied code (a by-name parameter) and
 * transform it to an <code>Outcome</code>. If no exception is thrown by the code, <code>outcomeOf</code> will result in a
 * <a href="../Succeeded\$.html"><code>Succeeded</code></a>, indicating the "property check"
 * succeeded. If the supplied code completes abruptly in an exception that would normally cause a test to fail, <code>outcomeOf</code> will result in
 * in a <a href="../Failed.html"><code>Failed</code></a> instance containing that exception. For example, the previous for expression would give you:
 * </p>
 *
 * <pre class="stHighlight">
 * Vector(Succeeded, Succeeded, Succeeded, Succeeded, Succeeded, Succeeded, Succeeded,
 *     Failed(org.scalatest.TestFailedException: 7 equaled 7), Succeeded, Succeeded)
 * </pre>
 *
 * <p>
 * This shows that all the property checks succeeded, except for the one at index 7.
 * </p>
 *
 * @param heading a tuple containing string names of the columns in this table
 * @param rows a variable length parameter list of <code>Tuple$n$</code>s containing the data of this table
 *
 * @author Bill Venners
 */
"""

val tableTemplate = """
class TableFor$n$[$alphaUpper$](val heading: ($strings$), rows: ($alphaUpper$)*) extends IndexedSeq[($alphaUpper$)] with IndexedSeqLike[($alphaUpper$), TableFor$n$[$alphaUpper$]] {

  /**
   * Selects a row of data by its index.
   */
  def apply(idx: Int): ($alphaUpper$) = rows(idx)

  /**
   * The number of rows of data in the table. (This does not include the <code>heading</code> tuple)
   */
  def length: Int = rows.length

  /**
   * Creates a new <code>Builder</code> for <code>TableFor$n$</code>s.
   */
  override protected[this] def newBuilder: Builder[($alphaUpper$), TableFor$n$[$alphaUpper$]] =
    new ArrayBuffer mapResult { (buf: Seq[($alphaUpper$)]) =>
      new TableFor$n$(heading, buf: _*)
    }

  /**
   * Applies the passed property check function to each row of this <code>TableFor$n$</code>.
   *
   * <p>
   * If the property checks for all rows succeed (the property check function returns normally when passed
   * the data for each row), this <code>apply</code> method returns normally. If the property check function
   * completes abruptly with an exception for any row, this <code>apply</code> method wraps that exception
   * in a <code>TableDrivenPropertyCheckFailedException</code> and completes abruptly with that exception. Once
   * the property check function throws an exception for a row, this <code>apply</code> method will complete
   * abruptly immediately and subsequent rows will not be checked against the function.
   * </p>
   *
   * @param fun the property check function to apply to each row of this <code>TableFor$n$</code>
   */
  def apply[ASSERTION](fun: ($alphaUpper$) => ASSERTION)(implicit asserting: TableAsserting[ASSERTION], prettifier: Prettifier, pos: source.Position): asserting.Result = {
    asserting.forAll(heading, rows: _*)(fun)
  }

  def forEvery[ASSERTION](fun: ($alphaUpper$) => ASSERTION)(implicit asserting: TableAsserting[ASSERTION], prettifier: Prettifier, pos: source.Position): asserting.Result = {
    asserting.forEvery(heading, rows: _*)(fun)
  }

  def exists[ASSERTION](fun: ($alphaUpper$) => ASSERTION)(implicit asserting: TableAsserting[ASSERTION], prettifier: Prettifier, pos: source.Position): asserting.Result = {
    asserting.exists(heading, rows: _*)(fun)
  }

  /**
   * A string representation of this object, which includes the heading strings as well as the rows of data.
   */
  override def toString: String = stringPrefix + "(" + heading.toString + ", " +  rows.mkString(", ") + ")"
}

/**
 * Companion object for class <code>TableFor$n$</code> that provides an implicit <code>canBuildFrom</code> method
 * that enables higher order functions defined on <code>TableFor$n$</code> to return another <code>TableFor$n$</code>.
 *
 * @author Bill Venners
 */
object TableFor$n$ {

  /**
   * Implicit method enabling higher order functions of <code>TableFor$n$</code> to return sequences of type <code>TableFor$n$</code>.
   */
  implicit def canBuildFrom[$alphaUpper$]: CanBuildFrom[TableFor$n$[$alphaUpper$], ($alphaUpper$), TableFor$n$[$alphaUpper$]] =
    new CanBuildFrom[TableFor$n$[$alphaUpper$], ($alphaUpper$), TableFor$n$[$alphaUpper$]] {
      def apply(): Builder[($alphaUpper$), TableFor$n$[$alphaUpper$]] =
        new ArrayBuffer mapResult { (buf: Seq[($alphaUpper$)]) =>
          new TableFor$n$(($argsNamedArg$))
        }
      def apply(from: TableFor$n$[$alphaUpper$]): Builder[($alphaUpper$), TableFor$n$[$alphaUpper$]] =
        new ArrayBuffer mapResult { (buf: Seq[($alphaUpper$)]) =>
          new TableFor$n$(from.heading, buf: _*)
        }
    }
}
"""

val tableObjectPreamble = """
/**
 * Trait containing the <code>Table</code> object, which offers one <code>apply</code> factory method for
 * each <code>TableForN</code> class, <code>TableFor1</code> through <code>TableFor22</code>.
 *
 * <p>
 * For an introduction to using tables, see the documentation for trait
 * <a href="TableDrivenPropertyChecks.html">TableDrivenPropertyChecks</a>.
 * </p>
 *
 * @author Bill Venners
 */
trait Tables {

  /**
   * Object containing one <code>apply</code> factory method for each <code>TableFor&lt;n&gt;</code> class.
   *
   * <p>
   * For example, you could create a table of 5 rows and 2 colums like this:
   * </p>
   *
   * <pre class="stHighlight">
   * import org.scalatest.prop.Tables._
   *
   * val examples =
   *   Table(
   *     ("a", "b"),
   *     (  1,   2),
   *     (  2,   4),
     *     (  4,   8),
   *     (  8,  16),
   *     ( 16,  32)
   *   )
   * </pre>
   *
   * <p>
   * Because you supplied 2 members in each tuple, the type you'll get back will be a <code>TableFor2</code>. If
   * you wanted a table with just one column you could write this:
   * </p>
   *
   * <pre class="stHighlight">
   * val moreExamples =
   *   Table(
   *     "powerOfTwo",
   *          1,
   *          2,
   *          4,
   *          8,
   *          16
   *   )
   * </pre>
   *
   * <p>
   * Or if you wanted a table with 10 columns and 10 rows, you could do this:
   * </p>
   *
   * <pre class="stHighlight">
   * val multiplicationTable =
   *   Table(
   *     ("a", "b", "c", "d", "e", "f", "g", "h", "i", "j"),
   *     (  1,   2,   3,   4,   5,   6,   7,   8,   9,  10),
   *     (  2,   4,   6,   8,  10,  12,  14,  16,  18,  20),
   *     (  3,   6,   9,  12,  15,  18,  21,  24,  27,  30),
   *     (  4,   8,  12,  16,  20,  24,  28,  32,  36,  40),
   *     (  5,  10,  15,  20,  25,  30,  35,  40,  45,  50),
   *     (  6,  12,  18,  24,  30,  36,  42,  48,  54,  60),
   *     (  7,  14,  21,  28,  35,  42,  49,  56,  63,  70),
   *     (  8,  16,  24,  32,  40,  48,  56,  64,  72,  80),
   *     (  9,  18,  27,  36,  45,  54,  63,  72,  81,  90),
   *     ( 10,  20,  30,  40,  50,  60,  70,  80,  90, 100)
   *   )
   * </pre>
   *
   * <p>
   * The type of <code>multiplicationTable</code> would be <code>TableFor10</code>. You can pass the resulting
   * tables to a <code>forAll</code> method (defined in trait <code>PropertyChecks</code>), to perform a property
   * check with the data in the table. Or, because tables are sequences of tuples, you can treat them as a <code>Seq</code>.
   * </p>
   *
   * @author Bill Venners
   */
  object Table {
"""

val tableObjectApplyTemplate = """
      /**
       * Factory method for creating a new <code>TableFor$n$</code>.
       *
       * @param heading a tuple containing string names of the columns in this table
       * @param rows a variable length parameter list of <code>Tuple$n$</code>s containing the data of this table
       */
      def apply[$alphaUpper$](heading: ($strings$), rows: ($alphaUpper$)*) =
        new TableFor$n$(heading, rows: _*)
"""

val tablesCompanionObjectVerbatimString = """
/**
 * Companion object that facilitates the importing of <code>Tables</code> members as
 * an alternative to mixing it in. One use case is to import <code>Tables</code> members so you can use
 * them in the Scala interpreter:
 *
 * <pre>
 * Welcome to Scala version 2.8.0.final (Java HotSpot(TM) 64-Bit Server VM, Java 1.6.0_22).
 * Type in expressions to have them evaluated.
 * Type :help for more information.
 *
 * scala> import org.scalatest.prop.Tables._
 * import org.scalatest.prop.Tables._
 *
 * scala> val examples =
 *   |   Table(
 *   |     ("a", "b"),
 *   |     (  1,   2),
 *   |     (  3,   4)
 *   |   )
 * examples: org.scalatest.prop.TableFor2[Int,Int] = TableFor2((1,2), (3,4))
 * </pre>
 *
 * @author Bill Venners
 */
object Tables extends Tables
"""

val propertyCheckPreamble = """
import exceptions.StackDepth
import scala.annotation.tailrec
import org.scalatest.enablers.TableAsserting
import org.scalactic._

/**
 * Trait containing methods that faciliate property checks against tables of data.
 *
 * <p>
 * This trait contains one <code>exists</code>, <code>forAll</code>, and <code>forEvery</code> method for each <code>TableForN</code> class, <code>TableFor1</code>
 * through <code>TableFor22</code>, which allow properties to be checked against the rows of a table. It also
 * contains a <code>wherever</code> method that can be used to indicate a property need only hold whenever some
 * condition is true.
 * </p>
 *
 * <p>
 * For an example of trait <code>TableDrivenPropertyChecks</code> in action, imagine you want to test this <code>Fraction</code> class:
 * </p>
 *
 * <pre class="stHighlight">
 * class Fraction(n: Int, d: Int) {
 *
 *   require(d != 0)
 *   require(d != Integer.MIN_VALUE)
 *   require(n != Integer.MIN_VALUE)
 *
 *   val numer = if (d < 0) -1 * n else n
 *   val denom = d.abs
 *
 *   override def toString = numer + " / " + denom
 * }
 * </pre>
 *
 * <p>
 * <code>TableDrivenPropertyChecks</code> allows you to create tables with
 * between 1 and 22 columns and any number of rows. You create a table by passing
 * tuples to one of the factory methods of object <code>Table</code>. Each tuple must have the
 * same arity (number of members). The first tuple you pass must all be strings, because
 * it define names for the columns. Subsequent tuples define the data. After the initial tuple
 * that contains string column names, all tuples must have the same type. For example,
 * if the first tuple after the column names contains two <code>Int</code>s, all subsequent
 * tuples must contain two <code>Int</code> (<em>i.e.</em>, have type
 * <code>Tuple2[Int, Int]</code>).
 * </p>
 *
 * <p>
 * To test the behavior of <code>Fraction</code>, you could create a table
 * of numerators and denominators to pass to the constructor of the
 * <code>Fraction</code> class using one of the <code>apply</code> factory methods declared
 * in <code>Table</code>, like this:
 * </p>
 *
 * <pre class="stHighlight">
 * import org.scalatest.prop.TableDrivenPropertyChecks._
 *
 * val fractions =
 *   Table(
 *     ("n", "d"),  // First tuple defines column names
 *     (  1,   2),  // Subsequent tuples define the data
 *     ( -1,   2),
 *     (  1,  -2),
 *     ( -1,  -2),
 *     (  3,   1),
 *     ( -3,   1),
 *     ( -3,   0),
 *     (  3,  -1),
 *     (  3,  Integer.MIN_VALUE),
 *     (Integer.MIN_VALUE, 3),
 *     ( -3,  -1)
 *   )
 * </pre>
 *
 * <p>
 * You could then check a property against each row of the table using a <code>forAll</code> method, like this:
 * </p>
 *
 * <pre class="stHighlight">
 * import org.scalatest.Matchers._
 *
 * forAll (fractions) { (n: Int, d: Int) =>
 *
 *   whenever (d != 0 && d != Integer.MIN_VALUE
 *       && n != Integer.MIN_VALUE) {
 *
 *     val f = new Fraction(n, d)
 *
 *     if (n < 0 && d < 0 || n > 0 && d > 0)
 *       f.numer should be > 0
 *     else if (n != 0)
 *       f.numer should be < 0
 *     else
 *       f.numer should be === 0
 *
 *     f.denom should be > 0
 *   }
 * }
 * </pre>
 *
 * <p>
 * Trait <code>TableDrivenPropertyChecks</code> provides 22 overloaded <code>exists</code>, <code>forAll</code>, and <code>forEvery</code> methods
 * that allow you to check properties using the data provided by a table. Each <code>exists</code>, <code>forAll</code>, and <code>forEvery</code>
 * method takes two parameter lists. The first parameter list is a table. The second parameter list
 * is a function whose argument types and number matches that of the tuples in the table. For
 * example, if the tuples in the table supplied to <code>forAll</code> each contain an
 * <code>Int</code>, a <code>String</code>, and a <code>List[Char]</code>, then the function supplied
 * to <code>forAll</code> must take 3 parameters, an <code>Int</code>, a <code>String</code>,
 * and a <code>List[Char]</code>. The <code>forAll</code> method will pass each row of data to
 * the function, and generate a <code>TableDrivenPropertyCheckFailedException</code> if the function
 * completes abruptly for any row of data with any exception that would <a href="../Suite.html#errorHandling">normally cause</a> a test to
 * fail in ScalaTest other than <code>DiscardedEvaluationException</code>. A
 * <code>DiscardedEvaluationException</code>,
 * which is thrown by the <code>whenever</code> method (also defined in this trait) to indicate
 * a condition required by the property function is not met by a row
 * of passed data, will simply cause <code>forAll</code> to skip that row of data.
 * <p>
 *
 * <p>
 * The full list of table methods are:
 * </p>
 *
 * <ul>
 * <li><code>exists</code> - succeeds if the assertion holds true for at least one element</li>
 * <li><code>forAll</code> - succeeds if the assertion holds true for every element</li>
 * <li><code>forEvery</code> - same as <code>forAll</code>, but lists all failing elements if it fails (whereas
 *    <code>forAll</code> just reports the first failing element) and throws <code>TestFailedException</code> with
 *    the first failed check as the cause.</li>
 * </ul>
 *
 * <a name="testingStatefulFunctions"></a><h2>Testing stateful functions</h2>
 *
 * <p>
 * One way to use a table with one column is to test subsequent return values
 * of a stateful function. Imagine, for example, you had an object named <code>FiboGen</code>
 * whose <code>next</code> method returned the <em>next</em> fibonacci number, where next
 * means the next number in the series following the number previously returned by <code>next</code>.
 * So the first time <code>next</code> was called, it would return 0. The next time it was called
 * it would return 1. Then 1. Then 2. Then 3, and so on. <code>FiboGen</code> would need to
 * maintain state, because it has to remember where it is in the series. In such a situation,
 * you could create a <code>TableFor1</code> (a table with one column, which you could alternatively
 * think of as one row), in which each row represents
 * the next value you expect.
 * </p>
 *
 * <pre class="stHighlight">
 * val first14FiboNums =
 *   Table("n", 0, 1, 1, 2, 3, 5, 8, 13, 21, 34, 55, 89, 144, 233)
 * </pre>
 *
 * <p>
 * Then in your <code>forAll</code> simply call the function and compare it with the
 * expected return value, like this:
 * </p>
 *
 * <pre class="stHighlight">
 *  forAll (first14FiboNums) { n =>
 *    FiboGen.next should equal (n)
 *  }
 * </pre>
 *
 * <a name="testingMutables"></a><h2>Testing mutable objects</h2>
 *
 * <p>
 * If you need to test a mutable object, one way you can use tables is to specify
 * state transitions in a table. For example, imagine you wanted to test this mutable
 * <code>Counter</code> class:
 *
 * <pre class="stHighlight">
      class Counter {
        private var c = 0
        def reset() { c = 0 }
        def click() { c += 1 }
        def enter(n: Int) { c = n }
        def count = c
      }
 * </pre>
 *
 * <p>
 * A <code>Counter</code> keeps track of how many times its <code>click</code> method
 * is called. The count starts out at zero and increments with each <code>click</code>
 * invocation. You can also set the count to a specific value by calling <code>enter</code>
 * and passing the value in. And the <code>reset</code> method returns the count back to
 * zero. You could define the actions that initiate state transitions with case classes, like this:
 * </p>
 *
 * <pre class="stHighlight">
      abstract class Action
      case object Start extends Action
      case object Click extends Action
      case class Enter(n: Int) extends Action
 * </pre>
 *
 * <p>
 * Given these actions, you could define a state-transition table like this:
 * </p>
 *
 * <pre class="stHighlight">
      val stateTransitions =
        Table(
          ("action", "expectedCount"),
          (Start,    0),
          (Click,    1),
          (Click,    2),
          (Click,    3),
          (Enter(5), 5),
          (Click,    6),
          (Enter(1), 1),
          (Click,    2),
          (Click,    3)
        )
 * </pre>
 *
 * <p>
 * To use this in a test, simply do a pattern match inside the function you pass
 * to <code>forAll</code>. Make a pattern for each action, and have the body perform that
 * action when there's a match. Then check that the actual value equals the expected value:
 * </p>
 *
 * <pre class="stHighlight">
      val counter = new Counter
      forAll (stateTransitions) { (action, expectedCount) =>
        action match {
          case Start => counter.reset()
          case Click => counter.click()
          case Enter(n) => counter.enter(n)
        }
        counter.count should equal (expectedCount)
      }
 * </pre>
 *
 * <a name="invalidArgCombos"></a><h2>Testing invalid argument combinations</h2>
 *
 * <p>
 * A table-driven property check can also be helpful to ensure that the proper exception is thrown when invalid data is
 * passed to a method or constructor. For example, the <code>Fraction</code> constructor shown above should throw <code>IllegalArgumentException</code>
 * if <code>Integer.MIN_VALUE</code> is passed for either the numerator or denominator, or zero is passed for the denominator. This yields the
 * following five combinations of invalid data:
 * </p>
 *
 * <table style="border-collapse: collapse; border: 1px solid black">
 * <tr><th style="background-color: #CCCCCC; border-width: 1px; padding: 3px; text-align: center; border: 1px solid black"><code>n</code></th><th style="background-color: #CCCCCC; border-width: 1px; padding: 3px; text-align: center; border: 1px solid black"><code>d</code></th></tr>
 * <tr><td style="border-width: 1px; padding: 3px; border: 1px solid black; text-align: center"><code>Integer.MIN_VALUE</code></td><td style="border-width: 1px; padding: 3px; border: 1px solid black; text-align: center"><code>Integer.MIN_VALUE</code></td></tr>
 * <tr><td style="border-width: 1px; padding: 3px; border: 1px solid black; text-align: center">a valid value</td><td style="border-width: 1px; padding: 3px; border: 1px solid black; text-align: center"><code>Integer.MIN_VALUE</code></td></tr>
 * <tr><td style="border-width: 1px; padding: 3px; border: 1px solid black; text-align: center"><code>Integer.MIN_VALUE</code></td><td style="border-width: 1px; padding: 3px; border: 1px solid black; text-align: center">a valid value</td></tr>
 * <tr><td style="border-width: 1px; padding: 3px; border: 1px solid black; text-align: center"><code>Integer.MIN_VALUE</code></td><td style="border-width: 1px; padding: 3px; border: 1px solid black; text-align: center">zero</td></tr>
 * <tr><td style="border-width: 1px; padding: 3px; border: 1px solid black; text-align: center">a valid value</td><td style="border-width: 1px; padding: 3px; border: 1px solid black; text-align: center">zero</td></tr>
 * </table>
 *
 * <p>
 * You can express these combinations in a table:
 * </p>
 *
 * <pre class="stHighlight">
 * val invalidCombos =
 *   Table(
 *     ("n",               "d"),
 *     (Integer.MIN_VALUE, Integer.MIN_VALUE),
 *     (1,                 Integer.MIN_VALUE),
 *     (Integer.MIN_VALUE, 1),
 *     (Integer.MIN_VALUE, 0),
 *     (1,                 0)
 *   )
 * </pre>
 *
 * <p>
 * Given this table, you could check that all invalid combinations produce <code>IllegalArgumentException</code>, like this:
 * </p>
 *
 * <pre class="stHighlight">
 * forAll (invalidCombos) { (n: Int, d: Int) =>
 *   evaluating {
 *     new Fraction(n, d)
 *   } should produce [IllegalArgumentException]
 * }
 * </pre>
 *
 * </p>
 * @author Bill Venners
 */
trait TableDrivenPropertyChecks extends Whenever with Tables {

  /*
   * Evaluates the passed code block if the passed boolean condition is true, else throws <code>DiscardedEvaluationException</code>.
   *
   * <p>
   * The <code>whenever</code> method can be used inside property check functions to skip invocations of the function with
   * data for which it is known the property would fail. For example, given the following <code>Fraction</code> class:
   * </p>
   *
   * <pre class="stHighlight">
   * class Fraction(n: Int, d: Int) {
   *
   *   require(d != 0)
   *   require(d != Integer.MIN_VALUE)
   *   require(n != Integer.MIN_VALUE)
   *
   *   val numer = if (d < 0) -1 * n else n
   *   val denom = d.abs
   *
   *   override def toString = numer + " / " + denom
   * }
   * </pre>
   *
   * <p>
   * You could create a table of numerators and denominators to pass to the constructor of the
   * <code>Fraction</code> class like this:
   * </p>
   *
   * <pre class="stHighlight">
   * import org.scalatest.prop.TableDrivenPropertyChecks._
   *
   * val fractions =
   *   Table(
   *     ("n", "d"),
   *     (  1,   2),
   *     ( -1,   2),
   *     (  1,  -2),
   *     ( -1,  -2),
   *     (  3,   1),
   *     ( -3,   1),
   *     ( -3,   0),
   *     (  3,  -1),
   *     (  3,  Integer.MIN_VALUE),
   *     (Integer.MIN_VALUE, 3),
   *     ( -3,  -1)
   *   )
   * </pre>
   *
   * <p>
   * Imagine you wanted to check a property against this class with data that includes some
   * value that are rejected by the constructor, such as a denominator of zero, which should
   * result in an <code>IllegalArgumentException</code>. You could use <code>whenever</code>
   * to skip any rows in the <code>fraction</code> that represent illegal arguments, like this:
   * </p>
   *
   * <pre class="stHighlight">
   * import org.scalatest.Matchers._
   *
   * forAll (fractions) { (n: Int, d: Int) =>
   *
   *   whenever (d != 0 && d != Integer.MIN_VALUE
   *       && n != Integer.MIN_VALUE) {
   *
   *     val f = new Fraction(n, d)
   *
   *     if (n < 0 && d < 0 || n > 0 && d > 0)
   *       f.numer should be > 0
   *     else if (n != 0)
   *       f.numer should be < 0
   *     else
   *       f.numer should be === 0
   *
   *     f.denom should be > 0
   *   }
   * }
   * </pre>
   *
   * <p>
   * In this example, rows 6, 8, and 9 have values that would cause a false to be passed
   * to <code>whenever</code>. (For example, in row 6, <code>d</code> is 0, which means <code>d</code> <code>!=</code> <code>0</code>
   * will be false.) For those rows, <code>whenever</code> will throw <code>DiscardedEvaluationException</code>,
   * which will cause the <code>forAll</code> method to skip that row.
   * </p>
   *
   * @param condition the boolean condition that determines whether <code>whenever</code> will evaluate the
   *    <code>fun</code> function (<code>condition<code> is true) or throws <code>DiscardedEvaluationException</code> (<code>condition<code> is false)
   * @param fun the function to evaluate if the specified <code>condition</code> is true
   */
/*
  def whenever(condition: Boolean)(fun: => Unit) {
    if (!condition)
      throw new DiscardedEvaluationException
    fun
  }
*/
"""

val propertyCheckForAllTemplate = """
  /**
   * Performs a property check by applying the specified property check function to each row
   * of the specified <code>TableFor$n$</code>.
   *
   * @param table the table of data with which to perform the property check
   * @param fun the property check function to apply to each row of data in the table
   */
  def forAll[$alphaUpper$, ASSERTION](table: TableFor$n$[$alphaUpper$])(fun: ($alphaUpper$) => ASSERTION)(implicit asserting: TableAsserting[ASSERTION], prettifier: Prettifier, pos: source.Position): asserting.Result = {
    table(fun)
  }
"""

val propertyCheckForEveryTemplateFor1 = """
  /**
   * Performs a property check by applying the specified property check function to each row
   * of the specified <code>TableFor1</code> and reporting every error.
   *
   * <p>
   * The difference between <code>forEvery</code> and <code>forAll</code> is that
   * <code>forEvery</code> will continue to inspect all elements after first failure, and report all failures,
   * whereas <code>forAll</code> will stop on (and only report) the first failure.
   * </p>
   *
   * @param table the table of data with which to perform the property check
   * @param fun the property check function to apply to each row of data in the table
   */
  def forEvery[A, ASSERTION](table: TableFor1[A])(fun: A => ASSERTION)(implicit asserting: TableAsserting[ASSERTION], prettifier: Prettifier, pos: source.Position): asserting.Result = {
    table.forEvery(fun)
    //asserting.forEvery[Tuple1[A], ASSERTION](table.heading, table.map(Tuple1.apply)){a => fun(a._1)}
  }

"""

val propertyCheckForEveryTemplate = """
  /**
   * Performs a property check by applying the specified property check function to each row
   * of the specified <code>TableFor$n$</code> and reporting every error.
   *
   * <p>
   * The difference between <code>forEvery</code> and <code>forAll</code> is that
   * <code>forEvery</code> will continue to inspect all elements after first failure, and report all failures,
   * whereas <code>forAll</code> will stop on (and only report) the first failure.
   * </p>
   *
   * @param table the table of data with which to perform the property check
   * @param fun the property check function to apply to each row of data in the table
   */
  def forEvery[$alphaUpper$, ASSERTION](table: TableFor$n$[$alphaUpper$])(fun: ($alphaUpper$) => ASSERTION)(implicit asserting: TableAsserting[ASSERTION], prettifier: Prettifier, pos: source.Position): asserting.Result = {
    table.forEvery(fun)
    //asserting.forEvery[($alphaUpper$), ASSERTION](table.heading, table)(fun.tupled)
  }
"""

  val propertyCheckExistsTemplateFor1 = """
  /**
   * Performs a property check by applying the specified property check function to each row
   * of the specified <code>TableFor1</code> and succeeding if at least one element satisfies the property check.
   *
   * @param table the table of data with which to perform the property check
   * @param fun the property check function to apply to each row of data in the table
   */
  def exists[A, ASSERTION](table: TableFor1[A])(fun: A => ASSERTION)(implicit asserting: TableAsserting[ASSERTION], prettifier: Prettifier, pos: source.Position): asserting.Result = {
    table.exists(fun)
    //asserting.exists[Tuple1[A], ASSERTION](List(table.heading), table.map(Tuple1.apply), Resources.tableDrivenExistsFailed _, "TableDrivenPropertyChecks.scala", "exists", 3){a => fun(a._1)}
  }

                                          """

  val propertyCheckExistsTemplate = """
  /**
   * Performs a property check by applying the specified property check function to each row
   * of the specified <code>TableFor$n$</code> and succeeding if at least one element satisfies the property check.
   *
   * @param table the table of data with which to perform the property check
   * @param fun the property check function to apply to each row of data in the table
   */
  def exists[$alphaUpper$, ASSERTION](table: TableFor$n$[$alphaUpper$])(fun: ($alphaUpper$) => ASSERTION)(implicit asserting: TableAsserting[ASSERTION], prettifier: Prettifier, pos: source.Position): asserting.Result = {
    table.exists(fun)
    //asserting.exists[($alphaUpper$), ASSERTION](table.heading.productIterator.to[List].map(_.toString), table, Resources.tableDrivenExistsFailed _, "$filename$", "exists", 3)(fun.tupled)
  }
                                      """


val tableDrivenPropertyChecksCompanionObjectVerbatimString = """
/*
 * Companion object that facilitates the importing of <code>TableDrivenPropertyChecks</code> members as
 * an alternative to mixing it in. One use case is to import <code>TableDrivenPropertyChecks</code> members so you can use
 * them in the Scala interpreter:
 *
 * <pre>
 * Welcome to Scala version 2.8.0.final (Java HotSpot(TM) 64-Bit Server VM, Java 1.6.0_22).
 * Type in expressions to have them evaluated.
 * Type :help for more information.
 *
 * scala> import org.scalatest.prop.TableDrivenPropertyChecks._
 * import org.scalatest.prop.TableDrivenPropertyChecks._
 *
 * scala> val examples =
 *   |   Table(
 *   |     ("a", "b"),
 *   |     (  1,   2),
 *   |     (  3,   4)
 *   |   )
 * examples: org.scalatest.prop.TableFor2[Int,Int] = TableFor2((1,2), (3,4))
 *
 * scala> import org.scalatest.Matchers._
 * import org.scalatest.Matchers._
 *
 * scala> forAll (examples) { (a, b) => a should be < b }
 *
 * scala> forAll (examples) { (a, b) => a should be > b }
 * org.scalatest.prop.TableDrivenPropertyCheckFailedException: TestFailedException (included as this exception's cause) was thrown during property evaluation.
 * Message: 1 was not greater than 2
 * Location: <console>:13
 * Occurred at table row 0 (zero based, not counting headings), which had values (
 *   a = 1,
 *   b = 2
 * )
 * at org.scalatest.prop.TableFor2$$anonfun$apply$4.apply(Table.scala:355)
 * at org.scalatest.prop.TableFor2$$anonfun$apply$4.apply(Table.scala:346)
 * at scala.collection.mutable.ResizableArray$class.foreach(ResizableArray.scala:57)
 * at scala.collection.mutable.ArrayBuffer.foreach(ArrayBuffer.scala:43)
 * at org.scalatest.prop.TableFor2.apply(Table.scala:346)
 * at org.scalatest.prop.TableDrivenPropertyChecks$class.forAll(TableDrivenPropertyChecks.scala:133)
 * ...
 * </pre>
 *
 * @author Bill Venners
 */
object TableDrivenPropertyChecks extends TableDrivenPropertyChecks
"""

val tableSuitePreamble = """

import org.scalatest.Matchers._
import org.scalatest.exceptions.TableDrivenPropertyCheckFailedException
import org.scalatest.refspec.RefSpec

class TableSuite extends RefSpec with TableDrivenPropertyChecks {
"""

val tableSuiteTemplate = """
  def `table forAll $n$ that succeeds` {

    val examples =
      Table(
        ($argNames$),
$columnsOfOnes$
      )

    forAll (examples) { ($names$) => assert($sumOfArgs$ === ($n$)) }
  }

  def `table forAll $n$, which succeeds even though DiscardedEvaluationException is thrown` {
    val numbers =
      Table(
        ($argNames$),
$columnOfMinusOnes$
$columnsOfOnes$
      )

    forAll (numbers) { ($names$) =>

      whenever (a > 0) {
        assert(a > 0)
      }
    }
  }

  def `table forAll $n$, which fails` {

    val examples =
      Table(
        ($argNames$),
$columnsOfTwos$
      )

    intercept[TableDrivenPropertyCheckFailedException] {
      forAll (examples) { ($names$) => assert($sumOfArgs$ === ($n$)) }
    }
  }

  def `table forEvery $n$ that succeeds` {

    val examples =
      Table(
        ($argNames$),
$columnsOfOnes$
      )

    forEvery (examples) { ($names$) => assert($sumOfArgs$ === ($n$)) }
  }

  def `table forEvery $n$, which succeeds even though DiscardedEvaluationException is thrown` {
    val numbers =
      Table(
        ($argNames$),
$columnOfMinusOnes$
$columnsOfOnes$
      )

    forEvery (numbers) { ($names$) =>
      whenever (a > 0) {
        assert(a > 0)
      }
    }
  }

  def `table forEvery $n$, which fails` {
    val examples =
      Table(
        ($argNames$),
$columnsOfTwos$
      )

    intercept[exceptions.TestFailedException] {
      forEvery (examples) { ($names$) => assert($sumOfArgs$ === ($n$)) }
    }
  }

  def `table exists $n$ that succeeds` {

    val examples =
      Table(
        ($argNames$),
$columnOfMinusOnes$
$columnsOfOnes$
      )

    exists (examples) { ($names$) => assert($sumOfArgs$ === ($n$)) }
  }

  def `table exists $n$, which succeeds even though DiscardedEvaluationException is thrown` {
    val numbers =
      Table(
        ($argNames$),
$columnOfMinusOnes$
$columnsOfOnes$
      )

    exists (numbers) { ($names$) =>
      whenever (a > 0) {
        assert(a > 0)
      }
    }
  }

  def `table exists $n$, which fails` {
    val examples =
      Table(
        ($argNames$),
$columnsOfTwos$
      )

    intercept[exceptions.TestFailedException] {
      exists (examples) { ($names$) => assert($sumOfArgs$ === ($n$)) }
    }
  }

  def `table for $n$ apply, length, and iterator methods work correctly` {

    val examples =
      Table(
        ($argNames$),
$columnsOfIndexes$
      )

    for (i <- 0 to 9) {
      assert(examples(i) === ($listOfIs$))
    }

    assert(examples.length === (10))

    var i = 0
    for (example <- examples.iterator) {
      assert(example === ($listOfIs$))
      i += 1
    }

    assert(examples.iterator.length === (10))
  }
"""

val asyncTableSuitePreamble = """

import org.scalatest.Matchers._
import org.scalatest.exceptions.TableDrivenPropertyCheckFailedException
import org.scalatest.AsyncFunSpec
import scala.concurrent.Future

class AsyncTableSuite extends AsyncFunSpec with TableDrivenPropertyChecks {
"""

val asyncTableSuiteTemplate = """
  it("table forAll $n$ that succeeds") {

    val examples =
      Table(
        ($argNames$),
$columnsOfOnes$
      )

    forAll (examples) { ($names$) => Future { assert($sumOfArgs$ === ($n$)) } }
  }

  it("table forAll $n$, which succeeds even though DiscardedEvaluationException is thrown right in the body of forAll") {
    val numbers =
      Table(
        ($argNames$),
$columnOfMinusOnes$
$columnsOfOnes$
      )

    forAll (numbers) { ($names$) =>

      whenever (a > 0) {
        Future { assert(a > 0) }
      }
    }
  }

  it("table forAll $n$, which succeeds even though DiscardedEvaluationException is thrown in the Future body in the body of forAll") {
    val numbers =
      Table(
        ($argNames$),
$columnOfMinusOnes$
$columnsOfOnes$
      )

    forAll (numbers) { ($names$) =>
      Future {
        whenever (a > 0) {
          assert(a > 0)
        }
      }
    }
  }

  it("table forAll $n$, which fails") {

    val examples =
      Table(
        ($argNames$),
$columnsOfTwos$
      )

    recoverToSucceededIf[TableDrivenPropertyCheckFailedException] {
      forAll (examples) { ($names$) => Future { assert($sumOfArgs$ === ($n$)) } }
    }
  }

  it("table forEvery $n$ that succeeds") {

    val examples =
      Table(
        ($argNames$),
$columnsOfOnes$
      )

    forEvery (examples) { ($names$) => Future { assert($sumOfArgs$ === ($n$)) } }
  }

  it("table forEvery $n$, which succeeds even though DiscardedEvaluationException is thrown right in the body of forEvery") {
    val numbers =
      Table(
        ($argNames$),
$columnOfMinusOnes$
$columnsOfOnes$
      )

    forEvery (numbers) { ($names$) =>
      whenever (a > 0) {
        Future { assert(a > 0) }
      }
    }
  }

  it("table forEvery $n$, which succeeds even though DiscardedEvaluationException is thrown in the Future body in the body of forEvery") {
    val numbers =
      Table(
        ($argNames$),
$columnOfMinusOnes$
$columnsOfOnes$
      )

    forEvery (numbers) { ($names$) =>
      Future {
        whenever (a > 0) {
          assert(a > 0)
        }
      }
    }
  }

  it("table forEvery $n$, which fails") {
    val examples =
      Table(
        ($argNames$),
$columnsOfTwos$
      )

    recoverToSucceededIf[exceptions.TestFailedException] {
      forEvery (examples) { ($names$) => Future { assert($sumOfArgs$ === ($n$)) } }
    }
  }

  it("table exists $n$ that succeeds") {

    val examples =
      Table(
        ($argNames$),
$columnOfMinusOnes$
$columnsOfOnes$
      )

    exists (examples) { ($names$) => Future { assert($sumOfArgs$ === ($n$)) } }
  }

  it("table exists $n$, which succeeds even though DiscardedEvaluationException is thrown right in the body of exists") {
    val numbers =
      Table(
        ($argNames$),
$columnOfMinusOnes$
$columnsOfOnes$
      )

    exists (numbers) { ($names$) =>
      whenever (a > 0) {
        Future { assert(a > 0) }
      }
    }
  }

  it("table exists $n$, which succeeds even though DiscardedEvaluationException is thrown in the Future body in the body of exists") {
    val numbers =
      Table(
        ($argNames$),
$columnOfMinusOnes$
$columnsOfOnes$
      )

    exists (numbers) { ($names$) =>
      Future {
        whenever (a > 0) {
          assert(a > 0)
        }
      }
    }
  }

  it("table exists $n$, which fails") {
    val examples =
      Table(
        ($argNames$),
$columnsOfTwos$
      )

    recoverToSucceededIf[exceptions.TestFailedException] {
      exists (examples) { ($names$) => Future { assert($sumOfArgs$ === ($n$)) } }
    }
  }
"""

// For some reason that I don't understand, I need to leave off the stars before the <pre> when
// they are next to ST commands. So I say  "   <pre>" sometimes instead of " * <pre>".

  def transform(content: String): String = {
    var skipMode = false
    content.split("\n").map { line =>
      if (line.trim == "// SKIP-SCALATESTJS,NATIVE-START")
        skipMode = true
      else if (line.trim == "// SKIP-SCALATESTJS,NATIVE-END")
        skipMode = false
      else if (!skipMode) {
        if (line.trim.startsWith("//SCALATESTJS,NATIVE-ONLY "))
          line.substring(line.indexOf("//SCALATESTJS,NATIVE-ONLY ") + 26)
        else
          line
      }
      else
        ""
    }.mkString("\n")
  }

  val thisYear = Calendar.getInstance.get(Calendar.YEAR)

  def genTableForNs(targetDir: File, scalaJS: Boolean): Seq[File] = {

<<<<<<< HEAD
    val targetFile = new File(targetDir, "TableFor1.scala")
    val bw = new BufferedWriter(new FileWriter(targetFile))
 
=======
    val bw = new BufferedWriter(new FileWriter(new File(targetDir, "TableFor1.scala")))

>>>>>>> 13d062f0
    try {
      val st = new org.antlr.stringtemplate.StringTemplate(copyrightTemplate)
      st.setAttribute("year", thisYear);
      bw.write(st.toString)
      val imports = new org.antlr.stringtemplate.StringTemplate(importsForTableForNTemplate)
      bw.write(imports.toString)
      val alpha = "abcdefghijklmnopqrstuv"
      for (i <- 1 to 22) {
        val st = new org.antlr.stringtemplate.StringTemplate(
          (if (i == 1) scaladocForTableFor1VerbatimString else tableScaladocTemplate) + tableTemplate
        )
        val alphaLower = alpha.take(i).mkString(", ")
        val alphaUpper = alpha.take(i).toUpperCase.mkString(", ")
        val alphaName = alpha.take(i).map(_ + "Name").mkString(", ")
        val namesAndValues = alpha.take(i).map(c => "              \"    \" + " + c + "Name + \" = \" + " + c).mkString("", " + \",\" + \"\\n\" +\n", " + \"\\n\" +\n")
        val strings = List.fill(i)("String").mkString(", ")
        val argsNamedArgSeq =
          for (argsIdx <- 0 until i) yield
            "\"" + "arg" + argsIdx + "\""
        val argsNamedArg = argsNamedArgSeq.mkString(",")
        val sumOfArgs = alpha.take(i).mkString(" + ")
        val argNames = alpha.map("\"" + _ + "\"").take(i).mkString(", ")
        val rawRows =
          for (idx <- 0 to 9) yield
            List.fill(i)("  " + idx).mkString(" *     (", ", ", ")")
        val columnsOfIndexes = rawRows.mkString(",\n")
        st.setAttribute("n", i)
        st.setAttribute("alphaLower", alphaLower)
        st.setAttribute("alphaUpper", alphaUpper)
        st.setAttribute("alphaName", alphaName)
        st.setAttribute("strings", strings)
        st.setAttribute("argsNamedArg", argsNamedArg)
        st.setAttribute("namesAndValues", namesAndValues)
        st.setAttribute("sumOfArgs", sumOfArgs)
        st.setAttribute("argNames", argNames)
        st.setAttribute("columnsOfIndexes", columnsOfIndexes)
        if (scalaJS)
          bw.write(transform(st.toString))
        else
          bw.write(st.toString)
      }
      Seq(targetFile)
    }
    finally {
      bw.flush()
      bw.close()
    }
  }

  def genPropertyChecks(targetDir: File): Seq[File] = {
    val filename = "TableDrivenPropertyChecks.scala"
    val targetFile = new File(targetDir, filename)
    val bw = new BufferedWriter(new FileWriter(targetFile))

    try {
      val st = new org.antlr.stringtemplate.StringTemplate(copyrightTemplate)
      st.setAttribute("year", thisYear);
      bw.write(st.toString)
      bw.write(propertyCheckPreamble)
      val alpha = "abcdefghijklmnopqrstuv"
      for (i <- 1 to 22) {
        val st = new org.antlr.stringtemplate.StringTemplate(propertyCheckForAllTemplate)
        val alphaLower = alpha.take(i).mkString(", ")
        val alphaUpper = alpha.take(i).toUpperCase.mkString(", ")
        val strings = List.fill(i)("String").mkString(", ")
        st.setAttribute("n", i)
        st.setAttribute("alphaLower", alphaLower)
        st.setAttribute("alphaUpper", alphaUpper)
        st.setAttribute("strings", strings)
        st.setAttribute("filename", filename)
        bw.write(st.toString)
      }

      for (i <- 1 to 22) {
        val template = if (i == 1) propertyCheckForEveryTemplateFor1 else propertyCheckForEveryTemplate
        val st = new org.antlr.stringtemplate.StringTemplate(template)
        val alphaLower = alpha.take(i).mkString(", ")
        val alphaUpper = alpha.take(i).toUpperCase.mkString(", ")
        val strings = List.fill(i)("String").mkString(", ")
        st.setAttribute("n", i)
        st.setAttribute("alphaLower", alphaLower)
        st.setAttribute("alphaUpper", alphaUpper)
        st.setAttribute("strings", strings)
        st.setAttribute("filename", filename)
        bw.write(st.toString)
      }

      for (i <- 1 to 22) {
        val template = if (i == 1) propertyCheckExistsTemplateFor1 else propertyCheckExistsTemplate
        val st = new org.antlr.stringtemplate.StringTemplate(template)
        val alphaLower = alpha.take(i).mkString(", ")
        val alphaUpper = alpha.take(i).toUpperCase.mkString(", ")
        val strings = List.fill(i)("String").mkString(", ")
        st.setAttribute("n", i)
        st.setAttribute("alphaLower", alphaLower)
        st.setAttribute("alphaUpper", alphaUpper)
        st.setAttribute("strings", strings)
        st.setAttribute("filename", filename)
        bw.write(st.toString)
      }

      bw.write("}\n")
      bw.write(tableDrivenPropertyChecksCompanionObjectVerbatimString)

      Seq(targetFile)
    }
    finally {
      bw.flush()
      bw.close()
    }
  }

  def genTables(targetDir: File): Seq[File] = {

    val targetFile = new File(targetDir, "Tables.scala")
    val bw = new BufferedWriter(new FileWriter(targetFile))

    try {
      val st = new org.antlr.stringtemplate.StringTemplate(copyrightTemplate)
      st.setAttribute("year", thisYear);
      bw.write(st.toString)
      bw.write(tableObjectPreamble)
      val alpha = "abcdefghijklmnopqrstuv"
      for (i <- 1 to 22) {
        val st = new org.antlr.stringtemplate.StringTemplate(tableObjectApplyTemplate)
        val alphaLower = alpha.take(i).mkString(", ")
        val alphaUpper = alpha.take(i).toUpperCase.mkString(", ")
        val strings = List.fill(i)("String").mkString(", ")
        st.setAttribute("n", i)
        st.setAttribute("alphaLower", alphaLower)
        st.setAttribute("alphaUpper", alphaUpper)
        st.setAttribute("strings", strings)
        bw.write(st.toString)
      }

      bw.write("  }\n")
      bw.write("}\n")
      bw.write(tablesCompanionObjectVerbatimString)

      Seq(targetFile)
    }
    finally {
      bw.flush()
      bw.close()
    }
  }

  def genTableAsserting(targetDir: File, scalaJS: Boolean): Seq[File] = {

    val doForAllMethodTemplate: String =
      """/**
        | * Implementation method for [[org.scalatest.prop.TableDrivenPropertyChecks TableDrivenPropertyChecks]]'s <code>forAll</code> syntax.
        | */
        |def forAll[$alphaUpper$](heading: ($strings$), rows: ($alphaUpper$)*)(fun: ($alphaUpper$) => ASSERTION)(implicit prettifier: Prettifier, pos: source.Position): Result
      """.stripMargin

    val asyncDoForAllMethodTemplate: String =
      """/**
        | * Implementation method for [[org.scalatest.prop.TableDrivenPropertyChecks TableDrivenPropertyChecks]]'s <code>forAll</code> syntax.
        | */
        |def forAll[$alphaUpper$](heading: ($strings$), rows: ($alphaUpper$)*)(fun: ($alphaUpper$) => Future[ASSERTION])(implicit prettifier: Prettifier, pos: source.Position): Result
      """.stripMargin

    def doForAllMethod(i: Int): String = {
      val alpha = "abcdefghijklmnopqrstuv"

      val st = new org.antlr.stringtemplate.StringTemplate(doForAllMethodTemplate)
      val alphaLower = alpha.take(i).mkString(", ")
      val alphaUpper = alpha.take(i).toUpperCase.mkString(", ")
      val alphaName = alpha.take(i).map(_ + "Name").mkString(", ")
      val namesAndValues = alpha.take(i).map(c => "              \"    \" + " + c + "Name + \" = \" + " + c).mkString("", " + \",\" + \"\\n\" +\n", " + \"\\n\" +\n")
      val strings = List.fill(i)("String").mkString(", ")
      val argsNamedArgSeq =
        for (argsIdx <- 0 until i) yield
        "\"" + "arg" + argsIdx + "\""
      val argsNamedArg = argsNamedArgSeq.mkString(",")
      val sumOfArgs = alpha.take(i).mkString(" + ")
      val argNames = alpha.map("\"" + _ + "\"").take(i).mkString(", ")
      val rawRows =
        for (idx <- 0 to 9) yield
        List.fill(i)("  " + idx).mkString(" *     (", ", ", ")")
      val columnsOfIndexes = rawRows.mkString(",\n")
      st.setAttribute("n", i)
      st.setAttribute("alphaLower", alphaLower)
      st.setAttribute("alphaUpper", alphaUpper)
      st.setAttribute("alphaName", alphaName)
      st.setAttribute("strings", strings)
      st.setAttribute("argsNamedArg", argsNamedArg)
      st.setAttribute("namesAndValues", namesAndValues)
      st.setAttribute("sumOfArgs", sumOfArgs)
      st.setAttribute("argNames", argNames)
      st.setAttribute("columnsOfIndexes", columnsOfIndexes)
      if (scalaJS)
        transform(st.toString)
      else
        st.toString
    }

    val forAllImplTemplate: String =
      doForAllMethodTemplate + """ = {
                                 |  for ((($alphaLower$), idx) <- rows.zipWithIndex) {
                                 |    try {
                                 |      fun($alphaLower$)
                                 |    }
                                 |    catch {
                                 |      case _: DiscardedEvaluationException => // discard this evaluation and move on to the next
                                 |      case ex: Throwable =>
                                 |        val ($alphaName$) = heading
                                 |
                                 |        // SKIP-SCALATESTJS,NATIVE-START
                                 |        val stackDepth = 2
                                 |        // SKIP-SCALATESTJS,NATIVE-END
                                 |        //SCALATESTJS,NATIVE-ONLY val stackDepth = 1
                                 |
                                 |        indicateFailure(
                                 |          (sde: StackDepthException) => FailureMessages.propertyException(prettifier, UnquotedString(ex.getClass.getSimpleName)) +
                                 |            ( sde.failedCodeFileNameAndLineNumberString match { case Some(s) => " (" + s + ")"; case None => "" }) + "\n" +
                                 |            "  " + FailureMessages.thrownExceptionsMessage(prettifier, if (ex.getMessage == null) "None" else UnquotedString(ex.getMessage)) + "\n" +
                                 |            (
                                 |              ex match {
                                 |                case sd: StackDepth if sd.failedCodeFileNameAndLineNumberString.isDefined =>
                                 |                  "  " + FailureMessages.thrownExceptionsLocation(prettifier, UnquotedString(sd.failedCodeFileNameAndLineNumberString.get)) + "\n"
                                 |                case _ => ""
                                 |              }
                                 |            ) +
                                 |            "  " + FailureMessages.occurredAtRow(prettifier, idx) + "\n" +
                                 |            $namesAndValues$
                                 |            "  )",
                                 |          FailureMessages.undecoratedPropertyCheckFailureMessage,
                                 |          List($alphaLower$),
                                 |          List($alphaName$),
                                 |          Some(ex),
                                 |          None, // Payload
                                 |          prettifier,
                                 |          pos,
                                 |          idx
                                 |        )
                                 |      }
                                 |  }
                                 |  indicateSuccess(FailureMessages.propertyCheckSucceeded)
                                 |}
                               """.stripMargin

    val asyncForAllImplTemplate: String =
      asyncDoForAllMethodTemplate + """ = {
                                 |  def loop(idx: Int, rows: List[($alphaUpper$)]): Future[Assertion] =
                                 |    rows match {
                                 |      case ($alphaLower$) :: tail =>
                                 |        try {
                                 |          val future = fun($alphaLower$)
                                 |          future map { r =>
                                 |            org.scalatest.Succeeded
                                 |          } recover {
                                 |            case _: DiscardedEvaluationException =>
                                 |              org.scalatest.Succeeded // discard this evaluation and move on to the next
                                 |            case ex: Throwable =>
                                 |              val ($alphaName$) = heading
                                 |
                                 |              // SKIP-SCALATESTJS,NATIVE-START
                                 |              val stackDepth = 2
                                 |              // SKIP-SCALATESTJS,NATIVE-END
                                 |              //SCALATESTJS,NATIVE-ONLY val stackDepth = 1
                                 |
                                 |              indicateFailure(
                                 |                (sde: StackDepthException) => FailureMessages.propertyException(prettifier, UnquotedString(ex.getClass.getSimpleName)) +
                                 |                  ( sde.failedCodeFileNameAndLineNumberString match { case Some(s) => " (" + s + ")"; case None => "" }) + "\n" +
                                 |                  "  " + FailureMessages.thrownExceptionsMessage(prettifier, if (ex.getMessage == null) "None" else UnquotedString(ex.getMessage)) + "\n" +
                                 |                  (
                                 |                    ex match {
                                 |                      case sd: StackDepth if sd.failedCodeFileNameAndLineNumberString.isDefined =>
                                 |                        "  " + FailureMessages.thrownExceptionsLocation(prettifier, UnquotedString(sd.failedCodeFileNameAndLineNumberString.get)) + "\n"
                                 |                      case _ => ""
                                 |                    }
                                 |                  ) +
                                 |                  "  " + FailureMessages.occurredAtRow(prettifier, idx) + "\n" +
                                 |                  $namesAndValues$
                                 |                  "  )",
                                 |                FailureMessages.undecoratedPropertyCheckFailureMessage,
                                 |                List($alphaLower$),
                                 |                List($alphaName$),
                                 |                Some(ex),
                                 |                None, // Payload
                                 |                prettifier,
                                 |                pos,
                                 |                idx
                                 |              )
                                 |          } flatMap { u =>
                                 |            loop(idx + 1, tail)
                                 |          }
                                 |        }
                                 |        catch {
                                 |          case _: DiscardedEvaluationException => loop(idx + 1, tail)
                                 |          case ex: Throwable =>
                                 |            val ($alphaName$) = heading
                                 |
                                 |            // SKIP-SCALATESTJS,NATIVE-START
                                 |            val stackDepth = 2
                                 |            // SKIP-SCALATESTJS,NATIVE-END
                                 |            //SCALATESTJS,NATIVE-ONLY val stackDepth = 1
                                 |
                                 |            indicateFailure(
                                 |              (sde: StackDepthException) => FailureMessages.propertyException(prettifier, UnquotedString(ex.getClass.getSimpleName)) +
                                 |                ( sde.failedCodeFileNameAndLineNumberString match { case Some(s) => " (" + s + ")"; case None => "" }) + "\n" +
                                 |                "  " + FailureMessages.thrownExceptionsMessage(prettifier, if (ex.getMessage == null) "None" else UnquotedString(ex.getMessage)) + "\n" +
                                 |                (
                                 |                  ex match {
                                 |                    case sd: StackDepth if sd.failedCodeFileNameAndLineNumberString.isDefined =>
                                 |                      "  " + FailureMessages.thrownExceptionsLocation(prettifier, UnquotedString(sd.failedCodeFileNameAndLineNumberString.get)) + "\n"
                                 |                    case _ => ""
                                 |                  }
                                 |                ) +
                                 |                "  " + FailureMessages.occurredAtRow(prettifier, idx) + "\n" +
                                 |                $namesAndValues$
                                 |                "  )",
                                 |              FailureMessages.undecoratedPropertyCheckFailureMessage,
                                 |              List($alphaLower$),
                                 |              List($alphaName$),
                                 |              Some(ex),
                                 |              None, // Payload
                                 |              prettifier,
                                 |              pos,
                                 |              idx
                                 |            )
                                 |            Future.successful(org.scalatest.Succeeded)
                                 |        }
                                 |
                                 |      case Nil => Future.successful(org.scalatest.Succeeded)
                                 |    }
                                 |  loop(0, rows.toList)
                                 |}
                               """.stripMargin

    def doForAllMethodImpl(i: Int, implTemplate: String): String = {

      val alpha = "abcdefghijklmnopqrstuv"

      val st = new org.antlr.stringtemplate.StringTemplate(implTemplate)
      val alphaLower = alpha.take(i).mkString(", ")
      val alphaUpper = alpha.take(i).toUpperCase.mkString(", ")
      val alphaName = alpha.take(i).map(_ + "Name").mkString(", ")
      val namesAndValues = alpha.take(i).map(c => "              \"    \" + " + c + "Name + \" = \" + " + c).mkString("", " + \",\" + \"\\n\" +\n", " + \"\\n\" +\n")
      val strings = List.fill(i)("String").mkString(", ")
      val argsNamedArgSeq =
        for (argsIdx <- 0 until i) yield
        "\"" + "arg" + argsIdx + "\""
      val argsNamedArg = argsNamedArgSeq.mkString(",")
      val sumOfArgs = alpha.take(i).mkString(" + ")
      val argNames = alpha.map("\"" + _ + "\"").take(i).mkString(", ")
      val rawRows =
        for (idx <- 0 to 9) yield
        List.fill(i)("  " + idx).mkString(" *     (", ", ", ")")
      val columnsOfIndexes = rawRows.mkString(",\n")
      st.setAttribute("n", i)
      st.setAttribute("alphaLower", alphaLower)
      st.setAttribute("alphaUpper", alphaUpper)
      st.setAttribute("alphaName", alphaName)
      st.setAttribute("strings", strings)
      st.setAttribute("argsNamedArg", argsNamedArg)
      st.setAttribute("namesAndValues", namesAndValues)
      st.setAttribute("sumOfArgs", sumOfArgs)
      st.setAttribute("argNames", argNames)
      st.setAttribute("columnsOfIndexes", columnsOfIndexes)
      if (scalaJS)
        transform(st.toString)
      else
        st.toString
    }

    val doForEveryMethodTemplate: String =
      """/**
        | * Implementation method for [[org.scalatest.prop.TableDrivenPropertyChecks TableDrivenPropertyChecks]]'s <code>forEvery</code> syntax.
        | */
        |def forEvery[$alphaUpper$](heading: ($strings$), rows: ($alphaUpper$)*)(fun: ($alphaUpper$) => ASSERTION)(implicit prettifier: Prettifier, pos: source.Position): Result
        |""".stripMargin

    val asyncDoForEveryMethodTemplate: String =
      """/**
        | * Implementation method for [[org.scalatest.prop.TableDrivenPropertyChecks TableDrivenPropertyChecks]]'s <code>forEvery</code> syntax.
        | */
        |def forEvery[$alphaUpper$](heading: ($strings$), rows: ($alphaUpper$)*)(fun: ($alphaUpper$) => Future[ASSERTION])(implicit prettifier: Prettifier, pos: source.Position): Result
        |""".stripMargin

    def doForEveryMethod(i: Int): String = {
      val alpha = "abcdefghijklmnopqrstuv"

      val st = new org.antlr.stringtemplate.StringTemplate(doForEveryMethodTemplate)
      val alphaLower = alpha.take(i).mkString(", ")
      val alphaUpper = alpha.take(i).toUpperCase.mkString(", ")
      val alphaName = alpha.take(i).map(_ + "Name").mkString(", ")
      val namesAndValues = alpha.take(i).map(c => "              \"    \" + " + c + "Name + \" = \" + " + c).mkString("", " + \",\" + \"\\n\" +\n", " + \"\\n\" +\n")
      val strings = List.fill(i)("String").mkString(", ")
      val argsNamedArgSeq =
        for (argsIdx <- 0 until i) yield
        "\"" + "arg" + argsIdx + "\""
      val argsNamedArg = argsNamedArgSeq.mkString(",")
      val sumOfArgs = alpha.take(i).mkString(" + ")
      val argNames = alpha.map("\"" + _ + "\"").take(i).mkString(", ")
      val rawRows =
        for (idx <- 0 to 9) yield
        List.fill(i)("  " + idx).mkString(" *     (", ", ", ")")
      val columnsOfIndexes = rawRows.mkString(",\n")
      st.setAttribute("n", i)
      st.setAttribute("alphaLower", alphaLower)
      st.setAttribute("alphaUpper", alphaUpper)
      st.setAttribute("alphaName", alphaName)
      st.setAttribute("strings", strings)
      st.setAttribute("argsNamedArg", argsNamedArg)
      st.setAttribute("namesAndValues", namesAndValues)
      st.setAttribute("sumOfArgs", sumOfArgs)
      st.setAttribute("argNames", argNames)
      st.setAttribute("columnsOfIndexes", columnsOfIndexes)
      if (scalaJS)
        transform(st.toString)
      else
        st.toString
    }

    def doForEveryMethodImpl(i: Int, methodTemplate: String): String = {
      val heading =
        if (i == 1)
          "heading"
        else
          (1 to i).map(x => "heading._" + x).mkString(", ")
      val row = (1 to i).map(x => "row._" + x).mkString(", ")
      val rows =
        if (i == 1)
          "rows.map(Tuple1.apply[A])"
        else
          "rows"
      val forEveryImplTemplate: String =
        methodTemplate + """ = {
                                   |  doForEvery[Tuple$n$[$alphaUpper$]](List($heading$), $rows$, Resources.tableDrivenForEveryFailed _, "TableAsserting.scala", "forEvery", 2, prettifier, pos)((row: $rowType$) => fun($row$))
                                   |}
                                 """.stripMargin

      val alpha = "abcdefghijklmnopqrstuv"

      val st = new org.antlr.stringtemplate.StringTemplate(forEveryImplTemplate)
      val alphaLower = alpha.take(i).mkString(", ")
      val alphaUpper = alpha.take(i).toUpperCase.mkString(", ")
      val alphaName = alpha.take(i).map(_ + "Name").mkString(", ")
      val namesAndValues = alpha.take(i).map(c => "              \"    \" + " + c + "Name + \" = \" + " + c).mkString("", " + \",\" + \"\\n\" +\n", " + \"\\n\" +\n")
      val strings = List.fill(i)("String").mkString(", ")
      val argsNamedArgSeq =
        for (argsIdx <- 0 until i) yield
        "\"" + "arg" + argsIdx + "\""
      val argsNamedArg = argsNamedArgSeq.mkString(",")
      val sumOfArgs = alpha.take(i).mkString(" + ")
      val argNames = alpha.map("\"" + _ + "\"").take(i).mkString(", ")
      val rawRows =
        for (idx <- 0 to 9) yield
        List.fill(i)("  " + idx).mkString(" *     (", ", ", ")")
      val columnsOfIndexes = rawRows.mkString(",\n")
      val rowType = if (i == 1) "Tuple1[A]" else "(" + alphaUpper + ")"
      st.setAttribute("n", i)
      st.setAttribute("alphaLower", alphaLower)
      st.setAttribute("alphaUpper", alphaUpper)
      st.setAttribute("alphaName", alphaName)
      st.setAttribute("strings", strings)
      st.setAttribute("argsNamedArg", argsNamedArg)
      st.setAttribute("namesAndValues", namesAndValues)
      st.setAttribute("sumOfArgs", sumOfArgs)
      st.setAttribute("argNames", argNames)
      st.setAttribute("columnsOfIndexes", columnsOfIndexes)
      st.setAttribute("heading", heading)
      st.setAttribute("rowType", rowType)
      st.setAttribute("row", row)
      st.setAttribute("rows", rows)
      if (scalaJS)
        transform(st.toString)
      else
        st.toString
    }

    val doExistsMethodTemplate: String =
      """/**
        | * Implementation method for [[org.scalatest.prop.TableDrivenPropertyChecks TableDrivenPropertyChecks]]'s <code>exists</code> syntax.
        | */
        |def exists[$alphaUpper$](heading: ($strings$), rows: ($alphaUpper$)*)(fun: ($alphaUpper$) => ASSERTION)(implicit prettifier: Prettifier, pos: source.Position): Result
      """.stripMargin

    val asyncDoExistsMethodTemplate: String =
      """/**
        | * Implementation method for [[org.scalatest.prop.TableDrivenPropertyChecks TableDrivenPropertyChecks]]'s <code>exists</code> syntax.
        | */
        |def exists[$alphaUpper$](heading: ($strings$), rows: ($alphaUpper$)*)(fun: ($alphaUpper$) => Future[ASSERTION])(implicit prettifier: Prettifier, pos: source.Position): Result
      """.stripMargin

    def doExistsMethod(i: Int): String = {
      val alpha = "abcdefghijklmnopqrstuv"

      val st = new org.antlr.stringtemplate.StringTemplate(doExistsMethodTemplate)
      val alphaLower = alpha.take(i).mkString(", ")
      val alphaUpper = alpha.take(i).toUpperCase.mkString(", ")
      val alphaName = alpha.take(i).map(_ + "Name").mkString(", ")
      val namesAndValues = alpha.take(i).map(c => "              \"    \" + " + c + "Name + \" = \" + " + c).mkString("", " + \",\" + \"\\n\" +\n", " + \"\\n\" +\n")
      val strings = List.fill(i)("String").mkString(", ")
      val argsNamedArgSeq =
        for (argsIdx <- 0 until i) yield
        "\"" + "arg" + argsIdx + "\""
      val argsNamedArg = argsNamedArgSeq.mkString(",")
      val sumOfArgs = alpha.take(i).mkString(" + ")
      val argNames = alpha.map("\"" + _ + "\"").take(i).mkString(", ")
      val rawRows =
        for (idx <- 0 to 9) yield
        List.fill(i)("  " + idx).mkString(" *     (", ", ", ")")
      val columnsOfIndexes = rawRows.mkString(",\n")
      st.setAttribute("n", i)
      st.setAttribute("alphaLower", alphaLower)
      st.setAttribute("alphaUpper", alphaUpper)
      st.setAttribute("alphaName", alphaName)
      st.setAttribute("strings", strings)
      st.setAttribute("argsNamedArg", argsNamedArg)
      st.setAttribute("namesAndValues", namesAndValues)
      st.setAttribute("sumOfArgs", sumOfArgs)
      st.setAttribute("argNames", argNames)
      st.setAttribute("columnsOfIndexes", columnsOfIndexes)
      if (scalaJS)
        transform(st.toString)
      else
        st.toString
    }

    def doExistsMethodImpl(i: Int, methodTemplate: String): String = {
      val heading =
        if (i == 1)
          "heading"
        else
          (1 to i).map(x => "heading._" + x).mkString(", ")
      val row = (1 to i).map(x => "row._" + x).mkString(", ")
      val rows =
        if (i == 1)
          "rows.map(Tuple1.apply[A])"
        else
          "rows"
      val forEveryImplTemplate: String =
        methodTemplate + """ = {
                               |  doExists[Tuple$n$[$alphaUpper$]](List($heading$), $rows$, Resources.tableDrivenForEveryFailed _, "TableAsserting.scala", "doExists", 2, prettifier, pos)((row: $rowType$) => fun($row$))
                               |}
                               """.stripMargin

      val alpha = "abcdefghijklmnopqrstuv"

      val st = new org.antlr.stringtemplate.StringTemplate(forEveryImplTemplate)
      val alphaLower = alpha.take(i).mkString(", ")
      val alphaUpper = alpha.take(i).toUpperCase.mkString(", ")
      val alphaName = alpha.take(i).map(_ + "Name").mkString(", ")
      val namesAndValues = alpha.take(i).map(c => "              \"    \" + " + c + "Name + \" = \" + " + c).mkString("", " + \",\" + \"\\n\" +\n", " + \"\\n\" +\n")
      val strings = List.fill(i)("String").mkString(", ")
      val argsNamedArgSeq =
        for (argsIdx <- 0 until i) yield
        "\"" + "arg" + argsIdx + "\""
      val argsNamedArg = argsNamedArgSeq.mkString(",")
      val sumOfArgs = alpha.take(i).mkString(" + ")
      val argNames = alpha.map("\"" + _ + "\"").take(i).mkString(", ")
      val rawRows =
        for (idx <- 0 to 9) yield
        List.fill(i)("  " + idx).mkString(" *     (", ", ", ")")
      val columnsOfIndexes = rawRows.mkString(",\n")
      val rowType = if (i == 1) "Tuple1[A]" else "(" + alphaUpper + ")"
      st.setAttribute("n", i)
      st.setAttribute("alphaLower", alphaLower)
      st.setAttribute("alphaUpper", alphaUpper)
      st.setAttribute("alphaName", alphaName)
      st.setAttribute("strings", strings)
      st.setAttribute("argsNamedArg", argsNamedArg)
      st.setAttribute("namesAndValues", namesAndValues)
      st.setAttribute("sumOfArgs", sumOfArgs)
      st.setAttribute("argNames", argNames)
      st.setAttribute("columnsOfIndexes", columnsOfIndexes)
      st.setAttribute("heading", heading)
      st.setAttribute("rowType", rowType)
      st.setAttribute("row", row)
      st.setAttribute("rows", rows)
      if (scalaJS)
        transform(st.toString)
      else
        st.toString
    }

    val mainTemplate =
      """/*
         | * Copyright 2001-2015 Artima, Inc.
         | *
         | * Licensed under the Apache License, Version 2.0 (the "License");
         | * you may not use this file except in compliance with the License.
         | * You may obtain a copy of the License at
         | *
         | *     http://www.apache.org/licenses/LICENSE-2.0
         | *
         | * Unless required by applicable law or agreed to in writing, software
         | * distributed under the License is distributed on an "AS IS" BASIS,
         | * WITHOUT WARRANTIES OR CONDITIONS OF ANY KIND, either express or implied.
         | * See the License for the specific language governing permissions and
         | * limitations under the License.
         | */
         |package org.scalatest.enablers
         |
         |import org.scalatest.Assertion
         |import org.scalatest.Succeeded
         |import org.scalatest.FailureMessages
         |import org.scalatest.UnquotedString
         |import org.scalatest.Resources
         |import org.scalatest.exceptions.StackDepthException
         |import org.scalatest.exceptions.TableDrivenPropertyCheckFailedException
         |import org.scalatest.exceptions.DiscardedEvaluationException
         |import org.scalatest.exceptions.StackDepth
         |import org.scalactic._
         |import scala.concurrent.Future
         |
         |/**
         | * Supertrait for <code>TableAsserting</code> typeclasses, which are used to implement and determine the result
         | * type of [[org.scalatest.prop.TableDrivenPropertyChecks TableDrivenPropertyChecks]]'s <code>forAll</code>, <code>forEvery</code> and <code>exists</code> method.
         | *
         | * <p>
         | * Currently, an [[org.scalatest.prop.TableDrivenPropertyChecks TableDrivenPropertyChecks]] expression will have result type <code>Assertion</code>, if the function passed has result type <code>Assertion</code>,
         | * else it will have result type <code>Unit</code>.
         | * </p>
         | */
         |trait TableAsserting[ASSERTION] {
         |  /**
         |   * Return type of <code>forAll</code>, <code>forEvery</code> and <code>exists</code> method.
         |   */
         |  type Result
         |  $forAllMethods$
         |  $forEveryMethods$
         |  $existsMethods$
         |}
         |
         |/**
         |  * Class holding lowest priority <code>TableAsserting</code> implicit, which enables [[org.scalatest.prop.TableDrivenPropertyChecks TableDrivenPropertyChecks]] expressions that have result type <code>Unit</code>.
         |  */
         |abstract class UnitTableAsserting {
         |
         |  /**
         |   * Abstract subclass of <code>TableAsserting</code> that provides the bulk of the implementations of <code>TableAsserting</code>'s
         |   * <code>forAll</code>, <code>forEvery</code> and <code>exists</code>.
         |   */
         |  abstract class TableAssertingImpl[ASSERTION] extends TableAsserting[ASSERTION] {
         |
         |    $forAllMethodImpls$
         |
         |    $forEveryMethodImpls$
         |
         |    private[scalatest] case class ForResult[E](passedCount: Int = 0,
         |                          discardedCount: Int = 0,
         |                          messageAcc: IndexedSeq[String] = IndexedSeq.empty,
         |                          passedElements: IndexedSeq[(Int, E)] = IndexedSeq.empty,
         |                          failedElements: IndexedSeq[(Int, E, Throwable)] = IndexedSeq.empty)
         |
         |    private[scalatest] def runAndCollectResult[E <: Product](namesOfArgs: List[String], rows: Seq[E], sourceFileName: String, methodName: String, stackDepthAdjustment: Int, prettifier: Prettifier, pos: source.Position)(fun: E => ASSERTION): ForResult[E] = {
         |      import org.scalatest.InspectorsHelper.{shouldPropagate, indentErrorMessages}
         |
         |      @scala.annotation.tailrec
         |      def innerRunAndCollectResult(itr: Iterator[E], result: ForResult[E], index: Int)(fun: E => ASSERTION): ForResult[E] = {
         |        if (itr.hasNext) {
         |          val head = itr.next
         |          val newResult =
         |            try {
         |              fun(head)
         |              result.copy(passedCount = result.passedCount + 1, passedElements = result.passedElements :+ (index, head))
         |            }
         |            catch {
         |              case _: org.scalatest.exceptions.DiscardedEvaluationException => result.copy(discardedCount = result.discardedCount + 1) // discard this evaluation and move on to the next
         |              case ex if !shouldPropagate(ex) =>
         |                result.copy(failedElements =
         |                  result.failedElements :+ ((index,
         |                    head,
         |                    new org.scalatest.exceptions.TableDrivenPropertyCheckFailedException(
         |                      ((sde: StackDepthException) => FailureMessages.propertyException(prettifier, UnquotedString(ex.getClass.getSimpleName)) +
         |                        (sde.failedCodeFileNameAndLineNumberString match {
         |                          case Some(s) => " (" + s + ")";
         |                          case None => ""
         |                        }) + "\n" +
         |                        "  " + FailureMessages.thrownExceptionsMessage(prettifier, if (ex.getMessage == null) "None" else UnquotedString(ex.getMessage)) + "\n" +
         |                        (
         |                          ex match {
         |                            case sd: StackDepth if sd.failedCodeFileNameAndLineNumberString.isDefined =>
         |                              "  " + FailureMessages.thrownExceptionsLocation(prettifier, UnquotedString(sd.failedCodeFileNameAndLineNumberString.get)) + "\n"
         |                            case _ => ""
         |                          }
         |                          ) +
         |                        "  " + FailureMessages.occurredAtRow(prettifier, index) + "\n" +
         |                        indentErrorMessages(namesOfArgs.zip(head.productIterator.toSeq).map { case (name, value) =>
         |                          name + " = " + value
         |                        }.toIndexedSeq).mkString("\n") +
         |                        "  )"),
         |                      Some(ex),
         |                      pos,
         |                      None,
         |                      FailureMessages.undecoratedPropertyCheckFailureMessage,
         |                      head.productIterator.toList,
         |                      namesOfArgs,
         |                      index
         |                    ))
         |                  )
         |                )
         |            }
         |
         |          innerRunAndCollectResult(itr, newResult, index + 1)(fun)
         |        }
         |        else
         |          result
         |      }
         |      innerRunAndCollectResult(rows.toIterator, ForResult(), 0)(fun)
         |    }
         |
         |    private def doForEvery[E <: Product](namesOfArgs: List[String], rows: Seq[E], messageFun: Any => String, sourceFileName: String, methodName: String, stackDepthAdjustment: Int, prettifier: Prettifier, pos: source.Position)(fun: E => ASSERTION)(implicit asserting: TableAsserting[ASSERTION]): Result = {
         |      import org.scalatest.InspectorsHelper.indentErrorMessages
         |      val result = runAndCollectResult(namesOfArgs, rows, sourceFileName, methodName, stackDepthAdjustment + 2, prettifier, pos)(fun)
         |      val messageList = result.failedElements.map(_._3)
         |      if (messageList.size > 0)
         |        indicateFailure(
         |          messageFun(UnquotedString(indentErrorMessages(messageList.map(_.toString)).mkString(", \n"))),
         |          messageList.headOption,
         |          prettifier,
         |          pos
         |        )
         |      else indicateSuccess(FailureMessages.propertyCheckSucceeded)
         |    }
         |
         |    $existsMethodImpls$
         |
         |    private def doExists[E <: Product](namesOfArgs: List[String], rows: Seq[E], messageFun: Any => String, sourceFileName: String, methodName: String, stackDepthAdjustment: Int, prettifier: Prettifier, pos: source.Position)(fun: E => ASSERTION)(implicit asserting: TableAsserting[ASSERTION]): Result = {
         |      import org.scalatest.InspectorsHelper.indentErrorMessages
         |      val result = runAndCollectResult(namesOfArgs, rows, sourceFileName, methodName, stackDepthAdjustment + 2, prettifier, pos)(fun)
         |      if (result.passedCount == 0) {
         |        val messageList = result.failedElements.map(_._3)
         |        indicateFailure(
         |          messageFun(UnquotedString(indentErrorMessages(messageList.map(_.toString)).mkString(", \n"))),
         |          messageList.headOption,
         |          prettifier,
         |          pos
         |        )
         |      }
         |      else indicateSuccess(FailureMessages.propertyCheckSucceeded)
         |    }
         |
         |    private[scalatest] def indicateSuccess(message: => String): Result
         |
         |    private[scalatest] def indicateFailure(messageFun: StackDepthException => String, undecoratedMessage: => String, args: List[Any], namesOfArgs: List[String], optionalCause: Option[Throwable], payload: Option[Any], prettifier: Prettifier, pos: source.Position, idx: Int): Result
         |
         |    private[scalatest] def indicateFailure(message: => String, optionalCause: Option[Throwable], prettifier: Prettifier, pos: source.Position): Result
         |  }
         |
         |  abstract class FutureTableAssertingImpl[ASSERTION] extends TableAsserting[Future[ASSERTION]] {
         |
         |    implicit val executionContext: scala.concurrent.ExecutionContext
         |
         |    type Result = Future[Assertion]
         |
         |    $asyncForAllMethodImpls$
         |
         |    private[scalatest] case class ForResult[E](passedCount: Int = 0,
         |                          discardedCount: Int = 0,
         |                          messageAcc: IndexedSeq[String] = IndexedSeq.empty,
         |                          passedElements: IndexedSeq[(Int, E)] = IndexedSeq.empty,
         |                          failedElements: IndexedSeq[(Int, E, Throwable)] = IndexedSeq.empty)
         |
         |    private[scalatest] def runAndCollectResult[E <: Product](namesOfArgs: List[String], rows: Seq[E], sourceFileName: String, methodName: String, stackDepthAdjustment: Int, prettifier: Prettifier, pos: source.Position)(fun: E => Future[ASSERTION]): Future[ForResult[E]] = {
         |      import org.scalatest.InspectorsHelper.{shouldPropagate, indentErrorMessages}
         |
         |      def innerRunAndCollectResult(itr: Iterator[E], result: ForResult[E], index: Int)(fun: E => Future[ASSERTION]): Future[ForResult[E]] = {
         |        if (itr.hasNext) {
         |          val head = itr.next
         |          try {
         |          val future = fun(head)
         |          future map { r =>
         |            result.copy(passedCount = result.passedCount + 1, passedElements = result.passedElements :+ (index, head))
         |          } recover {
         |            case _: org.scalatest.exceptions.DiscardedEvaluationException => result.copy(discardedCount = result.discardedCount + 1) // discard this evaluation and move on to the next
         |            case ex if !shouldPropagate(ex) =>
         |              result.copy(failedElements =
         |                result.failedElements :+ ((index,
         |                  head,
         |                  new org.scalatest.exceptions.TableDrivenPropertyCheckFailedException(
         |                    ((sde: StackDepthException) => FailureMessages.propertyException(prettifier, UnquotedString(ex.getClass.getSimpleName)) +
         |                      (sde.failedCodeFileNameAndLineNumberString match {
         |                        case Some(s) => " (" + s + ")";
         |                        case None => ""
         |                      }) + "\n" +
         |                      "  " + FailureMessages.thrownExceptionsMessage(prettifier, if (ex.getMessage == null) "None" else UnquotedString(ex.getMessage)) + "\n" +
         |                      (
         |                        ex match {
         |                          case sd: StackDepth if sd.failedCodeFileNameAndLineNumberString.isDefined =>
         |                            "  " + FailureMessages.thrownExceptionsLocation(prettifier, UnquotedString(sd.failedCodeFileNameAndLineNumberString.get)) + "\n"
         |                          case _ => ""
         |                        }
         |                        ) +
         |                      "  " + FailureMessages.occurredAtRow(prettifier, index) + "\n" +
         |                      indentErrorMessages(namesOfArgs.zip(head.productIterator.toSeq).map { case (name, value) =>
         |                        name + " = " + value
         |                      }.toIndexedSeq).mkString("\n") +
         |                      "  )"),
         |                    Some(ex),
         |                    pos,
         |                    None,
         |                    FailureMessages.undecoratedPropertyCheckFailureMessage,
         |                    head.productIterator.toList,
         |                    namesOfArgs,
         |                    index
         |                  ))
         |                )
         |              )
         |          } flatMap { newResult =>
         |            innerRunAndCollectResult(itr, newResult, index + 1)(fun)
         |          }
         |          }
         |          catch {
         |            case _: org.scalatest.exceptions.DiscardedEvaluationException => innerRunAndCollectResult(itr, result.copy(discardedCount = result.discardedCount + 1), index + 1)(fun) // discard this evaluation and move on to the next
         |            case ex if !shouldPropagate(ex) =>
         |              innerRunAndCollectResult(
         |                itr,
         |                result.copy(failedElements =
         |                  result.failedElements :+ ((index,
         |                    head,
         |                    new org.scalatest.exceptions.TableDrivenPropertyCheckFailedException(
         |                      ((sde: StackDepthException) => FailureMessages.propertyException(prettifier, UnquotedString(ex.getClass.getSimpleName)) +
         |                        (sde.failedCodeFileNameAndLineNumberString match {
         |                          case Some(s) => " (" + s + ")";
         |                          case None => ""
         |                        }) + "\n" +
         |                        "  " + FailureMessages.thrownExceptionsMessage(prettifier, if (ex.getMessage == null) "None" else UnquotedString(ex.getMessage)) + "\n" +
         |                        (
         |                          ex match {
         |                            case sd: StackDepth if sd.failedCodeFileNameAndLineNumberString.isDefined =>
         |                              "  " + FailureMessages.thrownExceptionsLocation(prettifier, UnquotedString(sd.failedCodeFileNameAndLineNumberString.get)) + "\n"
         |                            case _ => ""
         |                          }
         |                          ) +
         |                        "  " + FailureMessages.occurredAtRow(prettifier, index) + "\n" +
         |                        indentErrorMessages(namesOfArgs.zip(head.productIterator.toSeq).map { case (name, value) =>
         |                          name + " = " + value
         |                        }.toIndexedSeq).mkString("\n") +
         |                      "  )"),
         |                      Some(ex),
         |                      pos,
         |                      None,
         |                      FailureMessages.undecoratedPropertyCheckFailureMessage,
         |                      head.productIterator.toList,
         |                      namesOfArgs,
         |                      index
         |                    ))
         |                  )
         |                ),
         |                index + 1
         |              )(fun)
         |          }
         |        }
         |        else
         |          Future.successful(result)
         |      }
         |      innerRunAndCollectResult(rows.toIterator, ForResult(), 0)(fun)
         |    }
         |
         |    private def doForEvery[E <: Product](namesOfArgs: List[String], rows: Seq[E], messageFun: Any => String, sourceFileName: String, methodName: String, stackDepthAdjustment: Int, prettifier: Prettifier, pos: source.Position)(fun: E => Future[ASSERTION])(implicit asserting: TableAsserting[Future[ASSERTION]]): Result = {
         |      import org.scalatest.InspectorsHelper.indentErrorMessages
         |      val future = runAndCollectResult(namesOfArgs, rows, sourceFileName, methodName, stackDepthAdjustment + 2, prettifier, pos)(fun)
         |      future map { result =>
         |        val messageList = result.failedElements.map(_._3)
         |        if (messageList.size > 0)
         |          indicateFailure(
         |            messageFun(UnquotedString(indentErrorMessages(messageList.map(_.toString)).mkString(", \n"))),
         |            messageList.headOption,
         |            prettifier,
         |            pos
         |          )
         |        else indicateSuccess(FailureMessages.propertyCheckSucceeded)
         |        org.scalatest.Succeeded
         |      }
         |    }
         |
         |    $asyncForEveryMethodImpls$
         |
         |    private def doExists[E <: Product](namesOfArgs: List[String], rows: Seq[E], messageFun: Any => String, sourceFileName: String, methodName: String, stackDepthAdjustment: Int, prettifier: Prettifier, pos: source.Position)(fun: E => Future[ASSERTION])(implicit asserting: TableAsserting[ASSERTION]): Result = {
         |      import org.scalatest.InspectorsHelper.indentErrorMessages
         |      val future = runAndCollectResult(namesOfArgs, rows, sourceFileName, methodName, stackDepthAdjustment + 2, prettifier, pos)(fun)
         |      future map { result =>
         |        if (result.passedCount == 0) {
         |          val messageList = result.failedElements.map(_._3)
         |          indicateFailure(
         |            messageFun(UnquotedString(indentErrorMessages(messageList.map(_.toString)).mkString(", \n"))),
         |            messageList.headOption,
         |            prettifier,
         |            pos
         |          )
         |        }
         |        else indicateSuccess(FailureMessages.propertyCheckSucceeded)
         |        org.scalatest.Succeeded
         |      }
         |    }
         |
         |    $asyncExistsMethodImpls$
         |
         |    private[scalatest] def indicateSuccess(message: => String): Assertion
         |
         |    private[scalatest] def indicateFailure(messageFun: StackDepthException => String, undecoratedMessage: => String, args: List[Any], namesOfArgs: List[String], optionalCause: Option[Throwable], payload: Option[Any], prettifier: Prettifier, pos: source.Position, idx: Int): Assertion
         |
         |    private[scalatest] def indicateFailure(message: => String, optionalCause: Option[Throwable], prettifier: Prettifier, pos: source.Position): Assertion
         |  }
         |
         |  /**
         |   * Provides support of [[org.scalatest.enablers.TableAsserting TableAsserting]] for Unit.  Do nothing when the check succeeds,
         |   * but throw [[org.scalatest.exceptions.TableDrivenPropertyCheckFailedException TableDrivenPropertyCheckFailedException]]
         |   * when check fails.
         |   */
         |  implicit def assertingNatureOfT[T]: TableAsserting[T] { type Result = Unit } = {
         |    new TableAssertingImpl[T] {
         |      type Result = Unit
         |      def indicateSuccess(message: => String): Unit = ()
         |      def indicateFailure(messageFun: StackDepthException => String, undecoratedMessage: => String, args: List[Any], namesOfArgs: List[String], optionalCause: Option[Throwable], payload: Option[Any], prettifier: Prettifier, pos: source.Position, idx: Int): Unit =
         |        throw new TableDrivenPropertyCheckFailedException(
         |          messageFun,
         |          optionalCause,
         |          pos,
         |          payload,
         |          undecoratedMessage,
         |          args,
         |          namesOfArgs,
         |          idx
         |        )
         |      def indicateFailure(message: => String, optionalCause: Option[Throwable], prettifier: Prettifier, pos: source.Position): Unit =
         |        throw new org.scalatest.exceptions.TestFailedException(
         |          (_: StackDepthException) => Some(message),
         |          optionalCause,
         |          pos
         |        )
         |    }
         |  }
         |}
         |
         | /**
         |  * Abstract class that in the future will hold an intermediate priority <code>TableAsserting</code> implicit, which will enable inspector expressions
         |  * that have result type <code>Expectation</code>, a more composable form of assertion that returns a result instead of throwing an exception when it fails.
         |  */
         |/*abstract class ExpectationTableAsserting extends UnitTableAsserting with  {
         |
         |  implicit def assertingNatureOfExpectation: TableAsserting[Expectation] { type Result = Expectation } = {
         |    new TableAsserting[Expectation] {
         |      type Result = Expectation
         |    }
         |  }
         |}*/
         |
         |/**
         | * Companion object to <code>TableAsserting</code> that provides two implicit providers, a higher priority one for passed functions that have result
         | * type <code>Assertion</code>, which also yields result type <code>Assertion</code>, and one for any other type, which yields result type <code>Unit</code>.
         | */
         |object TableAsserting extends UnitTableAsserting /*ExpectationTableAsserting*/ {
         |
         |  /**
         |    * Provides support of [[org.scalatest.enablers.TableAsserting TableAsserting]] for Assertion.  Returns [[org.scalatest.Succeeded Succeeded]] when the check succeeds,
         |    * but throw [[org.scalatest.exceptions.TableDrivenPropertyCheckFailedException TableDrivenPropertyCheckFailedException]]
         |    * when check fails.
         |    */
         |  implicit def assertingNatureOfAssertion: TableAsserting[Assertion] { type Result = Assertion } = {
         |    new TableAssertingImpl[Assertion] {
         |      type Result = Assertion
         |      def indicateSuccess(message: => String): Assertion = Succeeded
         |      def indicateFailure(messageFun: StackDepthException => String, undecoratedMessage: => String, args: List[Any], namesOfArgs: List[String], optionalCause: Option[Throwable], payload: Option[Any], prettifier: Prettifier, pos: source.Position, idx: Int): Assertion =
         |        throw new TableDrivenPropertyCheckFailedException(
         |          messageFun,
         |          optionalCause,
         |          pos,
         |          payload,
         |          undecoratedMessage,
         |          args,
         |          namesOfArgs,
         |          idx
         |        )
         |      def indicateFailure(message: => String, optionalCause: Option[Throwable], prettifier: Prettifier, pos: source.Position): Assertion =
         |        throw new org.scalatest.exceptions.TestFailedException(
         |          (_: StackDepthException) => Some(message),
         |          optionalCause,
         |          pos
         |        )
         |    }
         |  }
         |
         |  implicit def assertingNatureOfFutureAssertion(implicit exeCtx: scala.concurrent.ExecutionContext): TableAsserting[Future[Assertion]] { type Result = Future[Assertion] } = {
         |    new FutureTableAssertingImpl[Assertion] {
         |      implicit val executionContext = exeCtx
         |      def indicateSuccess(message: => String): Assertion = org.scalatest.Succeeded
         |      def indicateFailure(messageFun: StackDepthException => String, undecoratedMessage: => String, args: List[Any], namesOfArgs: List[String], optionalCause: Option[Throwable], payload: Option[Any], prettifier: Prettifier, pos: source.Position, idx: Int): Assertion =
         |        throw new TableDrivenPropertyCheckFailedException(
         |          messageFun,
         |          optionalCause,
         |          pos,
         |          payload,
         |          undecoratedMessage,
         |          args,
         |          namesOfArgs,
         |          idx
         |        )
         |      def indicateFailure(message: => String, optionalCause: Option[Throwable], prettifier: Prettifier, pos: source.Position): Assertion =
         |        throw new org.scalatest.exceptions.TestFailedException(
         |          (_: StackDepthException) => Some(message),
         |          optionalCause,
         |          pos
         |        )
         |    }
         |  }
         |}
         |
         |
      """.stripMargin

    val targetFile = new File(targetDir, "TableAsserting.scala")
    val bw = new BufferedWriter(new FileWriter(targetFile))

    try {
      val forAllMethods = (for (i <- 1 to 22) yield doForAllMethod(i)).mkString("\n\n")
      val forAllMethodImpls = (for (i <- 1 to 22) yield doForAllMethodImpl(i, forAllImplTemplate)).mkString("\n\n")
      val asyncForAllMethodImpls = (for (i <- 1 to 22) yield doForAllMethodImpl(i, asyncForAllImplTemplate)).mkString("\n\n")
      val forEveryMethods = (for (i <- 1 to 22) yield doForEveryMethod(i)).mkString("\n\n")
      val forEveryMethodImpls = (for (i <- 1 to 22) yield doForEveryMethodImpl(i, doForEveryMethodTemplate)).mkString("\n\n")
      val asyncForEveryMethodImpls = (for (i <- 1 to 22) yield doForEveryMethodImpl(i, asyncDoForEveryMethodTemplate)).mkString("\n\n")
      val existsMethods = (for (i <- 1 to 22) yield doExistsMethod(i)).mkString("\n\n")
      val existsMethodImpls = (for (i <- 1 to 22) yield doExistsMethodImpl(i, doExistsMethodTemplate)).mkString("\n\n")
      val asyncExistsMethodImpls = (for (i <- 1 to 22) yield doExistsMethodImpl(i, asyncDoExistsMethodTemplate)).mkString("\n\n")
      val st = new org.antlr.stringtemplate.StringTemplate(mainTemplate)
      st.setAttribute("forAllMethods", forAllMethods)
      st.setAttribute("forAllMethodImpls", forAllMethodImpls)
      st.setAttribute("asyncForAllMethodImpls", asyncForAllMethodImpls)
      st.setAttribute("forEveryMethods", forEveryMethods)
      st.setAttribute("forEveryMethodImpls", forEveryMethodImpls)
      st.setAttribute("asyncForEveryMethodImpls", asyncForEveryMethodImpls)
      st.setAttribute("existsMethods", existsMethods)
      st.setAttribute("existsMethodImpls", existsMethodImpls)
      st.setAttribute("asyncExistsMethodImpls", asyncExistsMethodImpls)
      bw.write(st.toString)

      Seq(targetFile)
    }
    finally {
      bw.flush()
      bw.close()
    }
  }
<<<<<<< HEAD
 
  def genTableSuite(targetDir: File): Seq[File] = {

    val targetFile = new File(targetDir, "TableSuite.scala")
    val bw = new BufferedWriter(new FileWriter(targetFile))
 
=======

  def genTableSuite(targetDir: File) {

    val bw = new BufferedWriter(new FileWriter(new File(targetDir, "TableSuite.scala")))

>>>>>>> 13d062f0
    try {
      val st = new org.antlr.stringtemplate.StringTemplate(copyrightTemplate)
      st.setAttribute("year", thisYear);
      bw.write(st.toString)
      bw.write(tableSuitePreamble)
      val alpha = "abcdefghijklmnopqrstuv"
      // for (i <- 1 to 22) {
      for (i <- 1 to 20) { // TODO: To avoid 2.9.0 compiler bug at arities 21 and 22

        val st = new org.antlr.stringtemplate.StringTemplate(tableSuiteTemplate)
        val rowOfMinusOnes = List.fill(i)(" -1").mkString(", ")
        val rowOfOnes = List.fill(i)("  1").mkString(", ")
        val rowOfTwos = List.fill(i)("  2").mkString(", ")
        val listOfIs = List.fill(i)("i").mkString(", ")
        val columnsOfOnes = List.fill(i)("        (" + rowOfOnes + ")").mkString(",\n")
        val columnOfMinusOnes = "        (" + rowOfMinusOnes + "),"
        val columnsOfTwos = List.fill(i)("        (" + rowOfTwos + ")").mkString(",\n")
        val rawRows =
          for (idx <- 0 to 9) yield
            List.fill(i)("  " + idx).mkString("        (", ", ", ")")
        val columnsOfIndexes = rawRows.mkString(",\n")
        val argNames = alpha.map("\"" + _ + "\"").take(i).mkString(", ")
        val names = alpha.take(i).mkString(", ")
        val sumOfArgs = alpha.take(i).mkString(" + ")
        st.setAttribute("n", i)
        st.setAttribute("columnsOfOnes", columnsOfOnes)
        st.setAttribute("columnOfMinusOnes", columnOfMinusOnes)
        st.setAttribute("columnsOfTwos", columnsOfTwos)
        st.setAttribute("columnsOfIndexes", columnsOfIndexes)
        st.setAttribute("argNames", argNames)
        st.setAttribute("names", names)
        st.setAttribute("sumOfArgs", sumOfArgs)
        st.setAttribute("listOfIs", listOfIs)
        bw.write(st.toString)
      }

      bw.write("}\n")
      Seq(targetFile)
    }
    finally {
      bw.flush()
      bw.close()
    }
  }

  def genAsyncTableSuite(targetDir: File): Seq[File] = {

    val targetFile = new File(targetDir, "AsyncTableSuite.scala")
    val bw = new BufferedWriter(new FileWriter(targetFile))

    try {
      val st = new org.antlr.stringtemplate.StringTemplate(copyrightTemplate)
      st.setAttribute("year", thisYear);
      bw.write(st.toString)
      bw.write(asyncTableSuitePreamble)
      val alpha = "abcdefghijklmnopqrstuv"
      // for (i <- 1 to 22) {
      for (i <- 1 to 20) { // TODO: To avoid 2.9.0 compiler bug at arities 21 and 22

        val st = new org.antlr.stringtemplate.StringTemplate(asyncTableSuiteTemplate)
        val rowOfMinusOnes = List.fill(i)(" -1").mkString(", ")
        val rowOfOnes = List.fill(i)("  1").mkString(", ")
        val rowOfTwos = List.fill(i)("  2").mkString(", ")
        val listOfIs = List.fill(i)("i").mkString(", ")
        val columnsOfOnes = List.fill(i)("        (" + rowOfOnes + ")").mkString(",\n")
        val columnOfMinusOnes = "        (" + rowOfMinusOnes + "),"
        val columnsOfTwos = List.fill(i)("        (" + rowOfTwos + ")").mkString(",\n")
        val rawRows =
          for (idx <- 0 to 9) yield
            List.fill(i)("  " + idx).mkString("        (", ", ", ")")
        val columnsOfIndexes = rawRows.mkString(",\n")
        val argNames = alpha.map("\"" + _ + "\"").take(i).mkString(", ")
        val names = alpha.take(i).mkString(", ")
        val sumOfArgs = alpha.take(i).mkString(" + ")
        st.setAttribute("n", i)
        st.setAttribute("columnsOfOnes", columnsOfOnes)
        st.setAttribute("columnOfMinusOnes", columnOfMinusOnes)
        st.setAttribute("columnsOfTwos", columnsOfTwos)
        st.setAttribute("columnsOfIndexes", columnsOfIndexes)
        st.setAttribute("argNames", argNames)
        st.setAttribute("names", names)
        st.setAttribute("sumOfArgs", sumOfArgs)
        st.setAttribute("listOfIs", listOfIs)
        bw.write(st.toString)
      }

      bw.write("}\n")

      Seq(targetFile)
    }
    finally {
      bw.flush()
      bw.close()
    }
  }

  def main(args: Array[String]) {
    val targetDir = args(0)
    val version = args(1)
    val scalaVersion = args(2)

    val mainDir = new File(targetDir + "/main/scala/org/scalatest/prop")
    mainDir.mkdirs()
    genMain(mainDir, version, scalaVersion)

    val testDir = new File("gentests/" + targetDir + "/test/scala/org/scalatest/prop")
    testDir.mkdirs()
    genTest(testDir, version, scalaVersion)
  }
<<<<<<< HEAD
  
  def genMain(dir: File, version: String, scalaVersion: String): Seq[File] = {
=======

  def genMain(dir: File, version: String, scalaVersion: String) {
>>>>>>> 13d062f0
    dir.mkdirs()

    val propDir = new File(dir, "prop")
    propDir.mkdirs()

    val enablersDir = new File(dir, "enablers")
    enablersDir.mkdirs()

    genTableForNs(propDir, false) ++
    genPropertyChecks(propDir) ++
    genTables(propDir) ++
    genTableAsserting(enablersDir, false)
  }

  def genMainForScalaJS(dir: File, version: String, scalaVersion: String): Seq[File] = {
    dir.mkdirs()
    genTableForNs(dir, true) ++
    genPropertyChecks(dir) ++
    genTables(dir) ++
    genTableAsserting(dir, true)
  }
<<<<<<< HEAD
  
  def genTest(dir: File, version: String, scalaVersion: String): Seq[File] = {
=======

  def genTest(dir: File, version: String, scalaVersion: String) {
>>>>>>> 13d062f0
    dir.mkdirs()
    genTableSuite(dir) ++
    genAsyncTableSuite(dir)
  }
}

/*
$if (moreThanFour)$
 * <pre>
 * class MySuite extends FunSuite$num$[
 *   $exampleParams$
 * ] {
$else$
*/

/*
IAException was thrown...
Thrown exception's message: 1 did not equal 7
Occurred at row N (zero-based), which had values (
  n = 0,
  d = 1
)
*/<|MERGE_RESOLUTION|>--- conflicted
+++ resolved
@@ -1345,14 +1345,9 @@
 
   def genTableForNs(targetDir: File, scalaJS: Boolean): Seq[File] = {
 
-<<<<<<< HEAD
     val targetFile = new File(targetDir, "TableFor1.scala")
     val bw = new BufferedWriter(new FileWriter(targetFile))
- 
-=======
-    val bw = new BufferedWriter(new FileWriter(new File(targetDir, "TableFor1.scala")))
-
->>>>>>> 13d062f0
+
     try {
       val st = new org.antlr.stringtemplate.StringTemplate(copyrightTemplate)
       st.setAttribute("year", thisYear);
@@ -2392,20 +2387,12 @@
       bw.close()
     }
   }
-<<<<<<< HEAD
- 
+
   def genTableSuite(targetDir: File): Seq[File] = {
 
     val targetFile = new File(targetDir, "TableSuite.scala")
     val bw = new BufferedWriter(new FileWriter(targetFile))
- 
-=======
-
-  def genTableSuite(targetDir: File) {
-
-    val bw = new BufferedWriter(new FileWriter(new File(targetDir, "TableSuite.scala")))
-
->>>>>>> 13d062f0
+
     try {
       val st = new org.antlr.stringtemplate.StringTemplate(copyrightTemplate)
       st.setAttribute("year", thisYear);
@@ -2515,13 +2502,8 @@
     testDir.mkdirs()
     genTest(testDir, version, scalaVersion)
   }
-<<<<<<< HEAD
-  
+
   def genMain(dir: File, version: String, scalaVersion: String): Seq[File] = {
-=======
-
-  def genMain(dir: File, version: String, scalaVersion: String) {
->>>>>>> 13d062f0
     dir.mkdirs()
 
     val propDir = new File(dir, "prop")
@@ -2543,13 +2525,8 @@
     genTables(dir) ++
     genTableAsserting(dir, true)
   }
-<<<<<<< HEAD
-  
+
   def genTest(dir: File, version: String, scalaVersion: String): Seq[File] = {
-=======
-
-  def genTest(dir: File, version: String, scalaVersion: String) {
->>>>>>> 13d062f0
     dir.mkdirs()
     genTableSuite(dir) ++
     genAsyncTableSuite(dir)
