/*
* Copyright 2001-2011 Artima, Inc.
*
* Licensed under the Apache License, Version 2.0 (the "License");
* you may not use this file except in compliance with the License.
* You may obtain a copy of the License at
*
*     http://www.apache.org/licenses/LICENSE-2.0
*
* Unless required by applicable law or agreed to in writing, software
* distributed under the License is distributed on an "AS IS" BASIS,
* WITHOUT WARRANTIES OR CONDITIONS OF ANY KIND, either express or implied.
* See the License for the specific language governing permissions and
* limitations under the License.
*/

import java.io.{File, FileWriter, BufferedWriter}
import collection.GenTraversable
import scala.annotation.tailrec

object GenInspectors {
  
  import Generator._

  trait ErrorMessageTemplate extends Template {
    val header: String
    val xsName: String = "xs"
    override protected def childrenContent =
      children.map(_.toString.split("\n").map("  " + _).mkString("\n")).mkString(", \\n\" + \n") + " \\n\" + \n"
    override def toString =
      header +
        childrenContent +
        "in \" + decorateToStringValue(prettifier, " + xsName + ")"
  }

  class ErrorDetailTemplate(indexOrKey: String, fileName: String, lineNumber: String, messageTemplate: Template) extends Template {
    val at: String = "index"
    override def toString =
      "at " + at + " " + indexOrKey + ", " + messageTemplate + " (" + fileName + ":\" + " + lineNumber + " + \")"
  }

  // Templates
  class IndexesTemplate(indexes: List[Int]) extends Template {
    override def toString =
      if (indexes.length > 1)
        indexes.dropRight(1).mkString(", ") + " and " + indexes.last
      else
        indexes.mkString(", ")
  }

  class ForAllErrMsgTemplate(headerFailedPrefix: String, detail: Template) extends ErrorMessageTemplate {
    val header = headerFailedPrefix + " failed, because: \\n\" + " + "\n"
    override val children = List(detail)
  }

  class ForAtLeastErrMsgTemplate(headerFailedPrefix: String, elementText: String, details: List[Template]) extends ErrorMessageTemplate {
    val header = headerFailedPrefix + " failed, because " + elementText + " satisfied the assertion block: \\n\" + " + "\n"
    override val children = details
  }

  class ForAtMostErrMsgTemplate(headerFailedPrefix: String, max: Int, elementText: String, okFun: String, errorFun: String, errorValue: String, colType: String) extends Template {
    val xsName: String = "xs"
    val maxSucceed = max + 1
    def extractXsName =
      if (xsName.startsWith("\"Array(")) {
        val elements = xsName.substring(1, xsName.length - 2).substring(6)
        if (colType == "String")
          "Array(" + elements.split(", ").map(e => if (e != "null") "\"" + e + "\"" else e).mkString(", ") + ")"
        else
          "Array(" + elements + ")"
      }
      else if (xsName.startsWith("arrayToString(")) {
        val elements = xsName.substring(14, xsName.length - 1)
        if (colType == "String")
          elements.split(", ").map(e => if (e != "null") "\"" + e + "\"" else e).mkString(", ")
        else
          elements
      }
      else
        xsName
    override def toString =
      headerFailedPrefix + " failed, because " + elementText + " satisfied the assertion block at \" + failEarlySucceededIndexes" + getErrorMessageValuesFunName(colType, okFun) + "(" + extractXsName + ", " + errorValue + ", " + maxSucceed + ") + \" in \" + decorateToStringValue(prettifier, " + xsName + ")"
  }

  class ForExactlyErrMsgTemplate(headerFailedPrefix: String, elementText: String, okFun: String, errorFun: String, errorValue: String, colType: String, details: List[Template]) extends ErrorMessageTemplate {
    val header = headerFailedPrefix + " failed, because " + elementText + " satisfied the assertion block" + (if (elementText == "no element") "" else " at \" + succeededIndexes" + getErrorMessageValuesFunName(colType, okFun) + "(xs, " + errorValue + ") + \"") + ": \\n\" + " + "\n"
    override val children = details
  }

  class ForNoErrMsgTemplate(headerFailedPrefix: String, indexOrKey: String, useIndex: Boolean) extends Template {
    val xsName: String = "xs"
    override def toString =
      headerFailedPrefix + " failed, because 1 element satisfied the assertion block at " + (if (useIndex) "index" else "key") + " " + indexOrKey + " in \" + decorateToStringValue(prettifier, " + xsName + ")"
  }

  class ForBetweenLessErrMsgTemplate(headerFailedPrefix: String, elementText: String, okFun: String, errorFun: String, errorValue: String, colType: String, details: List[Template]) extends ErrorMessageTemplate {
    val header = headerFailedPrefix + " failed, because " + elementText + " satisfied the assertion block" + (if (elementText == "no element") "" else " at \" + succeededIndexes" + getErrorMessageValuesFunName(colType, okFun) + "(xs, " + errorValue + ") + \"") + ": \\n\" + " + "\n"
    override val children = details
  }

  class ForBetweenMoreErrMsgTemplate(headerFailedPrefix: String, elementText: String, indexesTemplate: IndexesTemplate) extends Template {
    val xsName: String = "xs"
    override def toString =
      headerFailedPrefix + " failed, because " + elementText + " satisfied the assertion block at " + indexesTemplate + " in \" + " + xsName
  }

  class ForEveryErrMsgTemplate(headerFailedPrefix: String, details: List[Template]) extends ErrorMessageTemplate {
    val header = headerFailedPrefix + " failed, because: \\n\" + \n"
    override val children = details
  }
  
  class NestedSucceedTemplate(forType: String, forText: String, name: String, text: String, assertText: String) extends Template {
    override def toString = 
      "def `" + forType + " and " + name + " should nest without problem` {\n" + 
      "  " + forText + " { l =>\n" + 
      "    " + text + 
      "      " + assertText + "\n" + 
      "    }\n" +
      "  }\n" +
      "}\n"
  }

  class ExpectationNestedSucceedTemplate(forType: String, forText: String, name: String, text: String, assertText: String) extends Template {
    override def toString =
      "def `" + forType + " and " + name + " should nest without problem` {\n" +
        "  val result = " + forText + " { l =>\n" +
        "    " + text +
        "      " + assertText + "\n" +
        "    }\n" +
        "  }\n" +
        "  assert(result.isYes)" +
        "}\n"
  }
  
  class NestedFailedTemplate(colText: GenTraversable[_], forType: String, forText: String, name: String, text: String, assertText: String, messageTemplate: Template) extends Template {
    override def toString = 
      "def `" + forType + " and " + name + " when nest should throw TestFailedException with correct stack depth and error message when failed` {\n" + 
      "  val xs = " + colText + "\n" +
      "  val e = intercept[exceptions.TestFailedException] {\n" + 
      "    " + forText + " { l =>\n" + 
      "      " + text + 
      "        " + assertText + "\n" +
      "      }\n" + 
      "    }\n" + 
      "  }\n" + 
      "  assert(e.failedCodeFileName == Some(\"NestedInspectorsSpec.scala\"), e.failedCodeFileName + \" did not equal \" + Some(\"NestedInspectorsSpec.scala\"))\n" +
      "  assert(e.failedCodeLineNumber == Some(thisLineNumber - 7), e.failedCodeLineNumber + \" did not equal \" + Some(thisLineNumber - 7))\n" +
      "  val outerForLineNumber = thisLineNumber - 8\n" +
      "  val innerForLineNumber = thisLineNumber - 8\n" +
      "  val assertLineNumber = thisLineNumber - 8\n" +
      "  assert(e.message == Some(\n" + messageTemplate.toString.split("\n").map("\"" + _).mkString("\n") + "), e.message + \" did not equal \" + Some(\n" + messageTemplate.toString.split("\n").map("\"" + _).mkString("\n") + "))\n" +
      "}\n"
  }

  class ExpectationNestedFailedTemplate(colText: GenTraversable[_], forType: String, forText: String, name: String, text: String, assertText: String, messageTemplate: Template) extends Template {
    override def toString =
      "def `" + forType + " and " + name + " when nest should throw TestFailedException with correct stack depth and error message when failed` {\n" +
        "  val xs = " + colText + "\n" +
        "  val r = \n" +
        "    " + forText + " { l =>\n" +
        "      " + text +
        "        " + assertText + "\n" +
        "      }\n" +
        "    }\n" +
        "  \n" +
        "  assert(r.isNo)\n" +
        "  assert(!r.cause.isDefined)\n" +
        "}\n"
  }

  def getMessageTemplate(name: String, index: Int, xs: List[_], fileName: String, lineNumber: String, detailTemplate: Template, forNested: Boolean = false): Template = {
    name match {
      case "forAll" =>
        new ForAllErrMsgTemplate("forAll", new ErrorDetailTemplate("0", fileName, lineNumber, detailTemplate)) {
          override val xsName: String = "xs(" + index + ")"
        }

      case "forAtLeast" =>
        val details =
          for (x <- 0 until xs.length) yield {
            new ErrorDetailTemplate(x + "", fileName, lineNumber, detailTemplate)
          }
        new ForAtLeastErrMsgTemplate("forAtLeast(3)", "no element", details.toList) {
          override val xsName: String = "xs(" + index + ")"
        }

      case "forAtMost" =>
        new ForAtMostErrMsgTemplate("forAtMost(3)", 3, xs.length + " elements", "NotEqualBoolean", "EqualBoolean", "false", if (forNested) "Int" else "List[Int]") {
          override val xsName: String = "xs(" + index + ")"
        }

      case "forExactly" =>
        val details =
          for (x <- 0 until xs.length) yield {
            new ErrorDetailTemplate(x + "", fileName, lineNumber, detailTemplate)
          }
        new ForExactlyErrMsgTemplate("forExactly(4)", "no element", "NotEqualBoolean", "EqualBoolean", "false", "List[Int]", details.toList) {
          override val xsName: String = "xs(" + index + ")"
        }

      case "forNo" =>
        new ForNoErrMsgTemplate("forNo", "0", true) {
          override val xsName: String = "xs(" + index + ")"
        }

      case "forBetween" =>
        val details =
          for (x <- 0 until xs.length) yield {
            new ErrorDetailTemplate(x + "", fileName, lineNumber, detailTemplate)
          }
        new ForBetweenLessErrMsgTemplate("forBetween(2, 4)", "no element", "NotEqualBoolean", "EqualBoolean", "false", "List[Int]", details.toList) {
          override val xsName: String = "xs(" + index + ")"
        }

      case "forEvery" =>
        val details =
          for (x <- 0 until xs.length) yield {
            new ErrorDetailTemplate(x + "", fileName, lineNumber, detailTemplate)
          }
        new ForEveryErrMsgTemplate("forEvery", details.toList) {
          override val xsName: String = "xs(" + index + ")"
        }
    }
  }
  
  def getNestedMessageTemplate(outerName: String, innerName: String, full: Boolean, xs: List[List[_]], fileName: String) = {
    val errorMessage = new SimpleMessageTemplate("0 did not equal 1")
    val assertLineNumber = "assertLineNumber"
    val innerLineNumber = "innerForLineNumber"
    val innerTemplates =
    if (full)
      xs.zipWithIndex map { case (l, i) =>
        getMessageTemplate(innerName, i, l, fileName, assertLineNumber, errorMessage, true)
      }
    else
      List(getMessageTemplate(innerName, 0, xs(0), fileName, assertLineNumber, errorMessage, true))
    val innerDetails = innerTemplates.zipWithIndex.map { case (template, index) => 
      new ErrorDetailTemplate(index + "", fileName, innerLineNumber, new SimpleMessageTemplate(template.toString + " + \""))
    }
    outerName match {
      case "forAll" => new ForAllErrMsgTemplate("forAll", innerDetails(0)) // should have at least one element
      case "forAtLeast" => new ForAtLeastErrMsgTemplate("forAtLeast(3)", "no element", innerDetails.toList)
      case "forAtMost" => new ForAtMostErrMsgTemplate("forAtMost(1)", 1, "2 elements", "NotEqualBoolean", "EqualBoolean", "false", "List[Int]")
      case "forExactly" => new ForExactlyErrMsgTemplate("forExactly(1)", "no element", "NotEqualBoolean", "EqualBoolean", "false", "List[Int]", innerDetails.toList)
      case "forNo" => new ForNoErrMsgTemplate("forNo", "0", true)
      case "forBetween" => new ForBetweenLessErrMsgTemplate("forBetween(2, 4)", "no element", "NotEqualBoolean", "EqualBoolean", "false", "List[Int]", innerDetails.toList)
      case "forEvery" => new ForEveryErrMsgTemplate("forEvery", innerDetails.toList)
    }
  }

  val collectionTypes =
    List(
      ("List", "List(1, 2, 3)", "List(1, 2, 3, 4, 5)", "List.empty[Int]", "e"),
      ("Set", "Set(1, 2, 3)", "Set(1, 2, 3, 4, 5)", "Set.empty[Int]", "e"),
      ("String", "\"123\"", "\"12345\"", "\"\"", "e.toString.toInt"),
      ("Map", "Map(1 -> \"one\", 2 -> \"two\", 3 -> \"three\")", "Map(1 -> \"one\", 2 -> \"two\", 3 -> \"three\", 4 -> \"four\", 5 -> \"five\")", "Map.empty[Int, String]", "e._1"),
      ("Java List", "javaList(1, 2, 3)", "javaList(1, 2, 3, 4, 5)", "javaList[Int]()", "e"),
      ("Java Set", "javaSet(1, 2, 3)", "javaSet(1, 2, 3, 4, 5)", "javaSet[Int]()", "e"),
      ("Java Map", "javaMap(Entry(1, \"one\"), Entry(2, \"two\"), Entry(3, \"three\"))", "javaMap(Entry(1, \"one\"), Entry(2, \"two\"), Entry(3, \"three\"), Entry(4, \"four\"), Entry(5, \"five\"))", "javaMap[Int, String]()", "e.getKey")
    )

  class DefTemplate(name: String, body: Template) extends Template {
    override def toString: String =
      "def `" + name + "` {\n" +
      body.toString.split("\n").map("  " + _).mkString("\n") + "\n" +
      "}"
  }

  class ItTemplate(name: String, body: Template) extends Template {
    override def toString: String =
      "it(\"" + name + "\") {\n" +
        body.toString.split("\n").map("  " + _).mkString("\n") + "\n" +
      "}"
  }

  def isMap(colName: String): Boolean = colName.contains("Map")

  def getIndexForType(colName: String, e: Any): String =
    colName match {
      case "Map" => "\"key " + e.toString + "\""
      case "Java Map" => "\"key " + e.toString + "\""
      case "String" => "\"index \" + getIndex(col, '" + e.toString + "')"
      case _ => "\"index \" + getIndex(col, " + e.toString + ")"
    }

  def getVariableIndexForType(colName: String, variable: String): String =
    colName match {
      case "Map" => "\"key \" + " + variable + "._1"
      case "Java Map" => "\"key \" + " + variable + ".getKey"
      case "String" => "\"index \" + getIndex(col, " + variable + ")"
      case _ => "\"index \" + getIndex(col, " + variable + ")"
    }

  def getIndexOrKeyWord(colName: String): String =
    colName match {
      case "Map" => "key"
      case "Java Map" => "key"
      case "String" => "index"
      case _ => "index"
    }

  def getIndexOrKey(colName: String, variable: String): String =
    colName match {
      case "Map" => variable + "._1"
      case "Java Map" => variable + ".getKey"
      case "String" => "getIndex(col, " + variable + ")"
      case _ => "getIndex(col, " + variable + ")"
    }

  def getLhs(colName: String, variableName: String): String =
    colName match {
      case "Map" => variableName + "._1"
      case "Java Map" => variableName + ".getKey"
      case "String" => variableName + ".toString.toInt"
      case _ => variableName
    }

  def getElementType(colName: String): String =
    colName match {
      case "Map" => "[(Int, String)]"
      case "Java Map" => "[Int, String]"
      case "String" => ""
      case _ => "[Int]"
    }

  def getFirst(colName: String): String =
    colName match {
      case "Java List" => "getFirstInJavaCol"
      case "Java Set" => "getFirstInJavaCol"
      case "Java Map" => "getFirstInJavaMap"
      case "String" => "getFirstInString"
      case _ => "getFirst"
    }

  def getNext(colName: String): String =
    colName match {
      case "String" => "getNextInString"
      case "Java List" => "getNextInJavaIterator"
      case "Java Set" => "getNextInJavaIterator"
      case "Java Map" => "getNextInJavaMap"
      case _ => "getNext"
    }

  def iterator(colName: String): String =
    colName match {
      case "Java List" => "iterator"
      case "Java Set" => "iterator"
      case "Java Map" => "entrySet.iterator"
      case _ => "toIterator"
    }

  class ForAllTemplate(colName: String, col: String, emptyCol: String, lhs: String) extends Template {
    override val children =
      List(
        new DefTemplate("should pass when all elements passed for " + colName, new SimpleTemplate("forAll(" + col + ") { e => assert(" + lhs + " < 4) }")),
        new DefTemplate("should throw TestFailedException with correct stack depth and message when at least one element failed for " + colName,
                        new InterceptWithCauseTemplate(
                          "val col = " + col,
                          "forAll(col) { e => \n" +
                          "  assert(" + lhs + " != 2) \n" +
                          "}",
                          "ForAllInspectorsSpec.scala",
                          "\"forAll failed, because: \\n\" + \n" +
                          "\"  at \" + " + getIndexForType(colName, 2) + " + \", 2 equaled 2 (ForAllInspectorsSpec.scala:\" + (thisLineNumber - 6) + \") \\n\" + \n" +
                          "\"in \" + decorateToStringValue(prettifier, col)",
                          5,
                          "ForAllInspectorsSpec.scala",
                          "\"2 equaled 2\"",
                          11)
                        ),
        new DefTemplate("should throw TestFailedException with correct stack depth and message when more than one element failed for " + colName,
          new InterceptWithCauseTemplate(
            "val col = " + col + "\n" +
            "val firstViolation = " + getFirst(colName) + getElementType(colName) + "(col, " + getLhs(colName, "_") + " >= 2)",
            "forAll(col) { e => \n" +
              "  assert(" + lhs + " < 2) \n" +
              "}",
            "ForAllInspectorsSpec.scala",
            "\"forAll failed, because: \\n\" + \n" +
              "\"  at \" + " + getVariableIndexForType(colName, "firstViolation") + " + \", \" + " + getLhs(colName, "firstViolation") + " + \" was not less than 2 (ForAllInspectorsSpec.scala:\" + (thisLineNumber - 6) + \") \\n\" + \n" +
              "\"in \" + decorateToStringValue(prettifier, col)",
            5,
            "ForAllInspectorsSpec.scala",
            getLhs(colName, "firstViolation") + " + \" was not less than 2\"",
            11)
        ),
        new DefTemplate("should propagate TestPendingException thrown from assertion for " + colName,
          new SimpleTemplate(
            "val col = " + col + "\n" +
            "intercept[exceptions.TestPendingException] {\n" +
            "  forAll(col) { e => pending }\n" +
            "}"
          )
        ),
        new DefTemplate("should propagate TestCanceledException thrown from assertion for " + colName,
          new SimpleTemplate(
            "val col = " + col + "\n" +
            "intercept[exceptions.TestCanceledException] {\n" +
            "  forAll(col) { e => cancel }\n" +
            "}"
          )
        ),
        new DefTemplate("should propagate java.lang.annotation.AnnotationFormatError thrown from assertion for " + colName,
          new SimpleTemplate(
            "val col = " + col + "\n" +
            "intercept[AnnotationFormatError] {\n" +
            "  forAll(col) { e => throw new AnnotationFormatError(\"test\") }\n" +
            "}"
          )
        ),
        new DefTemplate("should propagate java.nio.charset.CoderMalfunctionError thrown from assertion for " + colName,
          new SimpleTemplate(
            "val col = " + col + "\n" +
            "intercept[CoderMalfunctionError] {\n" +
            "  forAll(col) { e => throw new CoderMalfunctionError(new RuntimeException(\"test\")) }\n" +
            "}"
          )
        ),
        new DefTemplate("should propagate javax.xml.parsers.FactoryConfigurationError thrown from assertion for " + colName,
          new SimpleTemplate(
            "val col = " + col + "\n" +
            "intercept[FactoryConfigurationError] {\n" +
            "  forAll(col) { e => throw new FactoryConfigurationError() }\n" +
            "}"
          )
        ),
        new DefTemplate("should propagate java.lang.LinkageError thrown from assertion for " + colName,
          new SimpleTemplate(
            "val col = " + col + "\n" +
            "intercept[LinkageError] {\n" +
            "  forAll(col) { e => throw new LinkageError() }\n" +
            "}"
          )
        ),
        new DefTemplate("should propagate java.lang.ThreadDeath thrown from assertion for " + colName,
          new SimpleTemplate(
            "val col = " + col + "\n" +
            "intercept[ThreadDeath] {\n" +
            "  forAll(col) { e => throw new ThreadDeath() }\n" +
            "}"
          )
        ),
        new DefTemplate("should propagate javax.xml.transform.TransformerFactoryConfigurationError thrown from assertion for " + colName,
          new SimpleTemplate(
            "val col = " + col + "\n" +
            "intercept[TransformerFactoryConfigurationError] {\n" +
            "  forAll(col) { e => throw new TransformerFactoryConfigurationError() }\n" +
            "}"
          )
        ),
        new DefTemplate("should propagate java.lang.VirtualMachineError thrown from assertion for " + colName,
          new SimpleTemplate(
            "val col = " + col + "\n" +
            "intercept[VirtualMachineError] {\n" +
            "  forAll(col) { e => throw new VirtualMachineError() {} }\n" +
            "}"
          )
        )
      )

    override protected def childrenContent =
      children.map(_.toString).mkString("\n") + "\n"

    override def toString = childrenContent
  }

  class AsyncForAllTemplate(colName: String, col: String, emptyCol: String, lhs: String) extends Template {
    override val children =
      List(
        new ItTemplate("should pass when all elements passed for " + colName, new SimpleTemplate("forAll(" + col + ") { e => Future { assert(" + lhs + " < 4) } }")),
        new ItTemplate("should throw TestFailedException with correct stack depth and message when at least one element failed for " + colName + " inside future block",
          new RecoverToExceptionIfWithCauseTemplate(
            "val col = " + col,
            "forAll(col) { e => \n" +
            "  Future { assert(" + lhs + " != 2) } \n" +
            "}",
            "AsyncForAllInspectorsSpec.scala",
            "\"forAll failed, because: \\n\" + \n" +
              "\"  at \" + " + getIndexForType(colName, 2) + " + \", 2 equaled 2 (AsyncForAllInspectorsSpec.scala:\" + (thisLineNumber - 6) + \") \\n\" + \n" +
              "\"in \" + decorateToStringValue(prettifier, col)",
            5,
            "AsyncForAllInspectorsSpec.scala",
            "\"2 equaled 2\"",
            11)
        ),
        new ItTemplate("should throw TestFailedException with correct stack depth and message when at least one element failed for " + colName + " outside future block",
          new RecoverToExceptionIfWithCauseTemplate(
            "val col = " + col,
            "forAll(col) { e => \n" +
            "  assert(" + lhs + " != 2)\n" +
            "  Future { assert(true) } \n" +
            "}",
            "AsyncForAllInspectorsSpec.scala",
            "\"forAll failed, because: \\n\" + \n" +
              "\"  at \" + " + getIndexForType(colName, 2) + " + \", 2 equaled 2 (AsyncForAllInspectorsSpec.scala:\" + (thisLineNumber - 7) + \") \\n\" + \n" +
              "\"in \" + decorateToStringValue(prettifier, col)",
            6,
            "AsyncForAllInspectorsSpec.scala",
            "\"2 equaled 2\"",
            12)
        ),
        new ItTemplate("should throw TestFailedException with correct stack depth and message when more than one element failed for " + colName + " inside future block",
          new RecoverToExceptionIfWithCauseTemplate(
            "val col = " + col + "\n" +
              "val firstViolation = " + getFirst(colName) + getElementType(colName) + "(col, " + getLhs(colName, "_") + " >= 2)",
            "forAll(col) { e => \n" +
            "  Future { assert(" + lhs + " < 2) } \n" +
            "}",
            "AsyncForAllInspectorsSpec.scala",
            "\"forAll failed, because: \\n\" + \n" +
            "\"  at \" + " + getVariableIndexForType(colName, "firstViolation") + " + \", \" + " + getLhs(colName, "firstViolation") + " + \" was not less than 2 (AsyncForAllInspectorsSpec.scala:\" + (thisLineNumber - 6) + \") \\n\" + \n" +
            "\"in \" + decorateToStringValue(prettifier, col)",
            5,
            "AsyncForAllInspectorsSpec.scala",
            getLhs(colName, "firstViolation") + " + \" was not less than 2\"",
            11)
        ),
        new ItTemplate("should throw TestFailedException with correct stack depth and message when more than one element failed for " + colName + " outside future block",
          new RecoverToExceptionIfWithCauseTemplate(
            "val col = " + col + "\n" +
            "val firstViolation = " + getFirst(colName) + getElementType(colName) + "(col, " + getLhs(colName, "_") + " >= 2)",
            "forAll(col) { e => \n" +
            "  assert(" + lhs + " < 2) \n" +
            "  Future { assert(true) } \n" +
            "}",
            "AsyncForAllInspectorsSpec.scala",
            "\"forAll failed, because: \\n\" + \n" +
              "\"  at \" + " + getVariableIndexForType(colName, "firstViolation") + " + \", \" + " + getLhs(colName, "firstViolation") + " + \" was not less than 2 (AsyncForAllInspectorsSpec.scala:\" + (thisLineNumber - 7) + \") \\n\" + \n" +
              "\"in \" + decorateToStringValue(prettifier, col)",
            6,
            "AsyncForAllInspectorsSpec.scala",
            getLhs(colName, "firstViolation") + " + \" was not less than 2\"",
            12)
        ),
        new ItTemplate("should propagate TestPendingException thrown from assertion for " + colName + " inside future block",
          new SimpleTemplate(
            "val col = " + col + "\n" +
            "recoverToSucceededIf[exceptions.TestPendingException] {\n" +
            "  forAll(col) { e => Future { pending; succeed } }\n" +
            "}"
          )
        ),
        new ItTemplate("should propagate TestPendingException thrown from assertion for " + colName + " outside future block",
          new SimpleTemplate(
            "val col = " + col + "\n" +
              "recoverToSucceededIf[exceptions.TestPendingException] {\n" +
              "  forAll(col) { e => pending; Future { succeed } }\n" +
              "}"
          )
        ),
        new ItTemplate("should propagate TestCanceledException thrown from assertion for " + colName + " inside future block",
          new SimpleTemplate(
            "val col = " + col + "\n" +
            "recoverToSucceededIf[exceptions.TestCanceledException] {\n" +
            "  forAll(col) { e => Future { cancel; succeed } }\n" +
            "}"
          )
        ),
        new ItTemplate("should propagate TestCanceledException thrown from assertion for " + colName + " outside future block",
          new SimpleTemplate(
            "val col = " + col + "\n" +
              "recoverToSucceededIf[exceptions.TestCanceledException] {\n" +
              "  forAll(col) { e => cancel; Future { succeed } }\n" +
              "}"
          )
        ),
        new ItTemplate("should propagate java.lang.annotation.AnnotationFormatError thrown from assertion for " + colName + " inside future block",
          new SimpleTemplate(
            "val col = " + col + "\n" +
            "recoverToSucceededIf[AnnotationFormatError] {\n" +
            "  forAll(col) { e => Future { throw new AnnotationFormatError(\"test\"); succeed } }\n" +
            "}"
          )
        ),
        new ItTemplate("should propagate java.lang.annotation.AnnotationFormatError thrown from assertion for " + colName + " outside future block",
          new SimpleTemplate(
            "val col = " + col + "\n" +
              "recoverToSucceededIf[AnnotationFormatError] {\n" +
              "  forAll(col) { e => throw new AnnotationFormatError(\"test\"); Future { succeed } }\n" +
              "}"
          )
        ),
        new ItTemplate("should propagate java.nio.charset.CoderMalfunctionError thrown from assertion for " + colName + " inside future block",
          new SimpleTemplate(
            "val col = " + col + "\n" +
            "recoverToSucceededIf[CoderMalfunctionError] {\n" +
            "  forAll(col) { e => Future { throw new CoderMalfunctionError(new RuntimeException(\"test\")); succeed } }\n" +
            "}"
          )
        ),
        new ItTemplate("should propagate java.nio.charset.CoderMalfunctionError thrown from assertion for " + colName + " outside future block",
          new SimpleTemplate(
            "val col = " + col + "\n" +
              "recoverToSucceededIf[CoderMalfunctionError] {\n" +
              "  forAll(col) { e => throw new CoderMalfunctionError(new RuntimeException(\"test\")); Future { succeed } }\n" +
              "}"
          )
        ),
        new ItTemplate("should propagate javax.xml.parsers.FactoryConfigurationError thrown from assertion for " + colName + " inside future block",
          new SimpleTemplate(
            "val col = " + col + "\n" +
              "recoverToSucceededIf[FactoryConfigurationError] {\n" +
              "  forAll(col) { e => Future { throw new FactoryConfigurationError(); succeed } }\n" +
              "}"
          )
        ),
        new ItTemplate("should propagate javax.xml.parsers.FactoryConfigurationError thrown from assertion for " + colName + " outside future block",
          new SimpleTemplate(
            "val col = " + col + "\n" +
              "recoverToSucceededIf[FactoryConfigurationError] {\n" +
              "  forAll(col) { e => throw new FactoryConfigurationError(); Future { succeed } }\n" +
              "}"
          )
        ),
        new ItTemplate("should propagate javax.xml.transform.TransformerFactoryConfigurationError thrown from assertion for " + colName + " inside future block",
          new SimpleTemplate(
            "val col = " + col + "\n" +
              "recoverToSucceededIf[TransformerFactoryConfigurationError] {\n" +
              "  forAll(col) { e => Future { throw new TransformerFactoryConfigurationError(); succeed } }\n" +
              "}"
          )
        ),
        new ItTemplate("should propagate javax.xml.transform.TransformerFactoryConfigurationError thrown from assertion for " + colName + " outside future block",
          new SimpleTemplate(
            "val col = " + col + "\n" +
              "recoverToSucceededIf[TransformerFactoryConfigurationError] {\n" +
              "  forAll(col) { e => throw new TransformerFactoryConfigurationError(); Future { succeed } }\n" +
              "}"
          )
        )
      )

    override protected def childrenContent =
      children.map(_.toString).mkString("\n") + "\n"

    override def toString = childrenContent
  }

  class ForAtLeastTemplate(colName: String, col: String, emptyCol: String, lhs: String) extends Template {
    override val children =
      List(
        new DefTemplate("should throw IllegalArgumentException when 0 is passed in as min for " + colName,
          new SimpleTemplate(
            "val col = " + col + "\n" +
            "val e = intercept[IllegalArgumentException] {\n" +
            "  forAtLeast(0, col) { e => assert(" + lhs + " == 2) }\n" +
            "}\n" +
            "assert(e.getMessage == \"'min' argument must be more than 0\")"
          )
        ),
        new DefTemplate("should throw IllegalArgumentException when -1 is passed in as min for " + colName,
          new SimpleTemplate(
            "val col = " + col + "\n" +
            "val e = intercept[IllegalArgumentException] {\n" +
            "  forAtLeast(-1, col) { e => assert(" + lhs + " == 2) }\n" +
            "}\n" +
            "assert(e.getMessage == \"'min' argument must be more than 0\")"
          )
        ),
        new DefTemplate("should pass when minimum count of elements passed for " + colName,
          new SimpleTemplate(
            "val col = " + col + "\n" +
            "forAtLeast(1, col) { e => assert(" + lhs + " == 2) }"
          )
        ),
        new DefTemplate("should throw TestFailedException with correct stack depth and message when less than minimum count of elements passed for " + colName,
          new InterceptWithNullCauseTemplate(
            "val col = " + col + "\n" +
            "val itr = col." + iterator(colName) + "\n" +
            "val first = " + getNext(colName) + getElementType(colName) + "(itr, " + getLhs(colName, "_") + " != 2)\n" +
            "val firstIndex = getIndex(col, first)\n" +
            "val second = " + getNext(colName) + getElementType(colName) + "(itr, " + getLhs(colName, "_") + " != 2)\n" +
            "val secondIndex = getIndex(col, second)\n",
            "forAtLeast(2, col) { e => \n" +
            "  assert(" + lhs + " == 2) \n" +
            "}",
            "ForAtLeastInspectorsSpec.scala",
            "\"forAtLeast(2) failed, because only 1 element satisfied the assertion block: \\n\" + \n" +
            "\"  at \" + " + getVariableIndexForType(colName, "first") + " + \", \" + " + getLhs(colName, "first") + " + \" did not equal 2 (ForAtLeastInspectorsSpec.scala:\" + (thisLineNumber - 6) + \"), \\n\" + \n" +
            "\"  at \" + " + getVariableIndexForType(colName, "second") + " + \", \" + " + getLhs(colName, "second") + " + \" did not equal 2 (ForAtLeastInspectorsSpec.scala:\" + (thisLineNumber - 7) + \") \\n\" + \n" +
            "\"in \" + decorateToStringValue(prettifier, col)",
            5)
        ),
        new DefTemplate("should use 'no element' in error message when no element satisfied the assertion block for " + colName,
          new InterceptWithNullCauseTemplate(
            "val col = " + col + "\n" +
            "val itr = col." + iterator(colName) + "\n" +
            "val first = itr.next\n" +
            "val second = itr.next\n" +
            "val third = itr.next\n",
            "forAtLeast(2, col) { e => \n" +
            "  assert(" + lhs + " == 5) \n" +
            "}",
            "ForAtLeastInspectorsSpec.scala",
            "\"forAtLeast(2) failed, because no element satisfied the assertion block: \\n\" + \n" +
            "\"  at \" + " + getVariableIndexForType(colName, "first") + " + \", \" + " + getLhs(colName, "first") + " + \" did not equal 5 (ForAtLeastInspectorsSpec.scala:\" + (thisLineNumber - 6) + \"), \\n\" + \n" +
            "\"  at \" + " + getVariableIndexForType(colName, "second") + " + \", \" + " + getLhs(colName, "second") + " + \" did not equal 5 (ForAtLeastInspectorsSpec.scala:\" + (thisLineNumber - 7) + \"), \\n\" + \n" +
            "\"  at \" + " + getVariableIndexForType(colName, "third") + " + \", \" + " + getLhs(colName, "third") + " + \" did not equal 5 (ForAtLeastInspectorsSpec.scala:\" + (thisLineNumber - 8) + \") \\n\" + \n" +
            "\"in \" + decorateToStringValue(prettifier, col)",
            5)
        ),
        new DefTemplate("should use 'element' in error message when exactly 1 element satisfied the assertion block for " + colName,
          new InterceptWithNullCauseTemplate(
            "val col = " + col + "\n" +
            "val itr = col." + iterator(colName) + "\n" +
            "val first = " + getNext(colName) + getElementType(colName) + "(itr, " + getLhs(colName, "_") + " != 2)\n" +
            "val second = " + getNext(colName) + getElementType(colName) + "(itr, " + getLhs(colName, "_") + " != 2)\n",
            "forAtLeast(2, col) { e => \n" +
            "  assert(" + lhs + " == 2)\n" +
            "}",
            "ForAtLeastInspectorsSpec.scala",
            "\"forAtLeast(2) failed, because only 1 element satisfied the assertion block: \\n\" + \n" +
              "\"  at \" + " + getVariableIndexForType(colName, "first") + " + \", \" + " + getLhs(colName, "first") + " + \" did not equal 2 (ForAtLeastInspectorsSpec.scala:\" + (thisLineNumber - 6) + \"), \\n\" + \n" +
              "\"  at \" + " + getVariableIndexForType(colName, "second") + " + \", \" + " + getLhs(colName, "second") + " + \" did not equal 2 (ForAtLeastInspectorsSpec.scala:\" + (thisLineNumber - 7) + \") \\n\" + \n" +
              "\"in \" + decorateToStringValue(prettifier, col)",
            5)
        ),
        new DefTemplate("should use 'elements' in error message when > 1 element satisfied the assertion block for " + colName,
          new InterceptWithNullCauseTemplate(
            "val col = " + col + "\n" +
            "val itr = col." + iterator(colName) + "\n" +
            "val failed = " + getNext(colName) + getElementType(colName) + "(itr, " + getLhs(colName, "_") + " == 3)\n",
            "forAtLeast(3, col) { e => \n" +
            "  assert(" + lhs + " < 3) \n" +
            "}",
            "ForAtLeastInspectorsSpec.scala",
            "\"forAtLeast(3) failed, because only 2 elements satisfied the assertion block: \\n\" + \n" +
            "\"  at \" + " + getVariableIndexForType(colName, "failed") + " + \", \" + " + getLhs(colName, "failed") + " + \" was not less than 3 (ForAtLeastInspectorsSpec.scala:\" + (thisLineNumber - 6) + \") \\n\" + \n" +
            "\"in \" + decorateToStringValue(prettifier, col)",
            5)
        ),
        new DefTemplate("should pass when more than minimum count of elements passed for " + colName,
          new SimpleTemplate(
            "val col = " + col + "\n" +
            "forAtLeast(1, col) { e => assert(" + lhs + " < 3) }"
          )
        ),
        new DefTemplate("should throw TestFailedException with correct stack depth and message when none of the elements passed for " + colName,
          new InterceptWithNullCauseTemplate(
            "val col = " + col + "\n" +
            "val itr = col." + iterator(colName) + "\n" +
            "val first = itr.next\n" +
            "val second = itr.next\n" +
            "val third = itr.next\n",
            "forAtLeast(1, col) { e => \n" +
            "  assert(" + lhs + " > 5) \n" +
            "}",
            "ForAtLeastInspectorsSpec.scala",
            "\"forAtLeast(1) failed, because no element satisfied the assertion block: \\n\" + \n" +
              "\"  at \" + " + getVariableIndexForType(colName, "first") + " + \", \" + " + getLhs(colName, "first") + " + \" was not greater than 5 (ForAtLeastInspectorsSpec.scala:\" + (thisLineNumber - 6) + \"), \\n\" + \n" +
              "\"  at \" + " + getVariableIndexForType(colName, "second") + " + \", \" + " + getLhs(colName, "second") + " + \" was not greater than 5 (ForAtLeastInspectorsSpec.scala:\" + (thisLineNumber - 7) + \"), \\n\" + \n" +
              "\"  at \" + " + getVariableIndexForType(colName, "third") + " + \", \" + " + getLhs(colName, "third") + " + \" was not greater than 5 (ForAtLeastInspectorsSpec.scala:\" + (thisLineNumber - 8) + \") \\n\" + \n" +
              "\"in \" + decorateToStringValue(prettifier, col)",
            5)
        ),
        new DefTemplate("should pass when all of the elements passed for " + colName,
          new SimpleTemplate(
            "val col = " + col + "\n" +
            "forAtLeast(1, col) { e => assert(" + lhs + " < 5) }"
          )
        ),
        new DefTemplate("should propagate TestPendingException thrown from assertion for " + colName,
          new SimpleTemplate(
            "val col = " + col + "\n" +
            "intercept[exceptions.TestPendingException] {\n" +
            "  forAtLeast(1, col) { e => pending }\n" +
            "}"
          )
        ),
        new DefTemplate("should propagate TestCanceledException thrown from assertion for " + colName,
          new SimpleTemplate(
            "val col = " + col + "\n" +
            "intercept[exceptions.TestCanceledException] {\n" +
            "  forAtLeast(1, col) { e => cancel }\n" +
            "}"
          )
        ),
        new DefTemplate("should propagate java.lang.annotation.AnnotationFormatError thrown from assertion for " + colName,
          new SimpleTemplate(
            "val col = " + col + "\n" +
            "intercept[AnnotationFormatError] {\n" +
            "  forAtLeast(1, col) { e => throw new AnnotationFormatError(\"test\") }\n" +
            "}"
          )
        ),
        new DefTemplate("should propagate java.nio.charset.CoderMalfunctionError thrown from assertion for " + colName,
          new SimpleTemplate(
            "val col = " + col + "\n" +
            "intercept[CoderMalfunctionError] {\n" +
            "  forAtLeast(1, col) { e => throw new CoderMalfunctionError(new RuntimeException(\"test\")) }\n" +
            "}"
          )
        ),
        new DefTemplate("should propagate javax.xml.parsers.FactoryConfigurationError thrown from assertion for " + colName,
          new SimpleTemplate(
            "val col = " + col + "\n" +
            "intercept[FactoryConfigurationError] {\n" +
            "  forAtLeast(1, col) { e => throw new FactoryConfigurationError() }\n" +
            "}"
          )
        ),
        new DefTemplate("should propagate java.lang.LinkageError thrown from assertion for " + colName,
          new SimpleTemplate(
            "val col = " + col + "\n" +
            "intercept[LinkageError] {\n" +
            "  forAtLeast(1, col) { e => throw new LinkageError() }\n" +
            "}"
          )
        ),
        new DefTemplate("should propagate java.lang.ThreadDeath thrown from assertion for " + colName,
          new SimpleTemplate(
            "val col = " + col + "\n" +
            "intercept[ThreadDeath] {\n" +
            "  forAtLeast(1, col) { e => throw new ThreadDeath() }\n" +
            "}"
          )
        ),
        new DefTemplate("should propagate javax.xml.transform.TransformerFactoryConfigurationError thrown from assertion for " + colName,
          new SimpleTemplate(
            "val col = " + col + "\n" +
            "intercept[TransformerFactoryConfigurationError] {\n" +
            "  forAtLeast(1, col) { e => throw new TransformerFactoryConfigurationError() }\n" +
            "}"
          )
        ),
        new DefTemplate("should propagate java.lang.VirtualMachineError thrown from assertion for " + colName,
          new SimpleTemplate(
            "val col = " + col + "\n" +
            "intercept[VirtualMachineError] {\n" +
            "  forAtLeast(1, col) { e => throw new VirtualMachineError() {} }\n" +
            "}"
          )
        )
      )

    override protected def childrenContent =
      children.map(_.toString).mkString("\n") + "\n"

    override def toString = childrenContent
  }

  class AsyncForAtLeastTemplate(colName: String, col: String, emptyCol: String, lhs: String) extends Template {
    override val children =
      List(
        new ItTemplate("should throw IllegalArgumentException when 0 is passed in as min for " + colName,
          new SimpleTemplate(
            "val col = " + col + "\n" +
            "val e = intercept[IllegalArgumentException] {\n" +
            "  forAtLeast(0, col) { e => Future { assert(" + lhs + " == 2) } }\n" +
            "}\n" +
            "assert(e.getMessage == \"'min' argument must be more than 0\")\n"
          )
        ),
        new ItTemplate("should throw IllegalArgumentException when -1 is passed in as min for " + colName,
          new SimpleTemplate(
            "val col = " + col + "\n" +
            "val e = intercept[IllegalArgumentException] {\n" +
            "  forAtLeast(-1, col) { e => Future { assert(" + lhs + " == 2) } }\n" +
            "}\n" +
            "assert(e.getMessage == \"'min' argument must be more than 0\")\n"
          )
        ),
        new ItTemplate("should pass when minimum count of elements passed for " + colName,
          new SimpleTemplate(
            "val col = " + col + "\n" +
            "forAtLeast(1, col) { e => Future { assert(" + lhs + " == 2) } }"
          )
        ),
        new ItTemplate("should throw TestFailedException with correct stack depth and message when less than minimum count of elements passed for " + colName + " inside future block",
          new RecoverToExceptionIfWithNullCauseTemplate(
            "val col = " + col + "\n" +
            "val itr = col." + iterator(colName) + "\n" +
            "val first = " + getNext(colName) + getElementType(colName) + "(itr, " + getLhs(colName, "_") + " != 2)\n" +
            "val firstIndex = getIndex(col, first)\n" +
            "val second = " + getNext(colName) + getElementType(colName) + "(itr, " + getLhs(colName, "_") + " != 2)\n" +
            "val secondIndex = getIndex(col, second)\n",
            "forAtLeast(2, col) { e => \n" +
            "  Future { assert(" + lhs + " == 2) } \n" +
            "}",
            "AsyncForAtLeastInspectorsSpec.scala",
            "\"forAtLeast(2) failed, because only 1 element satisfied the assertion block: \\n\" + \n" +
            "\"  at \" + " + getVariableIndexForType(colName, "first") + " + \", \" + " + getLhs(colName, "first") + " + \" did not equal 2 (AsyncForAtLeastInspectorsSpec.scala:\" + (thisLineNumber - 7) + \"), \\n\" + \n" +
            "\"  at \" + " + getVariableIndexForType(colName, "second") + " + \", \" + " + getLhs(colName, "second") + " + \" did not equal 2 (AsyncForAtLeastInspectorsSpec.scala:\" + (thisLineNumber - 8) + \") \\n\" + \n" +
            "\"in \" + decorateToStringValue(prettifier, col)",
            6)
        ),
        new ItTemplate("should throw TestFailedException with correct stack depth and message when less than minimum count of elements passed for " + colName + " outside future block",
          new RecoverToExceptionIfWithNullCauseTemplate(
            "val col = " + col + "\n" +
            "val itr = col." + iterator(colName) + "\n" +
            "val first = " + getNext(colName) + getElementType(colName) + "(itr, " + getLhs(colName, "_") + " != 2)\n" +
            "val firstIndex = getIndex(col, first)\n" +
            "val second = " + getNext(colName) + getElementType(colName) + "(itr, " + getLhs(colName, "_") + " != 2)\n" +
            "val secondIndex = getIndex(col, second)\n",
            "forAtLeast(2, col) { e => \n" +
            "  assert(" + lhs + " == 2) \n" +
            "  Future { assert(true) } \n" +
            "}",
            "AsyncForAtLeastInspectorsSpec.scala",
            "\"forAtLeast(2) failed, because only 1 element satisfied the assertion block: \\n\" + \n" +
              "\"  at \" + " + getVariableIndexForType(colName, "first") + " + \", \" + " + getLhs(colName, "first") + " + \" did not equal 2 (AsyncForAtLeastInspectorsSpec.scala:\" + (thisLineNumber - 8) + \"), \\n\" + \n" +
              "\"  at \" + " + getVariableIndexForType(colName, "second") + " + \", \" + " + getLhs(colName, "second") + " + \" did not equal 2 (AsyncForAtLeastInspectorsSpec.scala:\" + (thisLineNumber - 9) + \") \\n\" + \n" +
              "\"in \" + decorateToStringValue(prettifier, col)",
            7)
        ),
        new ItTemplate("should use 'no element' in error message when no element satisfied the assertion block for " + colName + " inside future block",
          new RecoverToExceptionIfWithNullCauseTemplate(
            "val col = " + col + "\n" +
            "val itr = col." + iterator(colName) + "\n" +
            "val first = itr.next\n" +
            "val second = itr.next\n" +
            "val third = itr.next\n",
            "forAtLeast(2, col) { e => \n" +
              "  Future { assert(" + lhs + " == 5) } \n" +
              "}",
            "AsyncForAtLeastInspectorsSpec.scala",
            "\"forAtLeast(2) failed, because no element satisfied the assertion block: \\n\" + \n" +
              "\"  at \" + " + getVariableIndexForType(colName, "first") + " + \", \" + " + getLhs(colName, "first") + " + \" did not equal 5 (AsyncForAtLeastInspectorsSpec.scala:\" + (thisLineNumber - 7) + \"), \\n\" + \n" +
              "\"  at \" + " + getVariableIndexForType(colName, "second") + " + \", \" + " + getLhs(colName, "second") + " + \" did not equal 5 (AsyncForAtLeastInspectorsSpec.scala:\" + (thisLineNumber - 8) + \"), \\n\" + \n" +
              "\"  at \" + " + getVariableIndexForType(colName, "third") + " + \", \" + " + getLhs(colName, "third") + " + \" did not equal 5 (AsyncForAtLeastInspectorsSpec.scala:\" + (thisLineNumber - 9) + \") \\n\" + \n" +
              "\"in \" + decorateToStringValue(prettifier, col)",
            6)
        ),
        new ItTemplate("should use 'no element' in error message when no element satisfied the assertion block for " + colName + " outside future block",
          new RecoverToExceptionIfWithNullCauseTemplate(
            "val col = " + col + "\n" +
            "val itr = col." + iterator(colName) + "\n" +
            "val first = itr.next\n" +
            "val second = itr.next\n" +
            "val third = itr.next\n",
            "forAtLeast(2, col) { e => \n" +
            "  assert(" + lhs + " == 5) \n" +
            "  Future { assert(true) } \n" +
            "}",
            "AsyncForAtLeastInspectorsSpec.scala",
            "\"forAtLeast(2) failed, because no element satisfied the assertion block: \\n\" + \n" +
              "\"  at \" + " + getVariableIndexForType(colName, "first") + " + \", \" + " + getLhs(colName, "first") + " + \" did not equal 5 (AsyncForAtLeastInspectorsSpec.scala:\" + (thisLineNumber - 8) + \"), \\n\" + \n" +
              "\"  at \" + " + getVariableIndexForType(colName, "second") + " + \", \" + " + getLhs(colName, "second") + " + \" did not equal 5 (AsyncForAtLeastInspectorsSpec.scala:\" + (thisLineNumber - 9) + \"), \\n\" + \n" +
              "\"  at \" + " + getVariableIndexForType(colName, "third") + " + \", \" + " + getLhs(colName, "third") + " + \" did not equal 5 (AsyncForAtLeastInspectorsSpec.scala:\" + (thisLineNumber - 10) + \") \\n\" + \n" +
              "\"in \" + decorateToStringValue(prettifier, col)",
            7)
        ),
        new ItTemplate("should use 'element' in error message when exactly 1 element satisfied the assertion block for " + colName + " inside future block",
          new RecoverToExceptionIfWithNullCauseTemplate(
            "val col = " + col + "\n" +
            "val itr = col." + iterator(colName) + "\n" +
            "val first = " + getNext(colName) + getElementType(colName) + "(itr, " + getLhs(colName, "_") + " != 2)\n" +
            "val second = " + getNext(colName) + getElementType(colName) + "(itr, " + getLhs(colName, "_") + " != 2)\n",
            "forAtLeast(2, col) { e => \n" +
            "  Future { assert(" + lhs + " == 2) }\n" +
            "}",
            "AsyncForAtLeastInspectorsSpec.scala",
            "\"forAtLeast(2) failed, because only 1 element satisfied the assertion block: \\n\" + \n" +
              "\"  at \" + " + getVariableIndexForType(colName, "first") + " + \", \" + " + getLhs(colName, "first") + " + \" did not equal 2 (AsyncForAtLeastInspectorsSpec.scala:\" + (thisLineNumber - 7) + \"), \\n\" + \n" +
              "\"  at \" + " + getVariableIndexForType(colName, "second") + " + \", \" + " + getLhs(colName, "second") + " + \" did not equal 2 (AsyncForAtLeastInspectorsSpec.scala:\" + (thisLineNumber - 8) + \") \\n\" + \n" +
              "\"in \" + decorateToStringValue(prettifier, col)",
            6)
        ),
        new ItTemplate("should use 'element' in error message when exactly 1 element satisfied the assertion block for " + colName + " outside future block",
          new RecoverToExceptionIfWithNullCauseTemplate(
            "val col = " + col + "\n" +
            "val itr = col." + iterator(colName) + "\n" +
            "val first = " + getNext(colName) + getElementType(colName) + "(itr, " + getLhs(colName, "_") + " != 2)\n" +
            "val second = " + getNext(colName) + getElementType(colName) + "(itr, " + getLhs(colName, "_") + " != 2)\n",
            "forAtLeast(2, col) { e => \n" +
            "  assert(" + lhs + " == 2)\n" +
            "  Future { assert(true) }\n" +
            "}",
            "AsyncForAtLeastInspectorsSpec.scala",
            "\"forAtLeast(2) failed, because only 1 element satisfied the assertion block: \\n\" + \n" +
            "\"  at \" + " + getVariableIndexForType(colName, "first") + " + \", \" + " + getLhs(colName, "first") + " + \" did not equal 2 (AsyncForAtLeastInspectorsSpec.scala:\" + (thisLineNumber - 8) + \"), \\n\" + \n" +
            "\"  at \" + " + getVariableIndexForType(colName, "second") + " + \", \" + " + getLhs(colName, "second") + " + \" did not equal 2 (AsyncForAtLeastInspectorsSpec.scala:\" + (thisLineNumber - 9) + \") \\n\" + \n" +
            "\"in \" + decorateToStringValue(prettifier, col)",
            7)
        ),
        new ItTemplate("should use 'elements' in error message when > 1 element satisfied the assertion block for " + colName + " inside future block",
          new RecoverToExceptionIfWithNullCauseTemplate(
            "val col = " + col + "\n" +
            "val itr = col." + iterator(colName) + "\n" +
            "val failed = " + getNext(colName) + getElementType(colName) + "(itr, " + getLhs(colName, "_") + " == 3)\n",
            "forAtLeast(3, col) { e => \n" +
            "  Future { assert(" + lhs + " < 3) } \n" +
            "}",
            "AsyncForAtLeastInspectorsSpec.scala",
            "\"forAtLeast(3) failed, because only 2 elements satisfied the assertion block: \\n\" + \n" +
            "\"  at \" + " + getVariableIndexForType(colName, "failed") + " + \", \" + " + getLhs(colName, "failed") + " + \" was not less than 3 (AsyncForAtLeastInspectorsSpec.scala:\" + (thisLineNumber - 7) + \") \\n\" + \n" +
            "\"in \" + decorateToStringValue(prettifier, col)",
            6)
        ),
        new ItTemplate("should use 'elements' in error message when > 1 element satisfied the assertion block for " + colName + " outside future block",
          new RecoverToExceptionIfWithNullCauseTemplate(
            "val col = " + col + "\n" +
            "val itr = col." + iterator(colName) + "\n" +
            "val failed = " + getNext(colName) + getElementType(colName) + "(itr, " + getLhs(colName, "_") + " == 3)\n",
            "forAtLeast(3, col) { e => \n" +
            "  assert(" + lhs + " < 3) \n" +
            "  Future { assert(true) } \n" +
            "}",
            "AsyncForAtLeastInspectorsSpec.scala",
            "\"forAtLeast(3) failed, because only 2 elements satisfied the assertion block: \\n\" + \n" +
            "\"  at \" + " + getVariableIndexForType(colName, "failed") + " + \", \" + " + getLhs(colName, "failed") + " + \" was not less than 3 (AsyncForAtLeastInspectorsSpec.scala:\" + (thisLineNumber - 8) + \") \\n\" + \n" +
            "\"in \" + decorateToStringValue(prettifier, col)",
            7)
        ),
        new ItTemplate("should pass when more than minimum count of elements passed for " + colName,
          new SimpleTemplate(
            "val col = " + col + "\n" +
            "forAtLeast(1, col) { e => Future { assert(" + lhs + " < 3) } }"
          )
        ),
        new ItTemplate("should throw TestFailedException with correct stack depth and message when none of the elements passed for " + colName + " inside future block",
          new RecoverToExceptionIfWithNullCauseTemplate(
            "val col = " + col + "\n" +
            "val itr = col." + iterator(colName) + "\n" +
            "val first = itr.next\n" +
            "val second = itr.next\n" +
            "val third = itr.next\n",
            "forAtLeast(1, col) { e => \n" +
            "  Future { assert(" + lhs + " > 5) } \n" +
            "}",
            "AsyncForAtLeastInspectorsSpec.scala",
            "\"forAtLeast(1) failed, because no element satisfied the assertion block: \\n\" + \n" +
            "\"  at \" + " + getVariableIndexForType(colName, "first") + " + \", \" + " + getLhs(colName, "first") + " + \" was not greater than 5 (AsyncForAtLeastInspectorsSpec.scala:\" + (thisLineNumber - 7) + \"), \\n\" + \n" +
            "\"  at \" + " + getVariableIndexForType(colName, "second") + " + \", \" + " + getLhs(colName, "second") + " + \" was not greater than 5 (AsyncForAtLeastInspectorsSpec.scala:\" + (thisLineNumber - 8) + \"), \\n\" + \n" +
            "\"  at \" + " + getVariableIndexForType(colName, "third") + " + \", \" + " + getLhs(colName, "third") + " + \" was not greater than 5 (AsyncForAtLeastInspectorsSpec.scala:\" + (thisLineNumber - 9) + \") \\n\" + \n" +
              "\"in \" + decorateToStringValue(prettifier, col)",
            6)
        ),
        new ItTemplate("should throw TestFailedException with correct stack depth and message when none of the elements passed for " + colName + " outside future block",
          new RecoverToExceptionIfWithNullCauseTemplate(
            "val col = " + col + "\n" +
            "val itr = col." + iterator(colName) + "\n" +
            "val first = itr.next\n" +
            "val second = itr.next\n" +
            "val third = itr.next\n",
            "forAtLeast(1, col) { e => \n" +
            "  assert(" + lhs + " > 5) \n" +
            "  Future { assert(true) } \n" +
            "}",
            "AsyncForAtLeastInspectorsSpec.scala",
            "\"forAtLeast(1) failed, because no element satisfied the assertion block: \\n\" + \n" +
            "\"  at \" + " + getVariableIndexForType(colName, "first") + " + \", \" + " + getLhs(colName, "first") + " + \" was not greater than 5 (AsyncForAtLeastInspectorsSpec.scala:\" + (thisLineNumber - 8) + \"), \\n\" + \n" +
            "\"  at \" + " + getVariableIndexForType(colName, "second") + " + \", \" + " + getLhs(colName, "second") + " + \" was not greater than 5 (AsyncForAtLeastInspectorsSpec.scala:\" + (thisLineNumber - 9) + \"), \\n\" + \n" +
            "\"  at \" + " + getVariableIndexForType(colName, "third") + " + \", \" + " + getLhs(colName, "third") + " + \" was not greater than 5 (AsyncForAtLeastInspectorsSpec.scala:\" + (thisLineNumber - 10) + \") \\n\" + \n" +
            "\"in \" + decorateToStringValue(prettifier, col)",
            7)
        ),
        new ItTemplate("should pass when all of the elements passed for " + colName,
          new SimpleTemplate(
            "val col = " + col + "\n" +
            "forAtLeast(1, col) { e => Future { assert(" + lhs + " < 5) } }"
          )
        ),
        new ItTemplate("should propagate TestPendingException thrown from assertion for " + colName + " inside future block",
          new SimpleTemplate(
            "val col = " + col + "\n" +
            "recoverToSucceededIf[exceptions.TestPendingException] {\n" +
            "  forAtLeast(1, col) { e => Future { pending ; succeed } }\n" +
            "}"
          )
        ),
        new ItTemplate("should propagate TestPendingException thrown from assertion for " + colName + " outside future block",
          new SimpleTemplate(
            "val col = " + col + "\n" +
            "recoverToSucceededIf[exceptions.TestPendingException] {\n" +
            "  forAtLeast(1, col) { e => pending ; Future { succeed } }\n" +
            "}"
          )
        ),
        new ItTemplate("should propagate TestCanceledException thrown from assertion for " + colName + " inside future block",
          new SimpleTemplate(
            "val col = " + col + "\n" +
            "recoverToSucceededIf[exceptions.TestCanceledException] {\n" +
            "  forAtLeast(1, col) { e => Future { cancel; succeed } }\n" +
            "}"
          )
        ),
        new ItTemplate("should propagate TestCanceledException thrown from assertion for " + colName + " outside future block",
          new SimpleTemplate(
            "val col = " + col + "\n" +
            "recoverToSucceededIf[exceptions.TestCanceledException] {\n" +
            "  forAtLeast(1, col) { e => cancel; Future { succeed } }\n" +
            "}"
          )
        ),
        new ItTemplate("should propagate java.lang.annotation.AnnotationFormatError thrown from assertion for " + colName + " inside future block",
          new SimpleTemplate(
            "val col = " + col + "\n" +
            "recoverToSucceededIf[AnnotationFormatError] {\n" +
            "  forAtLeast(1, col) { e => Future { throw new AnnotationFormatError(\"test\"); succeed } }\n" +
            "}"
          )
        ),
        new ItTemplate("should propagate java.lang.annotation.AnnotationFormatError thrown from assertion for " + colName + " outside future block",
          new SimpleTemplate(
            "val col = " + col + "\n" +
            "recoverToSucceededIf[AnnotationFormatError] {\n" +
            "  forAtLeast(1, col) { e => throw new AnnotationFormatError(\"test\"); Future { succeed } }\n" +
            "}"
          )
        ),
        new ItTemplate("should propagate java.nio.charset.CoderMalfunctionError thrown from assertion for " + colName + " inside future block",
          new SimpleTemplate(
            "val col = " + col + "\n" +
            "recoverToSucceededIf[CoderMalfunctionError] {\n" +
            "  forAtLeast(1, col) { e => Future { throw new CoderMalfunctionError(new RuntimeException(\"test\")); succeed } }\n" +
            "}"
          )
        ),
        new ItTemplate("should propagate java.nio.charset.CoderMalfunctionError thrown from assertion for " + colName + " outside future block",
          new SimpleTemplate(
            "val col = " + col + "\n" +
            "recoverToSucceededIf[CoderMalfunctionError] {\n" +
            "  forAtLeast(1, col) { e => throw new CoderMalfunctionError(new RuntimeException(\"test\")); Future { succeed } }\n" +
            "}"
          )
        ),
        new ItTemplate("should propagate javax.xml.parsers.FactoryConfigurationError thrown from assertion for " + colName + " inside future block",
          new SimpleTemplate(
            "val col = " + col + "\n" +
            "recoverToSucceededIf[FactoryConfigurationError] {\n" +
            "  forAtLeast(1, col) { e => Future { throw new FactoryConfigurationError(); succeed } }\n" +
            "}"
          )
        ),
        new ItTemplate("should propagate javax.xml.parsers.FactoryConfigurationError thrown from assertion for " + colName + " outside future block",
          new SimpleTemplate(
            "val col = " + col + "\n" +
            "recoverToSucceededIf[FactoryConfigurationError] {\n" +
            "  forAtLeast(1, col) { e => throw new FactoryConfigurationError(); Future { succeed } }\n" +
            "}"
          )
        ),
        new ItTemplate("should propagate javax.xml.transform.TransformerFactoryConfigurationError thrown from assertion for " + colName + " inside future block",
          new SimpleTemplate(
            "val col = " + col + "\n" +
            "recoverToSucceededIf[TransformerFactoryConfigurationError] {\n" +
            "  forAtLeast(1, col) { e => Future { throw new TransformerFactoryConfigurationError(); succeed } }\n" +
            "}"
          )
        ),
        new ItTemplate("should propagate javax.xml.transform.TransformerFactoryConfigurationError thrown from assertion for " + colName + " outside future block",
          new SimpleTemplate(
            "val col = " + col + "\n" +
            "recoverToSucceededIf[TransformerFactoryConfigurationError] {\n" +
            "  forAtLeast(1, col) { e => throw new TransformerFactoryConfigurationError(); Future { succeed } }\n" +
            "}"
          )
        )
      )

    override protected def childrenContent =
      children.map(_.toString).mkString("\n") + "\n"

    override def toString = childrenContent
  }

  class ForAtMostTemplate(colName: String, col: String, emptyCol: String, lhs: String) extends Template {
    override val children =
      List(
        new DefTemplate("should throw IllegalArgumentException when 0 is passed in as max for " + colName,
          new SimpleTemplate(
            "val col = " + col + "\n" +
            "val e = intercept[IllegalArgumentException] {\n" +
            "  forAtMost(0, col) { e => assert(" + lhs + " == 2) }\n" +
            "}\n" +
            "assert(e.getMessage == \"'max' argument must be more than 0\")"
          )
        ),
        new DefTemplate("should throw IllegalArgumentException when -1 is passed in as max for " + colName,
          new SimpleTemplate(
            "val col = " + col + "\n" +
            "val e = intercept[IllegalArgumentException] {\n" +
            "  forAtMost(-1, col) { e => assert(" + lhs + " == 2) }\n" +
            "}\n" +
            "assert(e.getMessage == \"'max' argument must be more than 0\")"
          )
        ),
        new DefTemplate("should pass when number of elements passed is less than maximum allowed for " + colName,
          new SimpleTemplate(
            "val col = " + col + "\n" +
            "forAtMost(2, col) { e => assert(" + lhs + " == 2) }"
          )
        ),
        new DefTemplate("should pass when number of elements passed equal to maximum allowed for " + colName,
          new SimpleTemplate(
            "val col = " + col + "\n" +
            "forAtMost(2, col) { e => assert(" + lhs + " < 3) }"
          )
        ),
        new DefTemplate("should throw TestFailedException with correct stack depth and message when less than minimum count of elements passed for " + colName,
          new InterceptTemplate(
            "val col = " + col + "\n" +
            "val itr = col." + iterator(colName) + "\n" +
            "val first = " + getNext(colName) + getElementType(colName) + "(itr, " + getLhs(colName, "_") + " < 4)\n" +
            "val second = " + getNext(colName) + getElementType(colName) + "(itr, " + getLhs(colName, "_") + " < 4)\n" +
            "val third = " + getNext(colName) + getElementType(colName) + "(itr, " + getLhs(colName, "_") + " < 4)\n",
            "forAtMost(2, col) { e => \n" +
            "  assert(" + lhs + " < 4) \n" +
            "}",
            "ForAtMostInspectorsSpec.scala",
            "\"forAtMost(2) failed, because 3 elements satisfied the assertion block at " + getIndexOrKeyWord(colName) + " \" + " + getIndexOrKey(colName, "first") + " + \", \" + " + getIndexOrKey(colName, "second") + " + \" and \" + " + getIndexOrKey(colName, "third") + " + \" in \" + decorateToStringValue(prettifier, col)",
            5)
        ),
        new DefTemplate("should pass when none of the elements passed for " + colName,
          new SimpleTemplate(
            "val col = " + col + "\n" +
            "forAtMost(2, col) { e => assert(" + lhs + " > 5) }"
          )
        ),
        new DefTemplate("should propagate TestPendingException thrown from assertion for " + colName,
          new SimpleTemplate(
            "val col = " + col + "\n" +
            "intercept[exceptions.TestPendingException] {\n" +
            "  forAtMost(1, col) { e => pending }\n" +
            "}"
          )
        ),
        new DefTemplate("should propagate TestCanceledException thrown from assertion for " + colName,
          new SimpleTemplate(
            "val col = " + col + "\n" +
            "intercept[exceptions.TestCanceledException] {\n" +
            "  forAtMost(1, col) { e => cancel }\n" +
            "}"
          )
        ),
        new DefTemplate("should propagate java.lang.annotation.AnnotationFormatError thrown from assertion for " + colName,
          new SimpleTemplate(
            "val col = " + col + "\n" +
            "intercept[AnnotationFormatError] {\n" +
            "  forAtMost(1, col) { e => throw new AnnotationFormatError(\"test\") }\n" +
            "}"
          )
        ),
        new DefTemplate("should propagate java.nio.charset.CoderMalfunctionError thrown from assertion for " + colName,
          new SimpleTemplate(
            "val col = " + col + "\n" +
            "intercept[CoderMalfunctionError] {\n" +
            "  forAtMost(1, col) { e => throw new CoderMalfunctionError(new RuntimeException(\"test\")) }\n" +
            "}"
          )
        ),
        new DefTemplate("should propagate javax.xml.parsers.FactoryConfigurationError thrown from assertion for " + colName,
          new SimpleTemplate(
            "val col = " + col + "\n" +
            "intercept[FactoryConfigurationError] {\n" +
            "  forAtMost(1, col) { e => throw new FactoryConfigurationError() }\n" +
            "}"
          )
        ),
        new DefTemplate("should propagate java.lang.LinkageError thrown from assertion for " + colName,
          new SimpleTemplate(
            "val col = " + col + "\n" +
            "intercept[LinkageError] {\n" +
            "  forAtMost(1, col) { e => throw new LinkageError() }\n" +
            "}"
          )
        ),
        new DefTemplate("should propagate java.lang.ThreadDeath thrown from assertion for " + colName,
          new SimpleTemplate(
            "val col = " + col + "\n" +
            "intercept[ThreadDeath] {\n" +
            "  forAtMost(1, col) { e => throw new ThreadDeath() }\n" +
            "}"
          )
        ),
        new DefTemplate("should propagate javax.xml.transform.TransformerFactoryConfigurationError thrown from assertion for " + colName,
          new SimpleTemplate(
            "val col = " + col + "\n" +
            "intercept[VirtualMachineError] {\n" +
            "  forAtMost(1, col) { e => throw new VirtualMachineError() {} }\n" +
            "}"
          )
        )
      )

    override protected def childrenContent =
      children.map(_.toString).mkString("\n") + "\n"

    override def toString = childrenContent
  }

  class AsyncForAtMostTemplate(colName: String, col: String, emptyCol: String, lhs: String) extends Template {
    override val children =
      List(
        new ItTemplate("should throw IllegalArgumentException when 0 is passed in as max for " + colName,
          new SimpleTemplate(
            "val col = " + col + "\n" +
            "val e = intercept[IllegalArgumentException] {\n" +
            "  forAtMost(0, col) { e => Future { assert(" + lhs + " == 2) } }\n" +
            "}\n" +
            "assert(e.getMessage == \"'max' argument must be more than 0\")\n"
          )
        ),
        new ItTemplate("should throw IllegalArgumentException when -1 is passed in as max for " + colName,
          new SimpleTemplate(
            "val col = " + col + "\n" +
            "val e = intercept[IllegalArgumentException] {\n" +
            "  forAtMost(-1, col) { e => Future { assert(" + lhs + " == 2) } }\n" +
            "}\n" +
            "assert(e.getMessage == \"'max' argument must be more than 0\")"
          )
        ),
        new ItTemplate("should pass when number of elements passed is less than maximum allowed for " + colName,
          new SimpleTemplate(
            "val col = " + col + "\n" +
            "forAtMost(2, col) { e => Future { assert(" + lhs + " == 2) } }"
          )
        ),
        new ItTemplate("should pass when number of elements passed equal to maximum allowed for " + colName,
          new SimpleTemplate(
            "val col = " + col + "\n" +
            "forAtMost(2, col) { e => Future { assert(" + lhs + " < 3) } }"
          )
        ),
        new ItTemplate("should throw TestFailedException with correct stack depth and message when less than minimum count of elements passed for " + colName + " inside future block",
          new RecoverToExceptionIfTemplate(
            "val col = " + col + "\n" +
            "val itr = col." + iterator(colName) + "\n" +
            "val first = " + getNext(colName) + getElementType(colName) + "(itr, " + getLhs(colName, "_") + " < 4)\n" +
            "val second = " + getNext(colName) + getElementType(colName) + "(itr, " + getLhs(colName, "_") + " < 4)\n" +
            "val third = " + getNext(colName) + getElementType(colName) + "(itr, " + getLhs(colName, "_") + " < 4)\n",
            "forAtMost(2, col) { e => \n" +
            "  Future { assert(" + lhs + " < 4) } \n" +
            "}",
            "AsyncForAtMostInspectorsSpec.scala",
            "\"forAtMost(2) failed, because 3 elements satisfied the assertion block at " + getIndexOrKeyWord(colName) + " \" + " + getIndexOrKey(colName, "first") + " + \", \" + " + getIndexOrKey(colName, "second") + " + \" and \" + " + getIndexOrKey(colName, "third") + " + \" in \" + decorateToStringValue(prettifier, col)",
            6)
        ),
        new ItTemplate("should throw TestFailedException with correct stack depth and message when less than minimum count of elements passed for " + colName + " outside future block",
          new RecoverToExceptionIfTemplate(
            "val col = " + col + "\n" +
            "val itr = col." + iterator(colName) + "\n" +
            "val first = " + getNext(colName) + getElementType(colName) + "(itr, " + getLhs(colName, "_") + " < 4)\n" +
            "val second = " + getNext(colName) + getElementType(colName) + "(itr, " + getLhs(colName, "_") + " < 4)\n" +
            "val third = " + getNext(colName) + getElementType(colName) + "(itr, " + getLhs(colName, "_") + " < 4)\n",
            "forAtMost(2, col) { e => \n" +
            "  assert(" + lhs + " < 4) \n" +
            "  Future { assert(true) } \n" +
            "}",
            "AsyncForAtMostInspectorsSpec.scala",
            "\"forAtMost(2) failed, because 3 elements satisfied the assertion block at " + getIndexOrKeyWord(colName) + " \" + " + getIndexOrKey(colName, "first") + " + \", \" + " + getIndexOrKey(colName, "second") + " + \" and \" + " + getIndexOrKey(colName, "third") + " + \" in \" + decorateToStringValue(prettifier, col)",
            7)
        ),
        new ItTemplate("should pass when none of the elements passed for " + colName,
          new SimpleTemplate(
            "val col = " + col + "\n" +
              "forAtMost(2, col) { e => Future { assert(" + lhs + " > 5) } }"
          )
        ),
        new ItTemplate("should propagate TestPendingException thrown from assertion for " + colName + " inside future block",
          new SimpleTemplate(
            "val col = " + col + "\n" +
            "recoverToSucceededIf[exceptions.TestPendingException] {\n" +
            "  forAtMost(1, col) { e => Future { pending; succeed } }\n" +
            "}"
          )
        ),
        new ItTemplate("should propagate TestPendingException thrown from assertion for " + colName + " outside future block",
          new SimpleTemplate(
            "val col = " + col + "\n" +
            "recoverToSucceededIf[exceptions.TestPendingException] {\n" +
            "  forAtMost(1, col) { e => pending; Future { succeed } }\n" +
            "}"
          )
        ),
        new ItTemplate("should propagate TestCanceledException thrown from assertion for " + colName + " inside future block",
          new SimpleTemplate(
            "val col = " + col + "\n" +
            "recoverToSucceededIf[exceptions.TestCanceledException] {\n" +
            "  forAtMost(1, col) { e => Future { cancel; succeed } }\n" +
            "}"
          )
        ),
        new ItTemplate("should propagate TestCanceledException thrown from assertion for " + colName + " outside future block",
          new SimpleTemplate(
            "val col = " + col + "\n" +
            "recoverToSucceededIf[exceptions.TestCanceledException] {\n" +
            "  forAtMost(1, col) { e => cancel; Future { succeed } }\n" +
            "}"
          )
        ),
        new ItTemplate("should propagate java.lang.annotation.AnnotationFormatError thrown from assertion for " + colName + " inside future block",
          new SimpleTemplate(
            "val col = " + col + "\n" +
              "recoverToSucceededIf[AnnotationFormatError] {\n" +
              "  forAtMost(1, col) { e => Future { throw new AnnotationFormatError(\"test\"); succeed } }\n" +
              "}"
          )
        ),
        new ItTemplate("should propagate java.lang.annotation.AnnotationFormatError thrown from assertion for " + colName + " outside future block",
          new SimpleTemplate(
            "val col = " + col + "\n" +
            "recoverToSucceededIf[AnnotationFormatError] {\n" +
            "  forAtMost(1, col) { e => throw new AnnotationFormatError(\"test\"); Future { succeed } }\n" +
            "}"
          )
        ),
        new ItTemplate("should propagate java.nio.charset.CoderMalfunctionError thrown from assertion for " + colName + " inside future block",
          new SimpleTemplate(
            "val col = " + col + "\n" +
            "recoverToSucceededIf[CoderMalfunctionError] {\n" +
            "  forAtMost(1, col) { e => Future { throw new CoderMalfunctionError(new RuntimeException(\"test\")); succeed } }\n" +
            "}"
          )
        ),
        new ItTemplate("should propagate java.nio.charset.CoderMalfunctionError thrown from assertion for " + colName + " outside future block",
          new SimpleTemplate(
            "val col = " + col + "\n" +
              "recoverToSucceededIf[CoderMalfunctionError] {\n" +
              "  forAtMost(1, col) { e => throw new CoderMalfunctionError(new RuntimeException(\"test\")); Future { succeed } }\n" +
              "}"
          )
        ),
        new ItTemplate("should propagate javax.xml.parsers.FactoryConfigurationError thrown from assertion for " + colName + " inside future block",
          new SimpleTemplate(
            "val col = " + col + "\n" +
            "recoverToSucceededIf[FactoryConfigurationError] {\n" +
            "  forAtMost(1, col) { e => Future { throw new FactoryConfigurationError(); succeed } }\n" +
            "}"
          )
        ),
        new ItTemplate("should propagate javax.xml.parsers.FactoryConfigurationError thrown from assertion for " + colName + " outside future block",
          new SimpleTemplate(
            "val col = " + col + "\n" +
            "recoverToSucceededIf[FactoryConfigurationError] {\n" +
            "  forAtMost(1, col) { e => throw new FactoryConfigurationError(); Future { succeed } }\n" +
            "}"
          )
        )
      )

    override protected def childrenContent =
      children.map(_.toString).mkString("\n") + "\n"

    override def toString = childrenContent
  }

  class ForExactlyTemplate(colName: String, col: String, emptyCol: String, lhs: String) extends Template {
    override val children =
      List(
        new DefTemplate("should throw IllegalArgumentException when 0 is passed in as max for " + colName,
          new SimpleTemplate(
            "val col = " + col + "\n" +
            "val e = intercept[IllegalArgumentException] {\n" +
            "  forExactly(0, col) { e => assert(" + lhs + " == 2) }\n" +
            "}\n" +
            "assert(e.getMessage == \"'succeededCount' argument must be more than 0\")"
          )
        ),
        new DefTemplate("should throw IllegalArgumentException when -1 is passed in as max for " + colName,
          new SimpleTemplate(
            "val col = " + col + "\n" +
            "val e = intercept[IllegalArgumentException] {\n" +
            "  forExactly(-1, col) { e => assert(" + lhs + " == 2) }\n" +
            "}\n" +
            "assert(e.getMessage == \"'succeededCount' argument must be more than 0\")"
          )
        ),
        new DefTemplate("should pass when number of element passes is equal to specified succeeded count for " + colName,
          new SimpleTemplate(
            "val col = " + col + "\n" +
            "forExactly(2, col) { e => assert(" + lhs + " < 3) }"
          )
        ),
        new DefTemplate("should use 'no element' in error message when no element satisfied the assertion block for " + colName,
          new InterceptWithNullCauseTemplate(
            "val col = " + col + "\n" +
              "val itr = col." + iterator(colName) + "\n" +
              "val first = itr.next\n" +
              "val second = itr.next\n" +
              "val third = itr.next\n",
            "forExactly(2, col) { e => \n" +
            "  assert(" + lhs + " == 5) \n" +
            "}",
            "ForExactlyInspectorsSpec.scala",
            "\"forExactly(2) failed, because no element satisfied the assertion block: \\n\" + \n" +
            "\"  at \" + " + getVariableIndexForType(colName, "first") + " + \", \" + " + getLhs(colName, "first") + " + \" did not equal 5 (ForExactlyInspectorsSpec.scala:\" + (thisLineNumber - 6) + \"), \\n\" + \n" +
            "\"  at \" + " + getVariableIndexForType(colName, "second") + " + \", \" + " + getLhs(colName, "second") + " + \" did not equal 5 (ForExactlyInspectorsSpec.scala:\" + (thisLineNumber - 7) + \"), \\n\" + \n" +
            "\"  at \" + " + getVariableIndexForType(colName, "third") + " + \", \" + " + getLhs(colName, "third") + " + \" did not equal 5 (ForExactlyInspectorsSpec.scala:\" + (thisLineNumber - 8) + \") \\n\" + \n" +
            "\"in \" + decorateToStringValue(prettifier, col)",
            5)
        ),
        new DefTemplate("should use 'element' in error message when exactly 1 element satisfied the assertion block, when passed count is less than the expected count for " + colName,
          new InterceptWithNullCauseTemplate(
            "val col = " + col + "\n" +
            "val itr = col." + iterator(colName) + "\n" +
            "val first = " + getNext(colName) + getElementType(colName) + "(itr, " + getLhs(colName, "_") + " != 2)\n" +
            "val second = " + getNext(colName) + getElementType(colName) + "(itr, " + getLhs(colName, "_") + " != 2)\n" +
            "val succeeded = " + getFirst(colName) + getElementType(colName) + "(col, " + getLhs(colName, "_") + " == 2)",
            "forExactly(2, col) { e => \n" +
            "  assert(" + lhs + " == 2)\n" +
            "}",
            "ForExactlyInspectorsSpec.scala",
            "\"forExactly(2) failed, because only 1 element satisfied the assertion block at " + getIndexOrKeyWord(colName) + " \" + " + getIndexOrKey(colName, "succeeded") + " + \": \\n\" + \n" +
              "\"  at \" + " + getVariableIndexForType(colName, "first") + " + \", \" + " + getLhs(colName, "first") + " + \" did not equal 2 (ForExactlyInspectorsSpec.scala:\" + (thisLineNumber - 6) + \"), \\n\" + \n" +
              "\"  at \" + " + getVariableIndexForType(colName, "second") + " + \", \" + " + getLhs(colName, "second") + " + \" did not equal 2 (ForExactlyInspectorsSpec.scala:\" + (thisLineNumber - 7) + \") \\n\" + \n" +
              "\"in \" + decorateToStringValue(prettifier, col)",
            5)
        ),
        new DefTemplate("should use 'element' in error message when exactly 1 element satisfied the assertion block, when passed count is more than the expected count for " + colName,
          new InterceptTemplate(
            "val col = " + col + "\n" +
            "val itr = col." + iterator(colName) + "\n" +
            "val first = " + getNext(colName) + getElementType(colName) + "(itr, " + getLhs(colName, "_") + " < 5)\n" +
            "val second = " + getNext(colName) + getElementType(colName) + "(itr, " + getLhs(colName, "_") + " < 5)\n" +
            "val third = " + getNext(colName) + getElementType(colName) + "(itr, " + getLhs(colName, "_") + " < 5)\n",
            "forExactly(2, col) { e => \n" +
            "  assert(" + lhs + " < 5)\n" +
            "}",
            "ForExactlyInspectorsSpec.scala",
            "\"forExactly(2) failed, because 3 elements satisfied the assertion block at " + getIndexOrKeyWord(colName) + " \" + " + getIndexOrKey(colName, "first") + " + \", \" + " + getIndexOrKey(colName, "second") + " + \" and \" + " + getIndexOrKey(colName, "third") + " + \" in \" + decorateToStringValue(prettifier, col)",
            5)
        ),
        new DefTemplate("should use 'elements' in error message when > 1 element satisfied the assertion block, when passed count is less than the expected count for " + colName,
          new InterceptWithNullCauseTemplate(
            "val col = " + col + "\n" +
            "val itr = col." + iterator(colName) + "\n" +
            "val first = " + getNext(colName) + getElementType(colName) + "(itr, " + getLhs(colName, "_") + " < 3)\n" +
            "val second = " + getNext(colName) + getElementType(colName) + "(itr, " + getLhs(colName, "_") + " < 3)\n" +
            "val failed = " + getFirst(colName) + getElementType(colName) + "(col, " + getLhs(colName, "_") + " >= 3)",
            "forExactly(3, col) { e => \n" +
            "  assert(" + lhs + " < 3) \n" +
            "}",
            "ForExactlyInspectorsSpec.scala",
            "\"forExactly(3) failed, because only 2 elements satisfied the assertion block at " + getIndexOrKeyWord(colName) + " \" + " + getIndexOrKey(colName, "first") + " + \" and \" + " + getIndexOrKey(colName, "second") + " + \": \\n\" + \n" +
            "\"  at \" + " + getVariableIndexForType(colName, "failed") + " + \", \" + " + getLhs(colName, "failed") + " + \" was not less than 3 (ForExactlyInspectorsSpec.scala:\" + (thisLineNumber - 6) + \") \\n\" + \n" +
            "\"in \" + decorateToStringValue(prettifier, col)",
            5)
        ),
        new DefTemplate("should use 'elements' in error message when > 1 element satisfied the assertion block, when passed count is more than the expected count for " + colName,
          new InterceptTemplate(
            "val col = " + col + "\n" +
            "val itr = col." + iterator(colName) + "\n" +
            "val first = " + getNext(colName) + getElementType(colName) + "(itr, " + getLhs(colName, "_") + " < 3)\n" +
            "val second = " + getNext(colName) + getElementType(colName) + "(itr, " + getLhs(colName, "_") + " < 3)\n",
            "forExactly(1, col) { e => \n" +
            "  assert(" + lhs + " < 3) \n" +
            "}",
            "ForExactlyInspectorsSpec.scala",
            "\"forExactly(1) failed, because 2 elements satisfied the assertion block at " + getIndexOrKeyWord(colName) + " \" + " + getIndexOrKey(colName, "first") + " + \" and \" + " + getIndexOrKey(colName, "second") + " + \" in \" + decorateToStringValue(prettifier, col)",
            5)
        ),
        new DefTemplate("should throw TestFailedException with correct stack depth and message when number of element passed is less than specified succeeded count for " + colName,
          new InterceptWithNullCauseTemplate(
            "val col = " + col + "\n" +
            "val itr = col." + iterator(colName) + "\n" +
            "val first = " + getNext(colName) + getElementType(colName) + "(itr, " + getLhs(colName, "_") + " != 2)\n" +
            "val second = " + getNext(colName) + getElementType(colName) + "(itr, " + getLhs(colName, "_") + " != 2)\n" +
            "val succeeded = " + getFirst(colName) + getElementType(colName) + "(col, " + getLhs(colName, "_") + " == 2)",
            "forExactly(2, col) { e => \n" +
            "  assert(" + lhs + " == 2) \n" +
            "}",
            "ForExactlyInspectorsSpec.scala",
            "\"forExactly(2) failed, because only 1 element satisfied the assertion block at " + getIndexOrKeyWord(colName) + " \" + " + getIndexOrKey(colName, "succeeded") + " + \": \\n\" + \n" +
              "\"  at \" + " + getVariableIndexForType(colName, "first") + " + \", \" + " + getLhs(colName, "first") + " + \" did not equal 2 (ForExactlyInspectorsSpec.scala:\" + (thisLineNumber - 6) + \"), \\n\" + \n" +
              "\"  at \" + " + getVariableIndexForType(colName, "second") + " + \", \" + " + getLhs(colName, "second") + " + \" did not equal 2 (ForExactlyInspectorsSpec.scala:\" + (thisLineNumber - 7) + \") \\n\" + \n" +
              "\"in \" + decorateToStringValue(prettifier, col)",
            5)
        ),
        new DefTemplate("should throw TestFailedException with correct stack depth and messsage when number of element passed is more than specified succeeded count for " + colName,
          new InterceptTemplate(
            "val col = " + col + "\n" +
            "val itr = col." + iterator(colName) + "\n" +
            "val first = " + getNext(colName) + getElementType(colName) + "(itr, " + getLhs(colName, "_") + " < 5)\n" +
            "val second = " + getNext(colName) + getElementType(colName) + "(itr, " + getLhs(colName, "_") + " < 5)\n" +
            "val third = " + getNext(colName) + getElementType(colName) + "(itr, " + getLhs(colName, "_") + " < 5)\n",
            "forExactly(2, col) { e => \n" +
            "  assert(" + lhs + " < 5)\n" +
            "}",
            "ForExactlyInspectorsSpec.scala",
            "\"forExactly(2) failed, because 3 elements satisfied the assertion block at " + getIndexOrKeyWord(colName) + " \" + " + getIndexOrKey(colName, "first") + " + \", \" + " + getIndexOrKey(colName, "second") + " + \" and \" + " + getIndexOrKey(colName, "third") + " + \" in \" + decorateToStringValue(prettifier, col)",
            5)
        ),
        new DefTemplate("should propagate TestPendingException thrown from assertion for " + colName,
          new SimpleTemplate(
            "val col = " + col + "\n" +
            "intercept[exceptions.TestPendingException] {\n" +
            "  forExactly(1, col) { e => pending }\n" +
            "}"
          )
        ),
        new DefTemplate("should propagate TestCanceledException thrown from assertion for " + colName,
          new SimpleTemplate(
            "val col = " + col + "\n" +
            "intercept[exceptions.TestCanceledException] {\n" +
            "  forExactly(1, col) { e => cancel }\n" +
            "}"
          )
        ),
        new DefTemplate("should propagate java.lang.annotation.AnnotationFormatError thrown from assertion for " + colName,
          new SimpleTemplate(
            "val col = " + col + "\n" +
            "intercept[AnnotationFormatError] {\n" +
            "  forExactly(1, col) { e => throw new AnnotationFormatError(\"test\") }\n" +
            "}"
          )
        ),
        new DefTemplate("should propagate java.nio.charset.CoderMalfunctionError thrown from assertion for " + colName,
          new SimpleTemplate(
            "val col = " + col + "\n" +
            "intercept[CoderMalfunctionError] {\n" +
            "  forExactly(1, col) { e => throw new CoderMalfunctionError(new RuntimeException(\"test\")) }\n" +
            "}"
          )
        ),
        new DefTemplate("should propagate javax.xml.parsers.FactoryConfigurationError thrown from assertion for " + colName,
          new SimpleTemplate(
            "val col = " + col + "\n" +
            "intercept[FactoryConfigurationError] {\n" +
            "  forExactly(1, col) { e => throw new FactoryConfigurationError() }\n" +
            "}"
          )
        ),
        new DefTemplate("should propagate java.lang.LinkageError thrown from assertion for " + colName,
          new SimpleTemplate(
            "val col = " + col + "\n" +
            "intercept[LinkageError] {\n" +
            "  forExactly(1, col) { e => throw new LinkageError() }\n" +
            "}"
          )
        ),
        new DefTemplate("should propagate java.lang.ThreadDeath thrown from assertion for " + colName,
          new SimpleTemplate(
            "val col = " + col + "\n" +
            "intercept[ThreadDeath] {\n" +
            "  forExactly(1, col) { e => throw new ThreadDeath() }\n" +
            "}"
          )
        ),
        new DefTemplate("should propagate javax.xml.transform.TransformerFactoryConfigurationError thrown from assertion for " + colName,
          new SimpleTemplate(
            "val col = " + col + "\n" +
            "intercept[TransformerFactoryConfigurationError] {\n" +
            "  forExactly(1, col) { e => throw new TransformerFactoryConfigurationError() }\n" +
            "}"
          )
        ),
        new DefTemplate("should propagate java.lang.VirtualMachineError thrown from assertion for " + colName,
          new SimpleTemplate(
            "val col = " + col + "\n" +
            "intercept[VirtualMachineError] {\n" +
            "  forExactly(1, col) { e => throw new VirtualMachineError() {} }\n" +
            "}"
          )
        )
      )

    override protected def childrenContent =
      children.map(_.toString).mkString("\n") + "\n"

    override def toString = childrenContent
  }

  class AsyncForExactlyTemplate(colName: String, col: String, emptyCol: String, lhs: String) extends Template {
    override val children =
      List(
        new ItTemplate("should throw IllegalArgumentException when 0 is passed in as max for " + colName,
          new SimpleTemplate(
            "val col = " + col + "\n" +
            "val e = intercept[IllegalArgumentException] {\n" +
            "  forExactly(0, col) { e => Future { assert(" + lhs + " == 2) } }\n" +
            "}\n" +
            "assert(e.getMessage == \"'succeededCount' argument must be more than 0\")"
          )
        ),
        new ItTemplate("should throw IllegalArgumentException when -1 is passed in as max for " + colName,
          new SimpleTemplate(
            "val col = " + col + "\n" +
            "val e = intercept[IllegalArgumentException] {\n" +
            "  forExactly(-1, col) { e => Future { assert(" + lhs + " == 2) } }\n" +
            "}\n" +
            "assert(e.getMessage == \"'succeededCount' argument must be more than 0\")"
          )
        ),
        new ItTemplate("should pass when number of element passes is equal to specified succeeded count for " + colName,
          new SimpleTemplate(
            "val col = " + col + "\n" +
            "forExactly(2, col) { e => Future { assert(" + lhs + " < 3) } }"
          )
        ),
        new ItTemplate("should use 'no element' in error message when no element satisfied the assertion block for " + colName + " inside future block",
          new RecoverToExceptionIfWithNullCauseTemplate(
            "val col = " + col + "\n" +
            "val itr = col." + iterator(colName) + "\n" +
            "val first = itr.next\n" +
            "val second = itr.next\n" +
            "val third = itr.next\n",
            "forExactly(2, col) { e => \n" +
            "  Future { assert(" + lhs + " == 5) } \n" +
            "}",
            "AsyncForExactlyInspectorsSpec.scala",
            "\"forExactly(2) failed, because no element satisfied the assertion block: \\n\" + \n" +
              "\"  at \" + " + getVariableIndexForType(colName, "first") + " + \", \" + " + getLhs(colName, "first") + " + \" did not equal 5 (AsyncForExactlyInspectorsSpec.scala:\" + (thisLineNumber - 7) + \"), \\n\" + \n" +
              "\"  at \" + " + getVariableIndexForType(colName, "second") + " + \", \" + " + getLhs(colName, "second") + " + \" did not equal 5 (AsyncForExactlyInspectorsSpec.scala:\" + (thisLineNumber - 8) + \"), \\n\" + \n" +
              "\"  at \" + " + getVariableIndexForType(colName, "third") + " + \", \" + " + getLhs(colName, "third") + " + \" did not equal 5 (AsyncForExactlyInspectorsSpec.scala:\" + (thisLineNumber - 9) + \") \\n\" + \n" +
              "\"in \" + decorateToStringValue(prettifier, col)",
            6)
        ),
        new ItTemplate("should use 'no element' in error message when no element satisfied the assertion block for " + colName + " outside future block",
          new RecoverToExceptionIfWithNullCauseTemplate(
            "val col = " + col + "\n" +
            "val itr = col." + iterator(colName) + "\n" +
            "val first = itr.next\n" +
            "val second = itr.next\n" +
            "val third = itr.next\n",
            "forExactly(2, col) { e => \n" +
            "  assert(" + lhs + " == 5) \n" +
            "  Future { assert(true) } \n" +
            "}",
            "AsyncForExactlyInspectorsSpec.scala",
            "\"forExactly(2) failed, because no element satisfied the assertion block: \\n\" + \n" +
              "\"  at \" + " + getVariableIndexForType(colName, "first") + " + \", \" + " + getLhs(colName, "first") + " + \" did not equal 5 (AsyncForExactlyInspectorsSpec.scala:\" + (thisLineNumber - 8) + \"), \\n\" + \n" +
              "\"  at \" + " + getVariableIndexForType(colName, "second") + " + \", \" + " + getLhs(colName, "second") + " + \" did not equal 5 (AsyncForExactlyInspectorsSpec.scala:\" + (thisLineNumber - 9) + \"), \\n\" + \n" +
              "\"  at \" + " + getVariableIndexForType(colName, "third") + " + \", \" + " + getLhs(colName, "third") + " + \" did not equal 5 (AsyncForExactlyInspectorsSpec.scala:\" + (thisLineNumber - 10) + \") \\n\" + \n" +
              "\"in \" + decorateToStringValue(prettifier, col)",
            7)
        ),
        new ItTemplate("should use 'element' in error message when exactly 1 element satisfied the assertion block, when passed count is less than the expected count for " + colName + " inside future block",
          new RecoverToExceptionIfWithNullCauseTemplate(
            "val col = " + col + "\n" +
            "val itr = col." + iterator(colName) + "\n" +
            "val first = " + getNext(colName) + getElementType(colName) + "(itr, " + getLhs(colName, "_") + " != 2)\n" +
            "val second = " + getNext(colName) + getElementType(colName) + "(itr, " + getLhs(colName, "_") + " != 2)\n" +
            "val succeeded = " + getFirst(colName) + getElementType(colName) + "(col, " + getLhs(colName, "_") + " == 2)",
            "forExactly(2, col) { e => \n" +
            "  Future { assert(" + lhs + " == 2) }\n" +
            "}",
            "AsyncForExactlyInspectorsSpec.scala",
            "\"forExactly(2) failed, because only 1 element satisfied the assertion block at " + getIndexOrKeyWord(colName) + " \" + " + getIndexOrKey(colName, "succeeded") + " + \": \\n\" + \n" +
              "\"  at \" + " + getVariableIndexForType(colName, "first") + " + \", \" + " + getLhs(colName, "first") + " + \" did not equal 2 (AsyncForExactlyInspectorsSpec.scala:\" + (thisLineNumber - 7) + \"), \\n\" + \n" +
              "\"  at \" + " + getVariableIndexForType(colName, "second") + " + \", \" + " + getLhs(colName, "second") + " + \" did not equal 2 (AsyncForExactlyInspectorsSpec.scala:\" + (thisLineNumber - 8) + \") \\n\" + \n" +
              "\"in \" + decorateToStringValue(prettifier, col)",
            6)
        ),
        new ItTemplate("should use 'element' in error message when exactly 1 element satisfied the assertion block, when passed count is less than the expected count for " + colName + " outside future block",
          new RecoverToExceptionIfWithNullCauseTemplate(
            "val col = " + col + "\n" +
            "val itr = col." + iterator(colName) + "\n" +
            "val first = " + getNext(colName) + getElementType(colName) + "(itr, " + getLhs(colName, "_") + " != 2)\n" +
            "val second = " + getNext(colName) + getElementType(colName) + "(itr, " + getLhs(colName, "_") + " != 2)\n" +
            "val succeeded = " + getFirst(colName) + getElementType(colName) + "(col, " + getLhs(colName, "_") + " == 2)",
            "forExactly(2, col) { e => \n" +
            "  assert(" + lhs + " == 2)\n" +
            "  Future { assert(true) }\n" +
            "}",
            "AsyncForExactlyInspectorsSpec.scala",
            "\"forExactly(2) failed, because only 1 element satisfied the assertion block at " + getIndexOrKeyWord(colName) + " \" + " + getIndexOrKey(colName, "succeeded") + " + \": \\n\" + \n" +
              "\"  at \" + " + getVariableIndexForType(colName, "first") + " + \", \" + " + getLhs(colName, "first") + " + \" did not equal 2 (AsyncForExactlyInspectorsSpec.scala:\" + (thisLineNumber - 8) + \"), \\n\" + \n" +
              "\"  at \" + " + getVariableIndexForType(colName, "second") + " + \", \" + " + getLhs(colName, "second") + " + \" did not equal 2 (AsyncForExactlyInspectorsSpec.scala:\" + (thisLineNumber - 9) + \") \\n\" + \n" +
              "\"in \" + decorateToStringValue(prettifier, col)",
            7)
        ),
        new ItTemplate("should use 'element' in error message when exactly 1 element satisfied the assertion block, when passed count is more than the expected count for " + colName + " inside future block",
          new RecoverToExceptionIfTemplate(
            "val col = " + col + "\n" +
            "val itr = col." + iterator(colName) + "\n" +
            "val first = " + getNext(colName) + getElementType(colName) + "(itr, " + getLhs(colName, "_") + " < 5)\n" +
            "val second = " + getNext(colName) + getElementType(colName) + "(itr, " + getLhs(colName, "_") + " < 5)\n" +
            "val third = " + getNext(colName) + getElementType(colName) + "(itr, " + getLhs(colName, "_") + " < 5)\n",
            "forExactly(2, col) { e => \n" +
            "  Future { assert(" + lhs + " < 5) }\n" +
            "}",
            "AsyncForExactlyInspectorsSpec.scala",
            "\"forExactly(2) failed, because 3 elements satisfied the assertion block at " + getIndexOrKeyWord(colName) + " \" + " + getIndexOrKey(colName, "first") + " + \", \" + " + getIndexOrKey(colName, "second") + " + \" and \" + " + getIndexOrKey(colName, "third") + " + \" in \" + decorateToStringValue(prettifier, col)",
            6)
        ),
        new ItTemplate("should use 'element' in error message when exactly 1 element satisfied the assertion block, when passed count is more than the expected count for " + colName + " outside future block",
          new RecoverToExceptionIfTemplate(
            "val col = " + col + "\n" +
            "val itr = col." + iterator(colName) + "\n" +
            "val first = " + getNext(colName) + getElementType(colName) + "(itr, " + getLhs(colName, "_") + " < 5)\n" +
            "val second = " + getNext(colName) + getElementType(colName) + "(itr, " + getLhs(colName, "_") + " < 5)\n" +
            "val third = " + getNext(colName) + getElementType(colName) + "(itr, " + getLhs(colName, "_") + " < 5)\n",
            "forExactly(2, col) { e => \n" +
            "  assert(" + lhs + " < 5)\n" +
            "  Future { assert(true) }\n" +
            "}",
            "AsyncForExactlyInspectorsSpec.scala",
            "\"forExactly(2) failed, because 3 elements satisfied the assertion block at " + getIndexOrKeyWord(colName) + " \" + " + getIndexOrKey(colName, "first") + " + \", \" + " + getIndexOrKey(colName, "second") + " + \" and \" + " + getIndexOrKey(colName, "third") + " + \" in \" + decorateToStringValue(prettifier, col)",
            7)
        ),
        new ItTemplate("should use 'elements' in error message when > 1 element satisfied the assertion block, when passed count is less than the expected count for " + colName + " inside future block",
          new RecoverToExceptionIfWithNullCauseTemplate(
            "val col = " + col + "\n" +
            "val itr = col." + iterator(colName) + "\n" +
            "val first = " + getNext(colName) + getElementType(colName) + "(itr, " + getLhs(colName, "_") + " < 3)\n" +
            "val second = " + getNext(colName) + getElementType(colName) + "(itr, " + getLhs(colName, "_") + " < 3)\n" +
            "val failed = " + getFirst(colName) + getElementType(colName) + "(col, " + getLhs(colName, "_") + " >= 3)",
            "forExactly(3, col) { e => \n" +
              "  Future { assert(" + lhs + " < 3) } \n" +
              "}",
            "AsyncForExactlyInspectorsSpec.scala",
            "\"forExactly(3) failed, because only 2 elements satisfied the assertion block at " + getIndexOrKeyWord(colName) + " \" + " + getIndexOrKey(colName, "first") + " + \" and \" + " + getIndexOrKey(colName, "second") + " + \": \\n\" + \n" +
              "\"  at \" + " + getVariableIndexForType(colName, "failed") + " + \", \" + " + getLhs(colName, "failed") + " + \" was not less than 3 (AsyncForExactlyInspectorsSpec.scala:\" + (thisLineNumber - 7) + \") \\n\" + \n" +
              "\"in \" + decorateToStringValue(prettifier, col)",
            6)
        ),
        new ItTemplate("should use 'elements' in error message when > 1 element satisfied the assertion block, when passed count is less than the expected count for " + colName + " outside future block",
          new RecoverToExceptionIfWithNullCauseTemplate(
            "val col = " + col + "\n" +
            "val itr = col." + iterator(colName) + "\n" +
            "val first = " + getNext(colName) + getElementType(colName) + "(itr, " + getLhs(colName, "_") + " < 3)\n" +
            "val second = " + getNext(colName) + getElementType(colName) + "(itr, " + getLhs(colName, "_") + " < 3)\n" +
            "val failed = " + getFirst(colName) + getElementType(colName) + "(col, " + getLhs(colName, "_") + " >= 3)",
            "forExactly(3, col) { e => \n" +
            "  assert(" + lhs + " < 3) \n" +
            "  Future { assert(true) } \n" +
            "}",
            "AsyncForExactlyInspectorsSpec.scala",
            "\"forExactly(3) failed, because only 2 elements satisfied the assertion block at " + getIndexOrKeyWord(colName) + " \" + " + getIndexOrKey(colName, "first") + " + \" and \" + " + getIndexOrKey(colName, "second") + " + \": \\n\" + \n" +
              "\"  at \" + " + getVariableIndexForType(colName, "failed") + " + \", \" + " + getLhs(colName, "failed") + " + \" was not less than 3 (AsyncForExactlyInspectorsSpec.scala:\" + (thisLineNumber - 8) + \") \\n\" + \n" +
              "\"in \" + decorateToStringValue(prettifier, col)",
            7)
        ),
        new ItTemplate("should use 'elements' in error message when > 1 element satisfied the assertion block, when passed count is more than the expected count for " + colName + " inside future block",
          new RecoverToExceptionIfTemplate(
            "val col = " + col + "\n" +
            "val itr = col." + iterator(colName) + "\n" +
            "val first = " + getNext(colName) + getElementType(colName) + "(itr, " + getLhs(colName, "_") + " < 3)\n" +
            "val second = " + getNext(colName) + getElementType(colName) + "(itr, " + getLhs(colName, "_") + " < 3)\n",
            "forExactly(1, col) { e => \n" +
            "  Future { assert(" + lhs + " < 3) } \n" +
            "}",
            "AsyncForExactlyInspectorsSpec.scala",
            "\"forExactly(1) failed, because 2 elements satisfied the assertion block at " + getIndexOrKeyWord(colName) + " \" + " + getIndexOrKey(colName, "first") + " + \" and \" + " + getIndexOrKey(colName, "second") + " + \" in \" + decorateToStringValue(prettifier, col)",
            6)
        ),
        new ItTemplate("should use 'elements' in error message when > 1 element satisfied the assertion block, when passed count is more than the expected count for " + colName + " outside future block",
          new RecoverToExceptionIfTemplate(
            "val col = " + col + "\n" +
            "val itr = col." + iterator(colName) + "\n" +
            "val first = " + getNext(colName) + getElementType(colName) + "(itr, " + getLhs(colName, "_") + " < 3)\n" +
            "val second = " + getNext(colName) + getElementType(colName) + "(itr, " + getLhs(colName, "_") + " < 3)\n",
            "forExactly(1, col) { e => \n" +
            "  assert(" + lhs + " < 3) \n" +
            "  Future { assert(true) } \n" +
            "}",
            "AsyncForExactlyInspectorsSpec.scala",
            "\"forExactly(1) failed, because 2 elements satisfied the assertion block at " + getIndexOrKeyWord(colName) + " \" + " + getIndexOrKey(colName, "first") + " + \" and \" + " + getIndexOrKey(colName, "second") + " + \" in \" + decorateToStringValue(prettifier, col)",
            7)
        ),
        new ItTemplate("should throw TestFailedException with correct stack depth and message when number of element passed is less than specified succeeded count for " + colName + " inside future block",
          new RecoverToExceptionIfWithNullCauseTemplate(
            "val col = " + col + "\n" +
            "val itr = col." + iterator(colName) + "\n" +
            "val first = " + getNext(colName) + getElementType(colName) + "(itr, " + getLhs(colName, "_") + " != 2)\n" +
            "val second = " + getNext(colName) + getElementType(colName) + "(itr, " + getLhs(colName, "_") + " != 2)\n" +
            "val succeeded = " + getFirst(colName) + getElementType(colName) + "(col, " + getLhs(colName, "_") + " == 2)",
            "forExactly(2, col) { e => \n" +
            "  Future { assert(" + lhs + " == 2) } \n" +
            "}",
            "AsyncForExactlyInspectorsSpec.scala",
            "\"forExactly(2) failed, because only 1 element satisfied the assertion block at " + getIndexOrKeyWord(colName) + " \" + " + getIndexOrKey(colName, "succeeded") + " + \": \\n\" + \n" +
            "\"  at \" + " + getVariableIndexForType(colName, "first") + " + \", \" + " + getLhs(colName, "first") + " + \" did not equal 2 (AsyncForExactlyInspectorsSpec.scala:\" + (thisLineNumber - 7) + \"), \\n\" + \n" +
            "\"  at \" + " + getVariableIndexForType(colName, "second") + " + \", \" + " + getLhs(colName, "second") + " + \" did not equal 2 (AsyncForExactlyInspectorsSpec.scala:\" + (thisLineNumber - 8) + \") \\n\" + \n" +
            "\"in \" + decorateToStringValue(prettifier, col)",
            6)
        ),
        new ItTemplate("should throw TestFailedException with correct stack depth and message when number of element passed is less than specified succeeded count for " + colName + " outside future block",
          new RecoverToExceptionIfWithNullCauseTemplate(
            "val col = " + col + "\n" +
            "val itr = col." + iterator(colName) + "\n" +
            "val first = " + getNext(colName) + getElementType(colName) + "(itr, " + getLhs(colName, "_") + " != 2)\n" +
            "val second = " + getNext(colName) + getElementType(colName) + "(itr, " + getLhs(colName, "_") + " != 2)\n" +
            "val succeeded = " + getFirst(colName) + getElementType(colName) + "(col, " + getLhs(colName, "_") + " == 2)",
            "forExactly(2, col) { e => \n" +
            "  assert(" + lhs + " == 2) \n" +
            "  Future { assert(true) } \n" +
            "}",
            "AsyncForExactlyInspectorsSpec.scala",
            "\"forExactly(2) failed, because only 1 element satisfied the assertion block at " + getIndexOrKeyWord(colName) + " \" + " + getIndexOrKey(colName, "succeeded") + " + \": \\n\" + \n" +
            "\"  at \" + " + getVariableIndexForType(colName, "first") + " + \", \" + " + getLhs(colName, "first") + " + \" did not equal 2 (AsyncForExactlyInspectorsSpec.scala:\" + (thisLineNumber - 8) + \"), \\n\" + \n" +
            "\"  at \" + " + getVariableIndexForType(colName, "second") + " + \", \" + " + getLhs(colName, "second") + " + \" did not equal 2 (AsyncForExactlyInspectorsSpec.scala:\" + (thisLineNumber - 9) + \") \\n\" + \n" +
            "\"in \" + decorateToStringValue(prettifier, col)",
            7)
        ),
        new ItTemplate("should throw TestFailedException with correct stack depth and messsage when number of element passed is more than specified succeeded count for " + colName + " inside future block",
          new RecoverToExceptionIfTemplate(
            "val col = " + col + "\n" +
            "val itr = col." + iterator(colName) + "\n" +
            "val first = " + getNext(colName) + getElementType(colName) + "(itr, " + getLhs(colName, "_") + " < 5)\n" +
            "val second = " + getNext(colName) + getElementType(colName) + "(itr, " + getLhs(colName, "_") + " < 5)\n" +
            "val third = " + getNext(colName) + getElementType(colName) + "(itr, " + getLhs(colName, "_") + " < 5)\n",
            "forExactly(2, col) { e => \n" +
            "  Future { assert(" + lhs + " < 5) }\n" +
            "}",
            "AsyncForExactlyInspectorsSpec.scala",
            "\"forExactly(2) failed, because 3 elements satisfied the assertion block at " + getIndexOrKeyWord(colName) + " \" + " + getIndexOrKey(colName, "first") + " + \", \" + " + getIndexOrKey(colName, "second") + " + \" and \" + " + getIndexOrKey(colName, "third") + " + \" in \" + decorateToStringValue(prettifier, col)",
            6)
        ),
        new ItTemplate("should throw TestFailedException with correct stack depth and messsage when number of element passed is more than specified succeeded count for " + colName + " outside future block",
          new RecoverToExceptionIfTemplate(
            "val col = " + col + "\n" +
            "val itr = col." + iterator(colName) + "\n" +
            "val first = " + getNext(colName) + getElementType(colName) + "(itr, " + getLhs(colName, "_") + " < 5)\n" +
            "val second = " + getNext(colName) + getElementType(colName) + "(itr, " + getLhs(colName, "_") + " < 5)\n" +
            "val third = " + getNext(colName) + getElementType(colName) + "(itr, " + getLhs(colName, "_") + " < 5)\n",
            "forExactly(2, col) { e => \n" +
            "  assert(" + lhs + " < 5)\n" +
            "  Future { assert(true) }\n" +
            "}",
            "AsyncForExactlyInspectorsSpec.scala",
            "\"forExactly(2) failed, because 3 elements satisfied the assertion block at " + getIndexOrKeyWord(colName) + " \" + " + getIndexOrKey(colName, "first") + " + \", \" + " + getIndexOrKey(colName, "second") + " + \" and \" + " + getIndexOrKey(colName, "third") + " + \" in \" + decorateToStringValue(prettifier, col)",
            7)
        ),
        new ItTemplate("should propagate TestPendingException thrown from assertion for " + colName + " inside future block",
          new SimpleTemplate(
            "val col = " + col + "\n" +
            "recoverToSucceededIf[exceptions.TestPendingException] {\n" +
            "  forExactly(1, col) { e => Future { pending; succeed } }\n" +
            "}"
          )
        ),
        new ItTemplate("should propagate TestPendingException thrown from assertion for " + colName + " outside future block",
          new SimpleTemplate(
            "val col = " + col + "\n" +
              "recoverToSucceededIf[exceptions.TestPendingException] {\n" +
              "  forExactly(1, col) { e => pending; Future { succeed } }\n" +
              "}"
          )
        ),
        new ItTemplate("should propagate TestCanceledException thrown from assertion for " + colName + " inside future block",
          new SimpleTemplate(
            "val col = " + col + "\n" +
            "recoverToSucceededIf[exceptions.TestCanceledException] {\n" +
            "  forExactly(1, col) { e => Future { cancel; succeed } }\n" +
            "}"
          )
        ),
        new ItTemplate("should propagate TestCanceledException thrown from assertion for " + colName + " outside future block",
          new SimpleTemplate(
            "val col = " + col + "\n" +
              "recoverToSucceededIf[exceptions.TestCanceledException] {\n" +
              "  forExactly(1, col) { e => cancel; Future { succeed } }\n" +
              "}"
          )
        ),
        new ItTemplate("should propagate java.lang.annotation.AnnotationFormatError thrown from assertion for " + colName + " inside future block",
          new SimpleTemplate(
            "val col = " + col + "\n" +
            "recoverToSucceededIf[AnnotationFormatError] {\n" +
            "  forExactly(1, col) { e => Future { throw new AnnotationFormatError(\"test\"); succeed } }\n" +
            "}"
          )
        ),
        new ItTemplate("should propagate java.lang.annotation.AnnotationFormatError thrown from assertion for " + colName + " outside future block",
          new SimpleTemplate(
            "val col = " + col + "\n" +
              "recoverToSucceededIf[AnnotationFormatError] {\n" +
              "  forExactly(1, col) { e => throw new AnnotationFormatError(\"test\"); Future { succeed } }\n" +
              "}"
          )
        ),
        new ItTemplate("should propagate java.nio.charset.CoderMalfunctionError thrown from assertion for " + colName + " inside future block",
          new SimpleTemplate(
            "val col = " + col + "\n" +
            "recoverToSucceededIf[CoderMalfunctionError] {\n" +
            "  forExactly(1, col) { e => Future { throw new CoderMalfunctionError(new RuntimeException(\"test\")); succeed } }\n" +
            "}"
          )
        ),
        new ItTemplate("should propagate java.nio.charset.CoderMalfunctionError thrown from assertion for " + colName + " outside future block",
          new SimpleTemplate(
            "val col = " + col + "\n" +
            "recoverToSucceededIf[CoderMalfunctionError] {\n" +
            "  forExactly(1, col) { e => throw new CoderMalfunctionError(new RuntimeException(\"test\")); Future { succeed } }\n" +
            "}"
          )
        ),
        new ItTemplate("should propagate javax.xml.parsers.FactoryConfigurationError thrown from assertion for " + colName + " inside future block",
          new SimpleTemplate(
            "val col = " + col + "\n" +
            "recoverToSucceededIf[FactoryConfigurationError] {\n" +
            "  forExactly(1, col) { e => Future { throw new FactoryConfigurationError(); succeed } }\n" +
            "}"
          )
        ),
        new ItTemplate("should propagate javax.xml.parsers.FactoryConfigurationError thrown from assertion for " + colName + " outside future block",
          new SimpleTemplate(
            "val col = " + col + "\n" +
              "recoverToSucceededIf[FactoryConfigurationError] {\n" +
              "  forExactly(1, col) { e => throw new FactoryConfigurationError(); Future { succeed } }\n" +
              "}"
          )
        ),
        new ItTemplate("should propagate javax.xml.transform.TransformerFactoryConfigurationError thrown from assertion for " + colName + " inside future block",
          new SimpleTemplate(
            "val col = " + col + "\n" +
            "recoverToSucceededIf[TransformerFactoryConfigurationError] {\n" +
            "  forExactly(1, col) { e => Future { throw new TransformerFactoryConfigurationError(); succeed } }\n" +
            "}"
          )
        ),
        new ItTemplate("should propagate javax.xml.transform.TransformerFactoryConfigurationError thrown from assertion for " + colName + " outside future block",
          new SimpleTemplate(
            "val col = " + col + "\n" +
              "recoverToSucceededIf[TransformerFactoryConfigurationError] {\n" +
              "  forExactly(1, col) { e => throw new TransformerFactoryConfigurationError(); Future { succeed } }\n" +
              "}"
          )
        )
      )

    override protected def childrenContent =
      children.map(_.toString).mkString("\n") + "\n"

    override def toString = childrenContent
  }

  class ForNoTemplate(colName: String, col: String, emptyCol: String, lhs: String) extends Template {
    override val children =
      List(
        new DefTemplate("should pass when none of the element pass for " + colName,
          new SimpleTemplate(
            "val col = " + col + "\n" +
            "forNo(col) { e => assert(" + lhs + " > 5) }"
          )
        ),
        new DefTemplate("should throw TestFailedException with correct stack depth and message when 1 element passed for " + colName,
          new InterceptTemplate(
            "val col = " + col + "\n" +
            "val first = " + getFirst(colName) + getElementType(colName) + "(col, " + getLhs(colName, "_") + " == 2)",
            "forNo(col) { e => assert(" + lhs + " == 2) }\n",
            "ForNoInspectorsSpec.scala",
            "\"forNo failed, because 1 element satisfied the assertion block at " + getIndexOrKeyWord(colName) + " \" + " + getIndexOrKey(colName, "first") + " + \" in \" + decorateToStringValue(prettifier, col)",
            3)
        ),
        new DefTemplate("should throw TestFailedException with correct stack depth and message when 2 element passed for " + colName,
          new InterceptTemplate(
            "val col = " + col + "\n" +
            "val first = " + getFirst(colName) + getElementType(colName) + "(col, " + getLhs(colName, "_") + " < 5)",
            "forNo(col) { e => assert(" + lhs + " < 5) }\n",
            "ForNoInspectorsSpec.scala",
            "\"forNo failed, because 1 element satisfied the assertion block at " + getIndexOrKeyWord(colName) + " \" + " + getIndexOrKey(colName, "first") + " + \" in \" + decorateToStringValue(prettifier, col)",
            3)
        ),
        new DefTemplate("should pass when empty list of element is passed in for " + colName,
          new SimpleTemplate(
            "val col = " + emptyCol + "\n" +
            "forNo(col) { e => assert(" + lhs + " > 5) }"
          )
        ),
        new DefTemplate("should propagate TestPendingException thrown from assertion for " + colName,
          new SimpleTemplate(
            "val col = " + col + "\n" +
            "intercept[exceptions.TestPendingException] {\n" +
            "  forNo(col) { e => pending }\n" +
            "}"
          )
        ),
        new DefTemplate("should propagate TestCanceledException thrown from assertion for " + colName,
          new SimpleTemplate(
            "val col = " + col + "\n" +
            "intercept[exceptions.TestCanceledException] {\n" +
            "  forNo(col) { e => cancel }\n" +
            "}"
          )
        ),
        new DefTemplate("should propagate java.lang.annotation.AnnotationFormatError thrown from assertion for " + colName,
          new SimpleTemplate(
            "val col = " + col + "\n" +
            "intercept[AnnotationFormatError] {\n" +
            "  forNo(col) { e => throw new AnnotationFormatError(\"test\") }\n" +
            "}"
          )
        ),
        new DefTemplate("should propagate java.nio.charset.CoderMalfunctionError thrown from assertion for " + colName,
          new SimpleTemplate(
            "val col = " + col + "\n" +
            "intercept[CoderMalfunctionError] {\n" +
            "  forNo(col) { e => throw new CoderMalfunctionError(new RuntimeException(\"test\")) }\n" +
            "}"
          )
        ),
        new DefTemplate("should propagate javax.xml.parsers.FactoryConfigurationError thrown from assertion for " + colName,
          new SimpleTemplate(
            "val col = " + col + "\n" +
            "intercept[FactoryConfigurationError] {\n" +
            "  forNo(col) { e => throw new FactoryConfigurationError() }\n" +
            "}"
          )
        ),
        new DefTemplate("should propagate java.lang.LinkageError thrown from assertion for " + colName,
          new SimpleTemplate(
            "val col = " + col + "\n" +
            "intercept[LinkageError] {\n" +
            "  forNo(col) { e => throw new LinkageError() }\n" +
            "}"
          )
        ),
        new DefTemplate("should propagate java.lang.ThreadDeath thrown from assertion for " + colName,
          new SimpleTemplate(
            "val col = " + col + "\n" +
            "intercept[ThreadDeath] {\n" +
            "  forNo(col) { e => throw new ThreadDeath() }\n" +
            "}"
          )
        ),
        new DefTemplate("should propagate javax.xml.transform.TransformerFactoryConfigurationError thrown from assertion for " + colName,
          new SimpleTemplate(
            "val col = " + col + "\n" +
            "intercept[TransformerFactoryConfigurationError] {\n" +
            "  forNo(col) { e => throw new TransformerFactoryConfigurationError() }\n" +
            "}"
          )
        ),
        new DefTemplate("should propagate java.lang.VirtualMachineError thrown from assertion for " + colName,
          new SimpleTemplate(
            "val col = " + col + "\n" +
            "intercept[VirtualMachineError] {\n" +
            "  forNo(col) { e => throw new VirtualMachineError() {} }\n" +
            "}"
          )
        )
      )

    override protected def childrenContent =
      children.map(_.toString).mkString("\n") + "\n"

    override def toString = childrenContent
  }

  class AsyncForNoTemplate(colName: String, col: String, emptyCol: String, lhs: String) extends Template {
    override val children =
      List(
        new ItTemplate("should pass when none of the element pass for " + colName,
          new SimpleTemplate(
            "val col = " + col + "\n" +
            "forNo(col) { e => Future { assert(" + lhs + " > 5) } }"
          )
        ),
        new ItTemplate("should throw TestFailedException with correct stack depth and message when 1 element passed for " + colName + " inside future block",
          new RecoverToExceptionIfTemplate(
            "val col = " + col + "\n" +
            "val first = " + getFirst(colName) + getElementType(colName) + "(col, " + getLhs(colName, "_") + " == 2)",
            "forNo(col) { e => Future { assert(" + lhs + " == 2) } }\n",
            "AsyncForNoInspectorsSpec.scala",
            "\"forNo failed, because 1 element satisfied the assertion block at " + getIndexOrKeyWord(colName) + " \" + " + getIndexOrKey(colName, "first") + " + \" in \" + decorateToStringValue(prettifier, col)",
            4)
        ),
        new ItTemplate("should throw TestFailedException with correct stack depth and message when 1 element passed for " + colName + " outside future block",
          new RecoverToExceptionIfTemplate(
            "val col = " + col + "\n" +
            "val first = " + getFirst(colName) + getElementType(colName) + "(col, " + getLhs(colName, "_") + " == 2)",
            "forNo(col) { e => assert(" + lhs + " == 2); Future { assert(true) } }\n",
            "AsyncForNoInspectorsSpec.scala",
            "\"forNo failed, because 1 element satisfied the assertion block at " + getIndexOrKeyWord(colName) + " \" + " + getIndexOrKey(colName, "first") + " + \" in \" + decorateToStringValue(prettifier, col)",
            4)
        ),
        new ItTemplate("should throw TestFailedException with correct stack depth and message when 2 element passed for " + colName + " inside future block",
          new RecoverToExceptionIfTemplate(
            "val col = " + col + "\n" +
            "val first = " + getFirst(colName) + getElementType(colName) + "(col, " + getLhs(colName, "_") + " < 5)",
            "forNo(col) { e => Future { assert(" + lhs + " < 5) } }\n",
            "AsyncForNoInspectorsSpec.scala",
            "\"forNo failed, because 1 element satisfied the assertion block at " + getIndexOrKeyWord(colName) + " \" + " + getIndexOrKey(colName, "first") + " + \" in \" + decorateToStringValue(prettifier, col)",
            4)
        ),
        new ItTemplate("should throw TestFailedException with correct stack depth and message when 2 element passed for " + colName + " outside future block",
          new RecoverToExceptionIfTemplate(
            "val col = " + col + "\n" +
            "val first = " + getFirst(colName) + getElementType(colName) + "(col, " + getLhs(colName, "_") + " < 5)",
            "forNo(col) { e => assert(" + lhs + " < 5); Future { assert(true) } }\n",
            "AsyncForNoInspectorsSpec.scala",
            "\"forNo failed, because 1 element satisfied the assertion block at " + getIndexOrKeyWord(colName) + " \" + " + getIndexOrKey(colName, "first") + " + \" in \" + decorateToStringValue(prettifier, col)",
            4)
        ),
        new ItTemplate("should pass when empty list of element is passed in for " + colName,
          new SimpleTemplate(
            "val col = " + emptyCol + "\n" +
            "forNo(col) { e => Future { assert(" + lhs + " > 5) } }"
          )
        ),
        new ItTemplate("should propagate TestPendingException thrown from assertion for " + colName + " inside future block",
          new SimpleTemplate(
            "val col = " + col + "\n" +
            "recoverToSucceededIf[exceptions.TestPendingException] {\n" +
            "  forNo(col) { e => Future { pending; succeed } }\n" +
            "}"
          )
        ),
        new ItTemplate("should propagate TestPendingException thrown from assertion for " + colName + " outside future block",
          new SimpleTemplate(
            "val col = " + col + "\n" +
            "recoverToSucceededIf[exceptions.TestPendingException] {\n" +
            "  forNo(col) { e => pending; Future { succeed } }\n" +
            "}"
          )
        ),
        new ItTemplate("should propagate TestCanceledException thrown from assertion for " + colName + " inside future block",
          new SimpleTemplate(
            "val col = " + col + "\n" +
            "recoverToSucceededIf[exceptions.TestCanceledException] {\n" +
            "  forNo(col) { e => Future { cancel; succeed } }\n" +
            "}"
          )
        ),
        new ItTemplate("should propagate TestCanceledException thrown from assertion for " + colName + " outside future block",
          new SimpleTemplate(
            "val col = " + col + "\n" +
            "recoverToSucceededIf[exceptions.TestCanceledException] {\n" +
            "  forNo(col) { e => cancel; Future { succeed } }\n" +
            "}"
          )
        ),
        new ItTemplate("should propagate java.lang.annotation.AnnotationFormatError thrown from assertion for " + colName + " inside future block",
          new SimpleTemplate(
            "val col = " + col + "\n" +
            "recoverToSucceededIf[AnnotationFormatError] {\n" +
            "  forNo(col) { e => Future { throw new AnnotationFormatError(\"test\"); succeed } }\n" +
            "}"
          )
        ),
        new ItTemplate("should propagate java.lang.annotation.AnnotationFormatError thrown from assertion for " + colName + " outside future block",
          new SimpleTemplate(
            "val col = " + col + "\n" +
            "recoverToSucceededIf[AnnotationFormatError] {\n" +
            "  forNo(col) { e => throw new AnnotationFormatError(\"test\"); Future { succeed } }\n" +
            "}"
          )
        ),
        new ItTemplate("should propagate java.nio.charset.CoderMalfunctionError thrown from assertion for " + colName + " inside future block",
          new SimpleTemplate(
            "val col = " + col + "\n" +
            "recoverToSucceededIf[CoderMalfunctionError] {\n" +
            "  forNo(col) { e => Future { throw new CoderMalfunctionError(new RuntimeException(\"test\")); succeed } }\n" +
            "}"
          )
        ),
        new ItTemplate("should propagate java.nio.charset.CoderMalfunctionError thrown from assertion for " + colName + " outside future block",
          new SimpleTemplate(
            "val col = " + col + "\n" +
            "recoverToSucceededIf[CoderMalfunctionError] {\n" +
            "  forNo(col) { e => throw new CoderMalfunctionError(new RuntimeException(\"test\")); Future { succeed } }\n" +
            "}"
          )
        ),
        new ItTemplate("should propagate javax.xml.parsers.FactoryConfigurationError thrown from assertion for " + colName + " inside future block",
          new SimpleTemplate(
            "val col = " + col + "\n" +
            "recoverToSucceededIf[FactoryConfigurationError] {\n" +
            "  forNo(col) { e => Future { throw new FactoryConfigurationError(); succeed } }\n" +
            "}"
          )
        ),
        new ItTemplate("should propagate javax.xml.parsers.FactoryConfigurationError thrown from assertion for " + colName + " outside future block",
          new SimpleTemplate(
            "val col = " + col + "\n" +
            "recoverToSucceededIf[FactoryConfigurationError] {\n" +
            "  forNo(col) { e => throw new FactoryConfigurationError(); Future { succeed } }\n" +
            "}"
          )
        ),
        new ItTemplate("should propagate javax.xml.transform.TransformerFactoryConfigurationError thrown from assertion for " + colName + " inside future block",
          new SimpleTemplate(
            "val col = " + col + "\n" +
            "recoverToSucceededIf[TransformerFactoryConfigurationError] {\n" +
            "  forNo(col) { e => Future { throw new TransformerFactoryConfigurationError(); succeed } }\n" +
            "}"
          )
        ),
        new ItTemplate("should propagate javax.xml.transform.TransformerFactoryConfigurationError thrown from assertion for " + colName + " outside future block",
          new SimpleTemplate(
            "val col = " + col + "\n" +
            "recoverToSucceededIf[TransformerFactoryConfigurationError] {\n" +
            "  forNo(col) { e => throw new TransformerFactoryConfigurationError(); Future { succeed } }\n" +
            "}"
          )
        )
      )

    override protected def childrenContent =
      children.map(_.toString).mkString("\n") + "\n"

    override def toString = childrenContent
  }

  class ForBetweenTemplate(colName: String, col: String, bigCol: String, emptyCol: String, lhs: String) extends Template {
    override val children =
      List(
        new DefTemplate("should throw IllegalArgumentException when -1 is passed in as from for " + colName,
          new SimpleTemplate(
            "val col = " + col + "\n" +
            "val e = intercept[IllegalArgumentException] {\n" +
            "  forBetween(-1, 2, col) { e => assert(" + lhs + " == 2) }\n" +
            "}\n" +
            "assert(e.getMessage == \"'from' argument must be more than or equal 0\")"
          )
        ),
        new DefTemplate("should throw IllegalArgumentException when 0 is passed in as upTo for " + colName,
          new SimpleTemplate(
            "val col = " + col + "\n" +
            "val e = intercept[IllegalArgumentException] {\n" +
            "  forBetween(0, 0, col) { e => assert(" + lhs + " == 2) }\n" +
            "}\n" +
            "assert(e.getMessage == \"'upTo' argument must be more than 0\")"
          )
        ),
        new DefTemplate("should throw IllegalArgumentException when -1 is passed in as upTo for " + colName,
          new SimpleTemplate(
            "val col = " + col + "\n" +
            "val e = intercept[IllegalArgumentException] {\n" +
            "  forBetween(0, -1, col) { e => assert(" + lhs + " == 2) }\n" +
            "}\n" +
            "assert(e.getMessage == \"'upTo' argument must be more than 0\")"
          )
        ),
        new DefTemplate("should throw IllegalArgumentException when from and upTo is the same for " + colName,
          new SimpleTemplate(
            "val col = " + col + "\n" +
            "val e = intercept[IllegalArgumentException] {\n" +
            "  forBetween(1, 1, col) { e => assert(" + lhs + " == 2) }\n" +
            "}\n" +
            "assert(e.getMessage == \"'upTo' argument must be more than 'from' argument\")"
          )
        ),
        new DefTemplate("should throw IllegalArgumentException when from is greater than upTo for " + colName,
          new SimpleTemplate(
            "val col = " + col + "\n" +
            "val e = intercept[IllegalArgumentException] {\n" +
            "  forBetween(3, 2, col) { e => assert(" + lhs + " == 2) }\n" +
            "}\n" +
            "assert(e.getMessage == \"'upTo' argument must be more than 'from' argument\")"
          )
        ),
        new DefTemplate("should pass when number of element passed is within the specified range for " + colName,
          new SimpleTemplate(
            "val col = " + bigCol + "\n" +
            "forBetween(2, 4, col) { e => assert(" + lhs + " > 2) }"
          )
        ),
        new DefTemplate("should pass when number of element passed is same as lower bound of the specified range for " + colName,
          new SimpleTemplate(
            "val col = " + bigCol + "\n" +
            "forBetween(2, 4, col) { e => assert(" + lhs + " > 3) }"
          )
        ),
        new DefTemplate("should pass when number of element passed is same as upper bound of the specified range for " + colName,
          new SimpleTemplate(
            "val col = " + bigCol + "\n" +
            "forBetween(2, 4, col) { e => assert(" + lhs + " > 1) }"
          )
        ),
        new DefTemplate("should use 'no element' in error message when no element satisfied the assertion block and 'from' is > 0 for " + colName,
          new InterceptWithNullCauseTemplate(
            "val col = " + col + "\n" +
            "val itr = col." + iterator(colName) + "\n" +
            "val first = itr.next\n" +
            "val second = itr.next\n" +
            "val third = itr.next\n",
            "forBetween(1, 2, col) { e => \n" +
            "  assert(" + lhs + " == 5) \n" +
            "}",
            "ForBetweenInspectorsSpec.scala",
            "\"forBetween(1, 2) failed, because no element satisfied the assertion block: \\n\" + \n" +
              "\"  at \" + " + getVariableIndexForType(colName, "first") + " + \", \" + " + getLhs(colName, "first") + " + \" did not equal 5 (ForBetweenInspectorsSpec.scala:\" + (thisLineNumber - 6) + \"), \\n\" + \n" +
              "\"  at \" + " + getVariableIndexForType(colName, "second") + " + \", \" + " + getLhs(colName, "second") + " + \" did not equal 5 (ForBetweenInspectorsSpec.scala:\" + (thisLineNumber - 7) + \"), \\n\" + \n" +
              "\"  at \" + " + getVariableIndexForType(colName, "third") + " + \", \" + " + getLhs(colName, "third") + " + \" did not equal 5 (ForBetweenInspectorsSpec.scala:\" + (thisLineNumber - 8) + \") \\n\" + \n" +
              "\"in \" + decorateToStringValue(prettifier, col)",
            5)
        ),
        new DefTemplate("should use 'element' in error message when exactly 1 element satisfied the assertion block, when total passed is less than 'from' for " + colName,
          new InterceptWithNullCauseTemplate(
            "val col = " + col + "\n" +
            "val itr = col." + iterator(colName) + "\n" +
            "val first = " + getNext(colName) + getElementType(colName) + "(itr, " + getLhs(colName, "_") + " != 2)\n" +
            "val second = " + getNext(colName) + getElementType(colName) + "(itr, " + getLhs(colName, "_") + " != 2)\n" +
            "val succeeded = " + getFirst(colName) + getElementType(colName) + "(col, " + getLhs(colName, "_") + " == 2)",
            "forBetween(2, 3, col) { e => \n" +
            "  assert(" + lhs + " == 2)\n" +
            "}",
            "ForBetweenInspectorsSpec.scala",
            "\"forBetween(2, 3) failed, because only 1 element satisfied the assertion block at " + getIndexOrKeyWord(colName) + " \" + " + getIndexOrKey(colName, "succeeded") + " + \": \\n\" + \n" +
              "\"  at \" + " + getVariableIndexForType(colName, "first") + " + \", \" + " + getLhs(colName, "first") + " + \" did not equal 2 (ForBetweenInspectorsSpec.scala:\" + (thisLineNumber - 6) + \"), \\n\" + \n" +
              "\"  at \" + " + getVariableIndexForType(colName, "second") + " + \", \" + " + getLhs(colName, "second") + " + \" did not equal 2 (ForBetweenInspectorsSpec.scala:\" + (thisLineNumber - 7) + \") \\n\" + \n" +
              "\"in \" + decorateToStringValue(prettifier, col)",
            5)
        ),
        new DefTemplate("should use 'elements' in error message when > 1 element satisfied the assertion block, when total passed is less than 'from' for " + colName,
          new InterceptWithNullCauseTemplate(
            "val col = " + col + "\n" +
            "val itr = col." + iterator(colName) + "\n" +
            "val first = " + getNext(colName) + getElementType(colName) + "(itr, " + getLhs(colName, "_") + " < 3)\n" +
            "val second = " + getNext(colName) + getElementType(colName) + "(itr, " + getLhs(colName, "_") + " < 3)\n" +
            "val failed = " + getFirst(colName) + getElementType(colName) + "(col, " + getLhs(colName, "_") + " >= 3)",
            "forBetween(3, 4, col) { e => \n" +
            "  assert(" + lhs + " < 3) \n" +
            "}",
            "ForBetweenInspectorsSpec.scala",
            "\"forBetween(3, 4) failed, because only 2 elements satisfied the assertion block at " + getIndexOrKeyWord(colName) + " \" + " + getIndexOrKey(colName, "first") + " + \" and \" + " + getIndexOrKey(colName, "second") + " + \": \\n\" + \n" +
              "\"  at \" + " + getVariableIndexForType(colName, "failed") + " + \", \" + " + getLhs(colName, "failed") + " + \" was not less than 3 (ForBetweenInspectorsSpec.scala:\" + (thisLineNumber - 6) + \") \\n\" + \n" +
              "\"in \" + decorateToStringValue(prettifier, col)",
            5)
        ),
        new DefTemplate("should use 'elements' in error message when > 1 element satisfied the assertion block, when total passed is more than 'upTo' for " + colName,
          new InterceptWithNullCauseTemplate(
            "val col = " + bigCol + "\n" +
            "val itr = col." + iterator(colName) + "\n" +
            "val first = " + getNext(colName) + getElementType(colName) + "(itr, " + getLhs(colName, "_") + " > 1)\n" +
            "val second = " + getNext(colName) + getElementType(colName) + "(itr, " + getLhs(colName, "_") + " > 1)\n" +
            "val third = " + getNext(colName) + getElementType(colName) + "(itr, " + getLhs(colName, "_") + " > 1)\n" +
            "val forth = " + getNext(colName) + getElementType(colName) + "(itr, " + getLhs(colName, "_") + " > 1)\n",
            "forBetween(2, 3, col) { e => \n" +
            "  assert(" + lhs + " > 1) \n" +
            "}",
            "ForBetweenInspectorsSpec.scala",
            "\"forBetween(2, 3) failed, because 4 elements satisfied the assertion block at " + getIndexOrKeyWord(colName) + " \" + " + getIndexOrKey(colName, "first") + " + \", \" + " + getIndexOrKey(colName, "second") + " + \", \" + " + getIndexOrKey(colName, "third") + " + \" and \" + " + getIndexOrKey(colName, "forth") + " + \" in \" + decorateToStringValue(prettifier, col)",
            5)
        ),
        new DefTemplate("should throw TestFailedException with correct stack depth and message when number of element passed is less than lower bound of the specified range for " + colName,
          new InterceptWithNullCauseTemplate(
            "val col = " + bigCol + "\n" +
            "val itr = col." + iterator(colName) + "\n" +
            "val first = " + getNext(colName) + getElementType(colName) + "(itr, " + getLhs(colName, "_") + " <= 4)\n" +
            "val second = " + getNext(colName) + getElementType(colName) + "(itr, " + getLhs(colName, "_") + " <= 4)\n" +
            "val third = " + getNext(colName) + getElementType(colName) + "(itr, " + getLhs(colName, "_") + " <= 4)\n" +
            "val forth = " + getNext(colName) + getElementType(colName) + "(itr, " + getLhs(colName, "_") + " <= 4)\n" +
            "val succeeded = " + getFirst(colName) + getElementType(colName) + "(col, " + getLhs(colName, "_") + " > 4)",
            "forBetween(2, 4, col) { e => \n" +
            "  assert(" + lhs + " > 4) \n" +
            "}",
            "ForBetweenInspectorsSpec.scala",
            "\"forBetween(2, 4) failed, because only 1 element satisfied the assertion block at " + getIndexOrKeyWord(colName) + " \" + " + getIndexOrKey(colName, "succeeded") + " + \": \\n\" + \n" +
              "\"  at \" + " + getVariableIndexForType(colName, "first") + " + \", \" + " + getLhs(colName, "first") + " + \" was not greater than 4 (ForBetweenInspectorsSpec.scala:\" + (thisLineNumber - 6) + \"), \\n\" + \n" +
              "\"  at \" + " + getVariableIndexForType(colName, "second") + " + \", \" + " + getLhs(colName, "second") + " + \" was not greater than 4 (ForBetweenInspectorsSpec.scala:\" + (thisLineNumber - 7) + \"), \\n\" + \n" +
              "\"  at \" + " + getVariableIndexForType(colName, "third") + " + \", \" + " + getLhs(colName, "third") + " + \" was not greater than 4 (ForBetweenInspectorsSpec.scala:\" + (thisLineNumber - 8) + \"), \\n\" + \n" +
              "\"  at \" + " + getVariableIndexForType(colName, "forth") + " + \", \" + " + getLhs(colName, "forth") + " + \" was not greater than 4 (ForBetweenInspectorsSpec.scala:\" + (thisLineNumber - 9) + \") \\n\" + \n" +
              "\"in \" + decorateToStringValue(prettifier, col)",
            5)
        ),
        new DefTemplate("should throw TestFailedException with correct stack depth and message when number of element passed is more than upper bound of the specified range for " + colName,
          new InterceptTemplate(
            "val col = " + bigCol + "\n" +
            "val itr = col." + iterator(colName) + "\n" +
            "val first = itr.next\n" +
            "val second = itr.next\n" +
            "val third = itr.next\n" +
            "val forth = itr.next\n" +
            "val fifth = itr.next\n",
            "forBetween(2, 4, col) { e => assert(" + lhs + " > 0) }",
            "ForBetweenInspectorsSpec.scala",
            "\"forBetween(2, 4) failed, because 5 elements satisfied the assertion block at " + getIndexOrKeyWord(colName) + " \" + " + getIndexOrKey(colName, "first") + " + \", \" + " + getIndexOrKey(colName, "second") + " + \", \" + " + getIndexOrKey(colName, "third") + " + \", \" + " + getIndexOrKey(colName, "forth") + " + \" and \" + " + getIndexOrKey(colName, "fifth") + " + \" in \" + decorateToStringValue(prettifier, col)",
            3)
        ),
        new DefTemplate("should propagate TestPendingException thrown from assertion for " + colName,
          new SimpleTemplate(
            "val col = " + bigCol + "\n" +
            "intercept[exceptions.TestPendingException] {\n" +
            "  forBetween(2, 4, col) { e => pending }\n" +
            "}"
          )
        ),
        new DefTemplate("should propagate TestCanceledException thrown from assertion for " + colName,
          new SimpleTemplate(
            "val col = " + bigCol + "\n" +
            "intercept[exceptions.TestCanceledException] {\n" +
            "  forBetween(2, 4, col) { e => cancel }\n" +
            "}"
          )
        ),
        new DefTemplate("should propagate java.lang.annotation.AnnotationFormatError thrown from assertion for " + colName,
          new SimpleTemplate(
            "val col = " + bigCol + "\n" +
            "intercept[AnnotationFormatError] {\n" +
            "  forBetween(2, 4, col) { e => throw new AnnotationFormatError(\"test\") }\n" +
            "}"
          )
        ),
        new DefTemplate("should propagate java.nio.charset.CoderMalfunctionError thrown from assertion for " + colName,
          new SimpleTemplate(
            "val col = " + bigCol + "\n" +
            "intercept[CoderMalfunctionError] {\n" +
            "  forBetween(2, 4, col) { e => throw new CoderMalfunctionError(new RuntimeException(\"test\")) }\n" +
            "}"
          )
        ),
        new DefTemplate("should propagate javax.xml.parsers.FactoryConfigurationError thrown from assertion for " + colName,
          new SimpleTemplate(
            "val col = " + bigCol + "\n" +
            "intercept[FactoryConfigurationError] {\n" +
            "  forBetween(2, 4, col) { e => throw new FactoryConfigurationError() }\n" +
            "}"
          )
        ),
        new DefTemplate("should propagate java.lang.LinkageError thrown from assertion for " + colName,
          new SimpleTemplate(
            "val col = " + bigCol + "\n" +
            "intercept[LinkageError] {\n" +
            "  forBetween(2, 4, col) { e => throw new LinkageError() }\n" +
            "}"
          )
        ),
        new DefTemplate("should propagate java.lang.ThreadDeath thrown from assertion for " + colName,
          new SimpleTemplate(
            "val col = " + bigCol + "\n" +
            "intercept[ThreadDeath] {\n" +
            "  forBetween(2, 4, col) { e => throw new ThreadDeath() }\n" +
            "}"
          )
        ),
        new DefTemplate("should propagate javax.xml.transform.TransformerFactoryConfigurationError thrown from assertion for " + colName,
          new SimpleTemplate(
            "val col = " + bigCol + "\n" +
            "intercept[TransformerFactoryConfigurationError] {\n" +
            "  forBetween(2, 4, col) { e => throw new TransformerFactoryConfigurationError() }\n" +
            "}"
          )
        ),
        new DefTemplate("should propagate java.lang.VirtualMachineError thrown from assertion for " + colName,
          new SimpleTemplate(
            "val col = " + bigCol + "\n" +
            "intercept[VirtualMachineError] {\n" +
            "  forBetween(2, 4, col) { e => throw new VirtualMachineError() {} }\n" +
            "}"
          )
        )
      )

    override protected def childrenContent =
      children.map(_.toString).mkString("\n") + "\n"

    override def toString = childrenContent
  }

  class AsyncForBetweenTemplate(colName: String, col: String, bigCol: String, emptyCol: String, lhs: String) extends Template {
    override val children =
      List(
        new ItTemplate("should throw IllegalArgumentException when -1 is passed in as from for " + colName,
          new SimpleTemplate(
            "val col = " + col + "\n" +
            "val e = intercept[IllegalArgumentException] {\n" +
            "  forBetween(-1, 2, col) { e => Future { assert(" + lhs + " == 2) } }\n" +
            "}\n" +
            "assert(e.getMessage == \"'from' argument must be more than or equal 0\")"
          )
        ),
        new ItTemplate("should throw IllegalArgumentException when 0 is passed in as upTo for " + colName,
          new SimpleTemplate(
            "val col = " + col + "\n" +
            "val e = intercept[IllegalArgumentException] {\n" +
            "  forBetween(0, 0, col) { e => Future { assert(" + lhs + " == 2) } }\n" +
            "}\n" +
            "assert(e.getMessage == \"'upTo' argument must be more than 0\")"
          )
        ),
        new ItTemplate("should throw IllegalArgumentException when -1 is passed in as upTo for " + colName,
          new SimpleTemplate(
            "val col = " + col + "\n" +
            "val e = intercept[IllegalArgumentException] {\n" +
            "  forBetween(0, -1, col) { e => Future { assert(" + lhs + " == 2) } }\n" +
            "}\n" +
            "assert(e.getMessage == \"'upTo' argument must be more than 0\")"
          )
        ),
        new ItTemplate("should throw IllegalArgumentException when from and upTo is the same for " + colName,
          new SimpleTemplate(
            "val col = " + col + "\n" +
            "val e = intercept[IllegalArgumentException] {\n" +
            "  forBetween(1, 1, col) { e => Future { assert(" + lhs + " == 2) } }\n" +
            "}\n" +
            "assert(e.getMessage == \"'upTo' argument must be more than 'from' argument\")"
          )
        ),
        new ItTemplate("should throw IllegalArgumentException when from is greater than upTo for " + colName,
          new SimpleTemplate(
            "val col = " + col + "\n" +
            "val e = intercept[IllegalArgumentException] {\n" +
            "  forBetween(3, 2, col) { e => Future { assert(" + lhs + " == 2) } }\n" +
            "}\n" +
            "assert(e.getMessage == \"'upTo' argument must be more than 'from' argument\")"
          )
        ),
        new ItTemplate("should pass when number of element passed is within the specified range for " + colName,
          new SimpleTemplate(
            "val col = " + bigCol + "\n" +
            "forBetween(2, 4, col) { e => Future { assert(" + lhs + " > 2) } }"
          )
        ),
        new ItTemplate("should pass when number of element passed is same as lower bound of the specified range for " + colName,
          new SimpleTemplate(
            "val col = " + bigCol + "\n" +
            "forBetween(2, 4, col) { e => Future { assert(" + lhs + " > 3) } }"
          )
        ),
        new ItTemplate("should pass when number of element passed is same as upper bound of the specified range for " + colName,
          new SimpleTemplate(
            "val col = " + bigCol + "\n" +
            "forBetween(2, 4, col) { e => Future { assert(" + lhs + " > 1) } }"
          )
        ),
        new ItTemplate("should use 'no element' in error message when no element satisfied the assertion block and 'from' is > 0 for " + colName + " inside future block",
          new RecoverToExceptionIfWithNullCauseTemplate(
            "val col = " + col + "\n" +
            "val itr = col." + iterator(colName) + "\n" +
            "val first = itr.next\n" +
            "val second = itr.next\n" +
            "val third = itr.next\n",
            "forBetween(1, 2, col) { e => \n" +
            "  Future { assert(" + lhs + " == 5) } \n" +
            "}",
            "AsyncForBetweenInspectorsSpec.scala",
            "\"forBetween(1, 2) failed, because no element satisfied the assertion block: \\n\" + \n" +
              "\"  at \" + " + getVariableIndexForType(colName, "first") + " + \", \" + " + getLhs(colName, "first") + " + \" did not equal 5 (AsyncForBetweenInspectorsSpec.scala:\" + (thisLineNumber - 7) + \"), \\n\" + \n" +
              "\"  at \" + " + getVariableIndexForType(colName, "second") + " + \", \" + " + getLhs(colName, "second") + " + \" did not equal 5 (AsyncForBetweenInspectorsSpec.scala:\" + (thisLineNumber - 8) + \"), \\n\" + \n" +
              "\"  at \" + " + getVariableIndexForType(colName, "third") + " + \", \" + " + getLhs(colName, "third") + " + \" did not equal 5 (AsyncForBetweenInspectorsSpec.scala:\" + (thisLineNumber - 9) + \") \\n\" + \n" +
              "\"in \" + decorateToStringValue(prettifier, col)",
            6)
        ),
        new ItTemplate("should use 'no element' in error message when no element satisfied the assertion block and 'from' is > 0 for " + colName + " outside future block",
          new RecoverToExceptionIfWithNullCauseTemplate(
            "val col = " + col + "\n" +
            "val itr = col." + iterator(colName) + "\n" +
            "val first = itr.next\n" +
            "val second = itr.next\n" +
            "val third = itr.next\n",
            "forBetween(1, 2, col) { e => \n" +
            "  assert(" + lhs + " == 5) \n" +
            "  Future { assert(true) } \n" +
            "}",
            "AsyncForBetweenInspectorsSpec.scala",
            "\"forBetween(1, 2) failed, because no element satisfied the assertion block: \\n\" + \n" +
              "\"  at \" + " + getVariableIndexForType(colName, "first") + " + \", \" + " + getLhs(colName, "first") + " + \" did not equal 5 (AsyncForBetweenInspectorsSpec.scala:\" + (thisLineNumber - 8) + \"), \\n\" + \n" +
              "\"  at \" + " + getVariableIndexForType(colName, "second") + " + \", \" + " + getLhs(colName, "second") + " + \" did not equal 5 (AsyncForBetweenInspectorsSpec.scala:\" + (thisLineNumber - 9) + \"), \\n\" + \n" +
              "\"  at \" + " + getVariableIndexForType(colName, "third") + " + \", \" + " + getLhs(colName, "third") + " + \" did not equal 5 (AsyncForBetweenInspectorsSpec.scala:\" + (thisLineNumber - 10) + \") \\n\" + \n" +
              "\"in \" + decorateToStringValue(prettifier, col)",
            7)
        ),
        new ItTemplate("should use 'element' in error message when exactly 1 element satisfied the assertion block, when total passed is less than 'from' for " + colName + " inside future block",
          new RecoverToExceptionIfWithNullCauseTemplate(
            "val col = " + col + "\n" +
            "val itr = col." + iterator(colName) + "\n" +
            "val first = " + getNext(colName) + getElementType(colName) + "(itr, " + getLhs(colName, "_") + " != 2)\n" +
            "val second = " + getNext(colName) + getElementType(colName) + "(itr, " + getLhs(colName, "_") + " != 2)\n" +
            "val succeeded = " + getFirst(colName) + getElementType(colName) + "(col, " + getLhs(colName, "_") + " == 2)",
            "forBetween(2, 3, col) { e => \n" +
            "  Future { assert(" + lhs + " == 2) }\n" +
            "}",
            "AsyncForBetweenInspectorsSpec.scala",
            "\"forBetween(2, 3) failed, because only 1 element satisfied the assertion block at " + getIndexOrKeyWord(colName) + " \" + " + getIndexOrKey(colName, "succeeded") + " + \": \\n\" + \n" +
              "\"  at \" + " + getVariableIndexForType(colName, "first") + " + \", \" + " + getLhs(colName, "first") + " + \" did not equal 2 (AsyncForBetweenInspectorsSpec.scala:\" + (thisLineNumber - 7) + \"), \\n\" + \n" +
              "\"  at \" + " + getVariableIndexForType(colName, "second") + " + \", \" + " + getLhs(colName, "second") + " + \" did not equal 2 (AsyncForBetweenInspectorsSpec.scala:\" + (thisLineNumber - 8) + \") \\n\" + \n" +
              "\"in \" + decorateToStringValue(prettifier, col)",
            6)
        ),
        new ItTemplate("should use 'element' in error message when exactly 1 element satisfied the assertion block, when total passed is less than 'from' for " + colName + " outside future block",
          new RecoverToExceptionIfWithNullCauseTemplate(
            "val col = " + col + "\n" +
            "val itr = col." + iterator(colName) + "\n" +
            "val first = " + getNext(colName) + getElementType(colName) + "(itr, " + getLhs(colName, "_") + " != 2)\n" +
            "val second = " + getNext(colName) + getElementType(colName) + "(itr, " + getLhs(colName, "_") + " != 2)\n" +
            "val succeeded = " + getFirst(colName) + getElementType(colName) + "(col, " + getLhs(colName, "_") + " == 2)",
            "forBetween(2, 3, col) { e => \n" +
            "  assert(" + lhs + " == 2)\n" +
            "  Future { assert(true) }\n" +
            "}",
            "AsyncForBetweenInspectorsSpec.scala",
            "\"forBetween(2, 3) failed, because only 1 element satisfied the assertion block at " + getIndexOrKeyWord(colName) + " \" + " + getIndexOrKey(colName, "succeeded") + " + \": \\n\" + \n" +
            "\"  at \" + " + getVariableIndexForType(colName, "first") + " + \", \" + " + getLhs(colName, "first") + " + \" did not equal 2 (AsyncForBetweenInspectorsSpec.scala:\" + (thisLineNumber - 8) + \"), \\n\" + \n" +
            "\"  at \" + " + getVariableIndexForType(colName, "second") + " + \", \" + " + getLhs(colName, "second") + " + \" did not equal 2 (AsyncForBetweenInspectorsSpec.scala:\" + (thisLineNumber - 9) + \") \\n\" + \n" +
            "\"in \" + decorateToStringValue(prettifier, col)",
            7)
        ),
        new ItTemplate("should use 'elements' in error message when > 1 element satisfied the assertion block, when total passed is less than 'from' for " + colName + " inside future block",
          new RecoverToExceptionIfWithNullCauseTemplate(
            "val col = " + col + "\n" +
            "val itr = col." + iterator(colName) + "\n" +
            "val first = " + getNext(colName) + getElementType(colName) + "(itr, " + getLhs(colName, "_") + " < 3)\n" +
            "val second = " + getNext(colName) + getElementType(colName) + "(itr, " + getLhs(colName, "_") + " < 3)\n" +
            "val failed = " + getFirst(colName) + getElementType(colName) + "(col, " + getLhs(colName, "_") + " >= 3)",
            "forBetween(3, 4, col) { e => \n" +
            "  Future { assert(" + lhs + " < 3) } \n" +
            "}",
            "AsyncForBetweenInspectorsSpec.scala",
            "\"forBetween(3, 4) failed, because only 2 elements satisfied the assertion block at " + getIndexOrKeyWord(colName) + " \" + " + getIndexOrKey(colName, "first") + " + \" and \" + " + getIndexOrKey(colName, "second") + " + \": \\n\" + \n" +
              "\"  at \" + " + getVariableIndexForType(colName, "failed") + " + \", \" + " + getLhs(colName, "failed") + " + \" was not less than 3 (AsyncForBetweenInspectorsSpec.scala:\" + (thisLineNumber - 7) + \") \\n\" + \n" +
              "\"in \" + decorateToStringValue(prettifier, col)",
            6)
        ),
        new ItTemplate("should use 'elements' in error message when > 1 element satisfied the assertion block, when total passed is less than 'from' for " + colName + " outside future block",
          new RecoverToExceptionIfWithNullCauseTemplate(
            "val col = " + col + "\n" +
            "val itr = col." + iterator(colName) + "\n" +
            "val first = " + getNext(colName) + getElementType(colName) + "(itr, " + getLhs(colName, "_") + " < 3)\n" +
            "val second = " + getNext(colName) + getElementType(colName) + "(itr, " + getLhs(colName, "_") + " < 3)\n" +
            "val failed = " + getFirst(colName) + getElementType(colName) + "(col, " + getLhs(colName, "_") + " >= 3)",
            "forBetween(3, 4, col) { e => \n" +
            "  assert(" + lhs + " < 3) \n" +
            "  Future { assert(true) } \n" +
            "}",
            "AsyncForBetweenInspectorsSpec.scala",
            "\"forBetween(3, 4) failed, because only 2 elements satisfied the assertion block at " + getIndexOrKeyWord(colName) + " \" + " + getIndexOrKey(colName, "first") + " + \" and \" + " + getIndexOrKey(colName, "second") + " + \": \\n\" + \n" +
            "\"  at \" + " + getVariableIndexForType(colName, "failed") + " + \", \" + " + getLhs(colName, "failed") + " + \" was not less than 3 (AsyncForBetweenInspectorsSpec.scala:\" + (thisLineNumber - 8) + \") \\n\" + \n" +
            "\"in \" + decorateToStringValue(prettifier, col)",
            7)
        ),
        new ItTemplate("should use 'elements' in error message when > 1 element satisfied the assertion block, when total passed is more than 'upTo' for " + colName + " inside future block",
          new RecoverToExceptionIfWithNullCauseTemplate(
            "val col = " + bigCol + "\n" +
            "val itr = col." + iterator(colName) + "\n" +
            "val first = " + getNext(colName) + getElementType(colName) + "(itr, " + getLhs(colName, "_") + " > 1)\n" +
            "val second = " + getNext(colName) + getElementType(colName) + "(itr, " + getLhs(colName, "_") + " > 1)\n" +
            "val third = " + getNext(colName) + getElementType(colName) + "(itr, " + getLhs(colName, "_") + " > 1)\n" +
            "val forth = " + getNext(colName) + getElementType(colName) + "(itr, " + getLhs(colName, "_") + " > 1)\n",
            "forBetween(2, 3, col) { e => \n" +
            "  Future { assert(" + lhs + " > 1) } \n" +
            "}",
            "AsyncForBetweenInspectorsSpec.scala",
            "\"forBetween(2, 3) failed, because 4 elements satisfied the assertion block at " + getIndexOrKeyWord(colName) + " \" + " + getIndexOrKey(colName, "first") + " + \", \" + " + getIndexOrKey(colName, "second") + " + \", \" + " + getIndexOrKey(colName, "third") + " + \" and \" + " + getIndexOrKey(colName, "forth") + " + \" in \" + decorateToStringValue(prettifier, col)",
            6)
        ),
        new ItTemplate("should use 'elements' in error message when > 1 element satisfied the assertion block, when total passed is more than 'upTo' for " + colName + " outside future block",
          new RecoverToExceptionIfWithNullCauseTemplate(
            "val col = " + bigCol + "\n" +
            "val itr = col." + iterator(colName) + "\n" +
            "val first = " + getNext(colName) + getElementType(colName) + "(itr, " + getLhs(colName, "_") + " > 1)\n" +
            "val second = " + getNext(colName) + getElementType(colName) + "(itr, " + getLhs(colName, "_") + " > 1)\n" +
            "val third = " + getNext(colName) + getElementType(colName) + "(itr, " + getLhs(colName, "_") + " > 1)\n" +
            "val forth = " + getNext(colName) + getElementType(colName) + "(itr, " + getLhs(colName, "_") + " > 1)\n",
            "forBetween(2, 3, col) { e => \n" +
            "  assert(" + lhs + " > 1) \n" +
            "  Future { assert(true) } \n" +
            "}",
            "AsyncForBetweenInspectorsSpec.scala",
            "\"forBetween(2, 3) failed, because 4 elements satisfied the assertion block at " + getIndexOrKeyWord(colName) + " \" + " + getIndexOrKey(colName, "first") + " + \", \" + " + getIndexOrKey(colName, "second") + " + \", \" + " + getIndexOrKey(colName, "third") + " + \" and \" + " + getIndexOrKey(colName, "forth") + " + \" in \" + decorateToStringValue(prettifier, col)",
            7)
        ),
        new ItTemplate("should throw TestFailedException with correct stack depth and message when number of element passed is less than lower bound of the specified range for " + colName + " inside future block",
          new RecoverToExceptionIfWithNullCauseTemplate(
            "val col = " + bigCol + "\n" +
            "val itr = col." + iterator(colName) + "\n" +
            "val first = " + getNext(colName) + getElementType(colName) + "(itr, " + getLhs(colName, "_") + " <= 4)\n" +
            "val second = " + getNext(colName) + getElementType(colName) + "(itr, " + getLhs(colName, "_") + " <= 4)\n" +
            "val third = " + getNext(colName) + getElementType(colName) + "(itr, " + getLhs(colName, "_") + " <= 4)\n" +
            "val forth = " + getNext(colName) + getElementType(colName) + "(itr, " + getLhs(colName, "_") + " <= 4)\n" +
            "val succeeded = " + getFirst(colName) + getElementType(colName) + "(col, " + getLhs(colName, "_") + " > 4)",
            "forBetween(2, 4, col) { e => \n" +
            "  Future { assert(" + lhs + " > 4) } \n" +
            "}",
            "AsyncForBetweenInspectorsSpec.scala",
            "\"forBetween(2, 4) failed, because only 1 element satisfied the assertion block at " + getIndexOrKeyWord(colName) + " \" + " + getIndexOrKey(colName, "succeeded") + " + \": \\n\" + \n" +
              "\"  at \" + " + getVariableIndexForType(colName, "first") + " + \", \" + " + getLhs(colName, "first") + " + \" was not greater than 4 (AsyncForBetweenInspectorsSpec.scala:\" + (thisLineNumber - 7) + \"), \\n\" + \n" +
              "\"  at \" + " + getVariableIndexForType(colName, "second") + " + \", \" + " + getLhs(colName, "second") + " + \" was not greater than 4 (AsyncForBetweenInspectorsSpec.scala:\" + (thisLineNumber - 8) + \"), \\n\" + \n" +
              "\"  at \" + " + getVariableIndexForType(colName, "third") + " + \", \" + " + getLhs(colName, "third") + " + \" was not greater than 4 (AsyncForBetweenInspectorsSpec.scala:\" + (thisLineNumber - 9) + \"), \\n\" + \n" +
              "\"  at \" + " + getVariableIndexForType(colName, "forth") + " + \", \" + " + getLhs(colName, "forth") + " + \" was not greater than 4 (AsyncForBetweenInspectorsSpec.scala:\" + (thisLineNumber - 10) + \") \\n\" + \n" +
              "\"in \" + decorateToStringValue(prettifier, col)",
            6)
        ),
        new ItTemplate("should throw TestFailedException with correct stack depth and message when number of element passed is less than lower bound of the specified range for " + colName + " outside future block",
          new RecoverToExceptionIfWithNullCauseTemplate(
            "val col = " + bigCol + "\n" +
            "val itr = col." + iterator(colName) + "\n" +
            "val first = " + getNext(colName) + getElementType(colName) + "(itr, " + getLhs(colName, "_") + " <= 4)\n" +
            "val second = " + getNext(colName) + getElementType(colName) + "(itr, " + getLhs(colName, "_") + " <= 4)\n" +
            "val third = " + getNext(colName) + getElementType(colName) + "(itr, " + getLhs(colName, "_") + " <= 4)\n" +
            "val forth = " + getNext(colName) + getElementType(colName) + "(itr, " + getLhs(colName, "_") + " <= 4)\n" +
            "val succeeded = " + getFirst(colName) + getElementType(colName) + "(col, " + getLhs(colName, "_") + " > 4)",
            "forBetween(2, 4, col) { e => \n" +
            "  assert(" + lhs + " > 4) \n" +
            "  Future { assert(true) } \n" +
            "}",
            "AsyncForBetweenInspectorsSpec.scala",
            "\"forBetween(2, 4) failed, because only 1 element satisfied the assertion block at " + getIndexOrKeyWord(colName) + " \" + " + getIndexOrKey(colName, "succeeded") + " + \": \\n\" + \n" +
            "\"  at \" + " + getVariableIndexForType(colName, "first") + " + \", \" + " + getLhs(colName, "first") + " + \" was not greater than 4 (AsyncForBetweenInspectorsSpec.scala:\" + (thisLineNumber - 8) + \"), \\n\" + \n" +
            "\"  at \" + " + getVariableIndexForType(colName, "second") + " + \", \" + " + getLhs(colName, "second") + " + \" was not greater than 4 (AsyncForBetweenInspectorsSpec.scala:\" + (thisLineNumber - 9) + \"), \\n\" + \n" +
            "\"  at \" + " + getVariableIndexForType(colName, "third") + " + \", \" + " + getLhs(colName, "third") + " + \" was not greater than 4 (AsyncForBetweenInspectorsSpec.scala:\" + (thisLineNumber - 10) + \"), \\n\" + \n" +
            "\"  at \" + " + getVariableIndexForType(colName, "forth") + " + \", \" + " + getLhs(colName, "forth") + " + \" was not greater than 4 (AsyncForBetweenInspectorsSpec.scala:\" + (thisLineNumber - 11) + \") \\n\" + \n" +
            "\"in \" + decorateToStringValue(prettifier, col)",
            7)
        ),
        new ItTemplate("should throw TestFailedException with correct stack depth and message when number of element passed is more than upper bound of the specified range for " + colName + " inside future block",
          new RecoverToExceptionIfTemplate(
            "val col = " + bigCol + "\n" +
            "val itr = col." + iterator(colName) + "\n" +
            "val first = itr.next\n" +
            "val second = itr.next\n" +
            "val third = itr.next\n" +
            "val forth = itr.next\n" +
            "val fifth = itr.next\n",
            "forBetween(2, 4, col) { e => Future { assert(" + lhs + " > 0) } }",
            "AsyncForBetweenInspectorsSpec.scala",
            "\"forBetween(2, 4) failed, because 5 elements satisfied the assertion block at " + getIndexOrKeyWord(colName) + " \" + " + getIndexOrKey(colName, "first") + " + \", \" + " + getIndexOrKey(colName, "second") + " + \", \" + " + getIndexOrKey(colName, "third") + " + \", \" + " + getIndexOrKey(colName, "forth") + " + \" and \" + " + getIndexOrKey(colName, "fifth") + " + \" in \" + decorateToStringValue(prettifier, col)",
            4)
        ),
        new ItTemplate("should throw TestFailedException with correct stack depth and message when number of element passed is more than upper bound of the specified range for " + colName + " outside future block",
          new RecoverToExceptionIfTemplate(
            "val col = " + bigCol + "\n" +
            "val itr = col." + iterator(colName) + "\n" +
            "val first = itr.next\n" +
            "val second = itr.next\n" +
            "val third = itr.next\n" +
            "val forth = itr.next\n" +
            "val fifth = itr.next\n",
            "forBetween(2, 4, col) { e => assert(" + lhs + " > 0); Future { assert(true) } }",
            "AsyncForBetweenInspectorsSpec.scala",
            "\"forBetween(2, 4) failed, because 5 elements satisfied the assertion block at " + getIndexOrKeyWord(colName) + " \" + " + getIndexOrKey(colName, "first") + " + \", \" + " + getIndexOrKey(colName, "second") + " + \", \" + " + getIndexOrKey(colName, "third") + " + \", \" + " + getIndexOrKey(colName, "forth") + " + \" and \" + " + getIndexOrKey(colName, "fifth") + " + \" in \" + decorateToStringValue(prettifier, col)",
            4)
        ),
        new ItTemplate("should propagate TestPendingException thrown from assertion for " + colName + " inside future block",
          new SimpleTemplate(
            "val col = " + bigCol + "\n" +
            "recoverToSucceededIf[exceptions.TestPendingException] {\n" +
            "  forBetween(2, 4, col) { e => Future { pending; succeed } }\n" +
            "}"
          )
        ),
        new ItTemplate("should propagate TestPendingException thrown from assertion for " + colName + " outside future block",
          new SimpleTemplate(
            "val col = " + bigCol + "\n" +
              "recoverToSucceededIf[exceptions.TestPendingException] {\n" +
              "  forBetween(2, 4, col) { e => pending; Future { succeed } }\n" +
              "}"
          )
        ),
        new ItTemplate("should propagate TestCanceledException thrown from assertion for " + colName + " inside future block",
          new SimpleTemplate(
            "val col = " + bigCol + "\n" +
            "recoverToSucceededIf[exceptions.TestCanceledException] {\n" +
            "  forBetween(2, 4, col) { e => Future { cancel; succeed } }\n" +
            "}"
          )
        ),
        new ItTemplate("should propagate TestCanceledException thrown from assertion for " + colName + " outside future block",
          new SimpleTemplate(
            "val col = " + bigCol + "\n" +
              "recoverToSucceededIf[exceptions.TestCanceledException] {\n" +
              "  forBetween(2, 4, col) { e => cancel; Future { succeed } }\n" +
              "}"
          )
        ),
        new ItTemplate("should propagate java.lang.annotation.AnnotationFormatError thrown from assertion for " + colName + " inside future block",
          new SimpleTemplate(
            "val col = " + bigCol + "\n" +
            "recoverToSucceededIf[AnnotationFormatError] {\n" +
            "  forBetween(2, 4, col) { e => Future { throw new AnnotationFormatError(\"test\"); succeed } }\n" +
            "}"
          )
        ),
        new ItTemplate("should propagate java.lang.annotation.AnnotationFormatError thrown from assertion for " + colName + " outside future block",
          new SimpleTemplate(
            "val col = " + bigCol + "\n" +
              "recoverToSucceededIf[AnnotationFormatError] {\n" +
              "  forBetween(2, 4, col) { e => throw new AnnotationFormatError(\"test\"); Future { succeed } }\n" +
              "}"
          )
        ),
        new ItTemplate("should propagate java.nio.charset.CoderMalfunctionError thrown from assertion for " + colName + " inside future block",
          new SimpleTemplate(
            "val col = " + bigCol + "\n" +
            "recoverToSucceededIf[CoderMalfunctionError] {\n" +
            "  forBetween(2, 4, col) { e => Future { throw new CoderMalfunctionError(new RuntimeException(\"test\")); succeed } }\n" +
            "}"
          )
        ),
        new ItTemplate("should propagate java.nio.charset.CoderMalfunctionError thrown from assertion for " + colName + " outside future block",
          new SimpleTemplate(
            "val col = " + bigCol + "\n" +
              "recoverToSucceededIf[CoderMalfunctionError] {\n" +
              "  forBetween(2, 4, col) { e => throw new CoderMalfunctionError(new RuntimeException(\"test\")); Future { succeed } }\n" +
              "}"
          )
        ),
        new ItTemplate("should propagate javax.xml.parsers.FactoryConfigurationError thrown from assertion for " + colName + " inside future block",
          new SimpleTemplate(
            "val col = " + bigCol + "\n" +
            "recoverToSucceededIf[FactoryConfigurationError] {\n" +
            "  forBetween(2, 4, col) { e => Future { throw new FactoryConfigurationError(); succeed } }\n" +
            "}"
          )
        ),
        new ItTemplate("should propagate javax.xml.parsers.FactoryConfigurationError thrown from assertion for " + colName + " outside future block",
          new SimpleTemplate(
            "val col = " + bigCol + "\n" +
              "recoverToSucceededIf[FactoryConfigurationError] {\n" +
              "  forBetween(2, 4, col) { e => throw new FactoryConfigurationError(); Future { succeed } }\n" +
              "}"
          )
        ),
        new ItTemplate("should propagate javax.xml.transform.TransformerFactoryConfigurationError thrown from assertion for " + colName + " inside future block",
          new SimpleTemplate(
            "val col = " + bigCol + "\n" +
            "recoverToSucceededIf[TransformerFactoryConfigurationError] {\n" +
            "  forBetween(2, 4, col) { e => Future { throw new TransformerFactoryConfigurationError(); succeed } }\n" +
            "}"
          )
        ),
        new ItTemplate("should propagate javax.xml.transform.TransformerFactoryConfigurationError thrown from assertion for " + colName + " outside future block",
          new SimpleTemplate(
            "val col = " + bigCol + "\n" +
              "recoverToSucceededIf[TransformerFactoryConfigurationError] {\n" +
              "  forBetween(2, 4, col) { e => throw new TransformerFactoryConfigurationError(); Future { succeed } }\n" +
              "}"
          )
        )
      )

    override protected def childrenContent =
      children.map(_.toString).mkString("\n") + "\n"

    override def toString = childrenContent
  }

  class ForEveryTemplate(colName: String, col: String, lhs: String) extends Template {
    override val children =
      List(
        new DefTemplate("should pass when all elements passed for " + colName,
          new SimpleTemplate(
            "val col = " + col + "\n" +
            "forEvery(col) { e => assert(" + lhs + " < 4) }"
          )
        ),
        new DefTemplate("should throw TestFailedException with correct stack depth and message when at least one element failed for " + colName,
          new InterceptTemplate(
            "val col = " + col,
            "forEvery(col) { e => assert(" + lhs + " != 2) }",
            "ForEveryInspectorsSpec.scala",
            "\"forEvery failed, because: \\n\" + \n" +
            "\"  at \" + " + getIndexForType(colName, 2) + " + \", 2 equaled 2 (ForEveryInspectorsSpec.scala:\" + (thisLineNumber - 5) + \") \\n\" + \n" +
            "\"in \" + decorateToStringValue(prettifier, col)",
            3)
        ),
        new DefTemplate("should throw TestFailedException with correct stack depth and message when more than one element failed for " + colName,
          new InterceptTemplate(
            "val col = " + col + "\n" +
            "val itr = col." + iterator(colName) + "\n" +
            "val first = " + getNext(colName) + getElementType(colName) + "(itr, " + getLhs(colName, "_") + " >= 2)\n" +
            "val second = " + getNext(colName) + getElementType(colName) + "(itr, " + getLhs(colName, "_") + " >= 2)\n",
            "forEvery(col) { e => assert(" + lhs + " < 2) }",
            "ForEveryInspectorsSpec.scala",
            "\"forEvery failed, because: \\n\" + \n" +
            "\"  at \" + " + getVariableIndexForType(colName, "first") + " + \", \" + " + getLhs(colName, "first") + " + \" was not less than 2 (ForEveryInspectorsSpec.scala:\" + (thisLineNumber - 5) + \"), \\n\" + \n" +
            "\"  at \" + " + getVariableIndexForType(colName, "second") + " + \", \" + " + getLhs(colName, "second") + " + \" was not less than 2 (ForEveryInspectorsSpec.scala:\" + (thisLineNumber - 6) + \") \\n\" + \n" +
            "\"in \" + decorateToStringValue(prettifier, col)",
            3)
        ),
        new DefTemplate("should propagate TestPendingException thrown from assertion for " + colName,
          new SimpleTemplate(
            "val col = " + col + "\n" +
            "intercept[exceptions.TestPendingException] {\n" +
            "  forEvery(col) { e => pending }\n" +
            "}"
          )
        ),
        new DefTemplate("should propagate TestCanceledException thrown from assertion for " + colName,
          new SimpleTemplate(
            "val col = " + col + "\n" +
            "intercept[exceptions.TestCanceledException] {\n" +
            "  forEvery(col) { e => cancel }\n" +
            "}"
          )
        ),
        new DefTemplate("should propagate java.lang.annotation.AnnotationFormatError thrown from assertion for " + colName,
          new SimpleTemplate(
            "val col = " + col + "\n" +
            "intercept[AnnotationFormatError] {\n" +
            "  forEvery(col) { e => throw new AnnotationFormatError(\"test\") }\n" +
            "}"
          )
        ),
        new DefTemplate("should propagate java.nio.charset.CoderMalfunctionError thrown from assertion for " + colName,
          new SimpleTemplate(
            "val col = " + col + "\n" +
            "intercept[CoderMalfunctionError] {\n" +
            "  forEvery(col) { e => throw new CoderMalfunctionError(new RuntimeException(\"test\")) }\n" +
            "}"
          )
        ),
        new DefTemplate("should propagate javax.xml.parsers.FactoryConfigurationError thrown from assertion for " + colName,
          new SimpleTemplate(
            "val col = " + col + "\n" +
            "intercept[FactoryConfigurationError] {\n" +
            "  forEvery(col) { e => throw new FactoryConfigurationError() }\n" +
            "}"
          )
        ),
        new DefTemplate("should propagate java.lang.LinkageError thrown from assertion for " + colName,
          new SimpleTemplate(
            "val col = " + col + "\n" +
            "intercept[LinkageError] {\n" +
            "  forEvery(col) { e => throw new LinkageError() }\n" +
            "}"
          )
        ),
        new DefTemplate("should propagate java.lang.ThreadDeath thrown from assertion for " + colName,
          new SimpleTemplate(
            "val col = " + col + "\n" +
            "intercept[ThreadDeath] {\n" +
            "  forEvery(col) { e => throw new ThreadDeath() }\n" +
            "}"
          )
        ),
        new DefTemplate("should propagate javax.xml.transform.TransformerFactoryConfigurationError thrown from assertion for " + colName,
          new SimpleTemplate(
            "val col = " + col + "\n" +
            "intercept[TransformerFactoryConfigurationError] {\n" +
            "  forEvery(col) { e => throw new TransformerFactoryConfigurationError() }\n" +
            "}"
          )
        ),
        new DefTemplate("should propagate java.lang.VirtualMachineError thrown from assertion for " + colName,
          new SimpleTemplate(
            "val col = " + col + "\n" +
            "intercept[VirtualMachineError] {\n" +
            "  forEvery(col) { e => throw new VirtualMachineError() {} }\n" +
            "}"
          )
        )
      )

    override protected def childrenContent =
      children.map(_.toString).mkString("\n") + "\n"

    override def toString = childrenContent
  }

  class AsyncForEveryTemplate(colName: String, col: String, lhs: String) extends Template {
    override val children =
      List(
        new ItTemplate("should pass when all elements passed for " + colName,
          new SimpleTemplate(
            "val col = " + col + "\n" +
            "forEvery(col) { e => Future { assert(" + lhs + " < 4) } }"
          )
        ),
        new ItTemplate("should throw TestFailedException with correct stack depth and message when at least one element failed for " + colName + " inside future block",
          new RecoverToExceptionIfTemplate(
            "val col = " + col,
            "forEvery(col) { e => Future { assert(" + lhs + " != 2) } }",
            "AsyncForEveryInspectorsSpec.scala",
            "\"forEvery failed, because: \\n\" + \n" +
            "\"  at \" + " + getIndexForType(colName, 2) + " + \", 2 equaled 2 (AsyncForEveryInspectorsSpec.scala:\" + (thisLineNumber - 6) + \") \\n\" + \n" +
            "\"in \" + decorateToStringValue(prettifier, col)",
            4)
        ),
        new ItTemplate("should throw TestFailedException with correct stack depth and message when at least one element failed for " + colName + " outside future block",
          new RecoverToExceptionIfTemplate(
            "val col = " + col,
            "forEvery(col) { e => assert(" + lhs + " != 2); Future { assert(true) } }",
            "AsyncForEveryInspectorsSpec.scala",
            "\"forEvery failed, because: \\n\" + \n" +
            "\"  at \" + " + getIndexForType(colName, 2) + " + \", 2 equaled 2 (AsyncForEveryInspectorsSpec.scala:\" + (thisLineNumber - 6) + \") \\n\" + \n" +
            "\"in \" + decorateToStringValue(prettifier, col)",
            4)
        ),
        new ItTemplate("should throw TestFailedException with correct stack depth and message when more than one element failed for " + colName + " inside future block",
          new RecoverToExceptionIfTemplate(
            "val col = " + col + "\n" +
            "val itr = col." + iterator(colName) + "\n" +
            "val first = " + getNext(colName) + getElementType(colName) + "(itr, " + getLhs(colName, "_") + " >= 2)\n" +
            "val second = " + getNext(colName) + getElementType(colName) + "(itr, " + getLhs(colName, "_") + " >= 2)\n",
            "forEvery(col) { e => Future { assert(" + lhs + " < 2) } }",
            "AsyncForEveryInspectorsSpec.scala",
            "\"forEvery failed, because: \\n\" + \n" +
            "\"  at \" + " + getVariableIndexForType(colName, "first") + " + \", \" + " + getLhs(colName, "first") + " + \" was not less than 2 (AsyncForEveryInspectorsSpec.scala:\" + (thisLineNumber - 6) + \"), \\n\" + \n" +
            "\"  at \" + " + getVariableIndexForType(colName, "second") + " + \", \" + " + getLhs(colName, "second") + " + \" was not less than 2 (AsyncForEveryInspectorsSpec.scala:\" + (thisLineNumber - 7) + \") \\n\" + \n" +
            "\"in \" + decorateToStringValue(prettifier, col)",
            4)
        ),
        new ItTemplate("should throw TestFailedException with correct stack depth and message when more than one element failed for " + colName + " outside future block",
          new RecoverToExceptionIfTemplate(
            "val col = " + col + "\n" +
            "val itr = col." + iterator(colName) + "\n" +
            "val first = " + getNext(colName) + getElementType(colName) + "(itr, " + getLhs(colName, "_") + " >= 2)\n" +
            "val second = " + getNext(colName) + getElementType(colName) + "(itr, " + getLhs(colName, "_") + " >= 2)\n",
            "forEvery(col) { e => assert(" + lhs + " < 2); Future { assert(true) } }",
            "AsyncForEveryInspectorsSpec.scala",
            "\"forEvery failed, because: \\n\" + \n" +
            "\"  at \" + " + getVariableIndexForType(colName, "first") + " + \", \" + " + getLhs(colName, "first") + " + \" was not less than 2 (AsyncForEveryInspectorsSpec.scala:\" + (thisLineNumber - 6) + \"), \\n\" + \n" +
            "\"  at \" + " + getVariableIndexForType(colName, "second") + " + \", \" + " + getLhs(colName, "second") + " + \" was not less than 2 (AsyncForEveryInspectorsSpec.scala:\" + (thisLineNumber - 7) + \") \\n\" + \n" +
            "\"in \" + decorateToStringValue(prettifier, col)",
            4)
        ),
        new ItTemplate("should propagate TestPendingException thrown from assertion for " + colName + " inside future block",
          new SimpleTemplate(
            "val col = " + col + "\n" +
            "recoverToSucceededIf[exceptions.TestPendingException] {\n" +
            "  forEvery(col) { e => Future { pending; succeed } }\n" +
            "}"
          )
        ),
        new ItTemplate("should propagate TestPendingException thrown from assertion for " + colName + " outside future block",
          new SimpleTemplate(
            "val col = " + col + "\n" +
              "recoverToSucceededIf[exceptions.TestPendingException] {\n" +
              "  forEvery(col) { e => pending; Future { succeed } }\n" +
              "}"
          )
        ),
        new ItTemplate("should propagate TestCanceledException thrown from assertion for " + colName + " inside future block",
          new SimpleTemplate(
            "val col = " + col + "\n" +
            "recoverToSucceededIf[exceptions.TestCanceledException] {\n" +
            "  forEvery(col) { e => Future { cancel; succeed } }\n" +
            "}"
          )
        ),
        new ItTemplate("should propagate TestCanceledException thrown from assertion for " + colName + " outside future block",
          new SimpleTemplate(
            "val col = " + col + "\n" +
              "recoverToSucceededIf[exceptions.TestCanceledException] {\n" +
              "  forEvery(col) { e => cancel; Future { succeed } }\n" +
              "}"
          )
        ),
        new ItTemplate("should propagate java.lang.annotation.AnnotationFormatError thrown from assertion for " + colName + " inside future block",
          new SimpleTemplate(
            "val col = " + col + "\n" +
            "recoverToSucceededIf[AnnotationFormatError] {\n" +
            "  forEvery(col) { e => Future { throw new AnnotationFormatError(\"test\"); succeed } }\n" +
            "}"
          )
        ),
        new ItTemplate("should propagate java.lang.annotation.AnnotationFormatError thrown from assertion for " + colName + " outside future block",
          new SimpleTemplate(
            "val col = " + col + "\n" +
            "recoverToSucceededIf[AnnotationFormatError] {\n" +
            "  forEvery(col) { e => throw new AnnotationFormatError(\"test\"); Future { succeed } }\n" +
            "}"
          )
        ),
        new ItTemplate("should propagate java.nio.charset.CoderMalfunctionError thrown from assertion for " + colName + " inside future block",
          new SimpleTemplate(
            "val col = " + col + "\n" +
            "recoverToSucceededIf[CoderMalfunctionError] {\n" +
            "  forEvery(col) { e => Future { throw new CoderMalfunctionError(new RuntimeException(\"test\")); succeed } }\n" +
            "}"
          )
        ),
        new ItTemplate("should propagate java.nio.charset.CoderMalfunctionError thrown from assertion for " + colName + " outside future block",
          new SimpleTemplate(
            "val col = " + col + "\n" +
            "recoverToSucceededIf[CoderMalfunctionError] {\n" +
            "  forEvery(col) { e => throw new CoderMalfunctionError(new RuntimeException(\"test\")); Future { succeed } }\n" +
            "}"
          )
        ),
        new ItTemplate("should propagate javax.xml.parsers.FactoryConfigurationError thrown from assertion for " + colName + " inside future block",
          new SimpleTemplate(
            "val col = " + col + "\n" +
            "recoverToSucceededIf[FactoryConfigurationError] {\n" +
            "  forEvery(col) { e => Future { throw new FactoryConfigurationError(); succeed } }\n" +
            "}"
          )
        ),
        new ItTemplate("should propagate javax.xml.parsers.FactoryConfigurationError thrown from assertion for " + colName + " outside future block",
          new SimpleTemplate(
            "val col = " + col + "\n" +
            "recoverToSucceededIf[FactoryConfigurationError] {\n" +
            "  forEvery(col) { e => throw new FactoryConfigurationError(); Future { succeed } }\n" +
            "}"
          )
        ),
        new ItTemplate("should propagate javax.xml.transform.TransformerFactoryConfigurationError thrown from assertion for " + colName + " inside future block",
          new SimpleTemplate(
            "val col = " + col + "\n" +
            "recoverToSucceededIf[TransformerFactoryConfigurationError] {\n" +
            "  forEvery(col) { e => Future { throw new TransformerFactoryConfigurationError(); succeed } }\n" +
            "}"
          )
        ),
        new ItTemplate("should propagate javax.xml.transform.TransformerFactoryConfigurationError thrown from assertion for " + colName + " outside future block",
          new SimpleTemplate(
            "val col = " + col + "\n" +
            "recoverToSucceededIf[TransformerFactoryConfigurationError] {\n" +
            "  forEvery(col) { e => throw new TransformerFactoryConfigurationError(); Future { succeed } }\n" +
            "}"
          )
        )
      )

    override protected def childrenContent =
      children.map(_.toString).mkString("\n") + "\n"

    override def toString = childrenContent
  }

  def genForAllSpecFile(targetDir: File) {
    val forAllSpecFile = new File(targetDir, "ForAllInspectorsSpec.scala")
    genFile(
      forAllSpecFile,
      new SingleClassFile(
        packageName = Some("org.scalatest.inspectors.forall"),
        importList = List("org.scalatest._",
          "SharedHelpers._",
          "FailureMessages.decorateToStringValue",
          "collection.GenTraversable",
          "Inspectors._",
          "java.lang.annotation.AnnotationFormatError",
          "java.nio.charset.CoderMalfunctionError",
          "javax.xml.parsers.FactoryConfigurationError",
          "javax.xml.transform.TransformerFactoryConfigurationError",
          "org.scalatest.refspec.RefSpec"
        ),
        classTemplate = new ClassTemplate {
          val name = "ForAllInspectorsSpec"
          override val extendName = Some("RefSpec")
          override val withList = List.empty
          override val children = collectionTypes.map {
            case (name, col, bigCol, emptyCol, lhs) => new ForAllTemplate(name, col, emptyCol, lhs)
          }
        }
      )
    )
  }

  def genAsyncForAllSpecFile(targetDir: File) {
    val forAllSpecFile = new File(targetDir, "AsyncForAllInspectorsSpec.scala")
    genFile(
      forAllSpecFile,
      new SingleClassFile(
        packageName = Some("org.scalatest.inspectors.forall"),
        importList = List("org.scalatest._",
          "SharedHelpers._",
          "FailureMessages.decorateToStringValue",
          "collection.GenTraversable",
          "Inspectors._",
          "java.lang.annotation.AnnotationFormatError",
          "java.nio.charset.CoderMalfunctionError",
          "javax.xml.parsers.FactoryConfigurationError",
          "javax.xml.transform.TransformerFactoryConfigurationError",
          "org.scalatest.AsyncFunSpec",
          "scala.concurrent.Future"
        ),
        classTemplate = new ClassTemplate {
          val name = "AsyncForAllInspectorsSpec"
          override val extendName = Some("AsyncFunSpec")
          override val withList = List.empty
          override val children = collectionTypes.map {
            case (name, col, bigCol, emptyCol, lhs) => new AsyncForAllTemplate(name, col, emptyCol, lhs)
          }
        }
      )
    )
  }

  def genForAtLeastSpecFile(targetDir: File) {
    val forAtLeastSpecFile = new File(targetDir, "ForAtLeastInspectorsSpec.scala")
    genFile(
      forAtLeastSpecFile,
      new SingleClassFile(
        packageName = Some("org.scalatest.inspectors.foratleast"),
        importList = List("org.scalatest._",
          "SharedHelpers._",
          "FailureMessages.decorateToStringValue",
          "collection.GenTraversable",
          "Inspectors._",
          "java.lang.annotation.AnnotationFormatError",
          "java.nio.charset.CoderMalfunctionError",
          "javax.xml.parsers.FactoryConfigurationError",
          "javax.xml.transform.TransformerFactoryConfigurationError",
          "org.scalatest.refspec.RefSpec"
        ),
        classTemplate = new ClassTemplate {
          val name = "ForAtLeastInspectorsSpec"
          override val extendName = Some("RefSpec")
          override val withList = List.empty
          override val children = collectionTypes.map {
            case (name, col, bigCol, emptyCol, lhs) => new ForAtLeastTemplate(name, col, emptyCol, lhs)
          }
        }
      )
    )
  }

  def genAsyncForAtLeastSpecFile(targetDir: File) {
    val forAtLeastSpecFile = new File(targetDir, "AsyncForAtLeastInspectorsSpec.scala")
    genFile(
      forAtLeastSpecFile,
      new SingleClassFile(
        packageName = Some("org.scalatest.inspectors.foratleast"),
        importList = List("org.scalatest._",
          "SharedHelpers._",
          "FailureMessages.decorateToStringValue",
          "collection.GenTraversable",
          "Inspectors._",
          "java.lang.annotation.AnnotationFormatError",
          "java.nio.charset.CoderMalfunctionError",
          "javax.xml.parsers.FactoryConfigurationError",
          "javax.xml.transform.TransformerFactoryConfigurationError",
          "org.scalatest.AsyncFunSpec",
          "scala.concurrent.Future"
        ),
        classTemplate = new ClassTemplate {
          val name = "AsyncForAtLeastInspectorsSpec"
          override val extendName = Some("AsyncFunSpec")
          override val withList = List.empty
          override val children = collectionTypes.map {
            case (name, col, bigCol, emptyCol, lhs) => new AsyncForAtLeastTemplate(name, col, emptyCol, lhs)
          }
        }
      )
    )
  }

  def genForAtMostSpecFile(targetDir: File) {
    val forAtMostSpecFile = new File(targetDir, "ForAtMostInspectorsSpec.scala")
    genFile(
      forAtMostSpecFile,
      new SingleClassFile(
        packageName = Some("org.scalatest.inspectors.foratmost"),
        importList = List("org.scalatest._",
          "SharedHelpers._",
          "FailureMessages.decorateToStringValue",
          "collection.GenTraversable",
          "Inspectors._",
          "java.lang.annotation.AnnotationFormatError",
          "java.nio.charset.CoderMalfunctionError",
          "javax.xml.parsers.FactoryConfigurationError",
          "javax.xml.transform.TransformerFactoryConfigurationError",
          "org.scalatest.refspec.RefSpec"
        ),
        classTemplate = new ClassTemplate {
          val name = "ForAtMostInspectorsSpec"
          override val extendName = Some("RefSpec")
          override val withList = List.empty
          override val children = collectionTypes.map {
            case (name, col, bigCol, emptyCol, lhs) => new ForAtMostTemplate(name, col, emptyCol, lhs)
          }
        }
      )
    )
  }

  def genAsyncForAtMostSpecFile(targetDir: File) {
    val forAtMostSpecFile = new File(targetDir, "AsyncForAtMostInspectorsSpec.scala")
    genFile(
      forAtMostSpecFile,
      new SingleClassFile(
        packageName = Some("org.scalatest.inspectors.foratmost"),
        importList = List("org.scalatest._",
          "SharedHelpers._",
          "FailureMessages.decorateToStringValue",
          "collection.GenTraversable",
          "Inspectors._",
          "java.lang.annotation.AnnotationFormatError",
          "java.nio.charset.CoderMalfunctionError",
          "javax.xml.parsers.FactoryConfigurationError",
          "javax.xml.transform.TransformerFactoryConfigurationError",
          "org.scalatest.AsyncFunSpec",
          "scala.concurrent.Future"
        ),
        classTemplate = new ClassTemplate {
          val name = "AsyncForAtMostInspectorsSpec"
          override val extendName = Some("AsyncFunSpec")
          override val withList = List.empty
          override val children = collectionTypes.map {
            case (name, col, bigCol, emptyCol, lhs) => new AsyncForAtMostTemplate(name, col, emptyCol, lhs)
          }
        }
      )
    )
  }

  def genForExactlySpecFile(targetDir: File) {
    val forExactlySpecFile = new File(targetDir, "ForExactlyInspectorsSpec.scala")
    genFile(
      forExactlySpecFile,
      new SingleClassFile(
        packageName = Some("org.scalatest.inspectors.forexactly"),
        importList = List("org.scalatest._",
          "SharedHelpers._",
          "FailureMessages.decorateToStringValue",
          "collection.GenTraversable",
          "Inspectors._",
          "java.lang.annotation.AnnotationFormatError",
          "java.nio.charset.CoderMalfunctionError",
          "javax.xml.parsers.FactoryConfigurationError",
          "javax.xml.transform.TransformerFactoryConfigurationError",
          "org.scalatest.refspec.RefSpec"
        ),
        classTemplate = new ClassTemplate {
          val name = "ForExactlyInspectorsSpec"
          override val extendName = Some("RefSpec")
          override val withList = List.empty
          override val children = collectionTypes.map {
            case (name, col, bigCol, emptyCol, lhs) => new ForExactlyTemplate(name, col, emptyCol, lhs)
          }
        }
      )
    )
  }

  def genAsyncForExactlySpecFile(targetDir: File) {
    val forExactlySpecFile = new File(targetDir, "AsyncForExactlyInspectorsSpec.scala")
    genFile(
      forExactlySpecFile,
      new SingleClassFile(
        packageName = Some("org.scalatest.inspectors.forexactly"),
        importList = List("org.scalatest._",
          "SharedHelpers._",
          "FailureMessages.decorateToStringValue",
          "collection.GenTraversable",
          "Inspectors._",
          "java.lang.annotation.AnnotationFormatError",
          "java.nio.charset.CoderMalfunctionError",
          "javax.xml.parsers.FactoryConfigurationError",
          "javax.xml.transform.TransformerFactoryConfigurationError",
          "org.scalatest.AsyncFunSpec",
          "scala.concurrent.Future"
        ),
        classTemplate = new ClassTemplate {
          val name = "AsyncForExactlyInspectorsSpec"
          override val extendName = Some("AsyncFunSpec")
          override val withList = List.empty
          override val children = collectionTypes.map {
            case (name, col, bigCol, emptyCol, lhs) => new AsyncForExactlyTemplate(name, col, emptyCol, lhs)
          }
        }
      )
    )
  }

  def genForNoSpecFile(targetDir: File) {
    val forNoSpecFile = new File(targetDir, "ForNoInspectorsSpec.scala")
    genFile(
      forNoSpecFile,
      new SingleClassFile(
        packageName = Some("org.scalatest.inspectors.forno"),
        importList = List("org.scalatest._",
          "SharedHelpers._",
          "FailureMessages.decorateToStringValue",
          "collection.GenTraversable",
          "Inspectors._",
          "java.lang.annotation.AnnotationFormatError",
          "java.nio.charset.CoderMalfunctionError",
          "javax.xml.parsers.FactoryConfigurationError",
          "javax.xml.transform.TransformerFactoryConfigurationError",
          "org.scalatest.refspec.RefSpec"
        ),
        classTemplate = new ClassTemplate {
          val name = "ForNoInspectorsSpec"
          override val extendName = Some("RefSpec")
          override val withList = List.empty
          override val children = collectionTypes.map {
            case (name, col, bigCol, emptyCol, lhs) => new ForNoTemplate(name, col, emptyCol, lhs)
          }
        }
      )
    )
  }

  def genAsyncForNoSpecFile(targetDir: File) {
    val forNoSpecFile = new File(targetDir, "AsyncForNoInspectorsSpec.scala")
    genFile(
      forNoSpecFile,
      new SingleClassFile(
        packageName = Some("org.scalatest.inspectors.forno"),
        importList = List("org.scalatest._",
          "SharedHelpers._",
          "FailureMessages.decorateToStringValue",
          "collection.GenTraversable",
          "Inspectors._",
          "java.lang.annotation.AnnotationFormatError",
          "java.nio.charset.CoderMalfunctionError",
          "javax.xml.parsers.FactoryConfigurationError",
          "javax.xml.transform.TransformerFactoryConfigurationError",
          "org.scalatest.AsyncFunSpec",
          "scala.concurrent.Future"
        ),
        classTemplate = new ClassTemplate {
          val name = "AsyncForNoInspectorsSpec"
          override val extendName = Some("AsyncFunSpec")
          override val withList = List.empty
          override val children = collectionTypes.map {
            case (name, col, bigCol, emptyCol, lhs) => new AsyncForNoTemplate(name, col, emptyCol, lhs)
          }
        }
      )
    )
  }

  def genForBetweenSpecFile(targetDir: File) {
    val forBetweenSpecFile = new File(targetDir, "ForBetweenInspectorsSpec.scala")
    genFile(
      forBetweenSpecFile,
      new SingleClassFile(
        packageName = Some("org.scalatest.inspectors.forbetween"),
        importList = List("org.scalatest._",
          "SharedHelpers._",
          "FailureMessages.decorateToStringValue",
          "collection.GenTraversable",
          "Inspectors._",
          "java.lang.annotation.AnnotationFormatError",
          "java.nio.charset.CoderMalfunctionError",
          "javax.xml.parsers.FactoryConfigurationError",
          "javax.xml.transform.TransformerFactoryConfigurationError",
          "org.scalatest.refspec.RefSpec"
        ),
        classTemplate = new ClassTemplate {
          val name = "ForBetweenInspectorsSpec"
          override val extendName = Some("RefSpec")
          override val withList = List.empty
          override val children = collectionTypes.map {
            case (name, col, bigCol, emptyCol, lhs) => new ForBetweenTemplate(name, col, bigCol, emptyCol, lhs)
          }
        }
      )
    )
  }

  def genAsyncForBetweenSpecFile(targetDir: File) {
    val forBetweenSpecFile = new File(targetDir, "AsyncForBetweenInspectorsSpec.scala")
    genFile(
      forBetweenSpecFile,
      new SingleClassFile(
        packageName = Some("org.scalatest.inspectors.forbetween"),
        importList = List("org.scalatest._",
          "SharedHelpers._",
          "FailureMessages.decorateToStringValue",
          "collection.GenTraversable",
          "Inspectors._",
          "java.lang.annotation.AnnotationFormatError",
          "java.nio.charset.CoderMalfunctionError",
          "javax.xml.parsers.FactoryConfigurationError",
          "javax.xml.transform.TransformerFactoryConfigurationError",
          "org.scalatest.AsyncFunSpec",
          "scala.concurrent.Future"
        ),
        classTemplate = new ClassTemplate {
          val name = "AsyncForBetweenInspectorsSpec"
          override val extendName = Some("AsyncFunSpec")
          override val withList = List.empty
          override val children = collectionTypes.map {
            case (name, col, bigCol, emptyCol, lhs) => new AsyncForBetweenTemplate(name, col, bigCol, emptyCol, lhs)
          }
        }
      )
    )
  }

  def genForEverySpecFile(targetDir: File) {
    val forEverySpecFile = new File(targetDir, "ForEveryInspectorsSpec.scala")
    genFile(
      forEverySpecFile,
      new SingleClassFile(
        packageName = Some("org.scalatest.inspectors.forevery"),
        importList = List("org.scalatest._",
          "SharedHelpers._",
          "FailureMessages.decorateToStringValue",
          "collection.GenTraversable",
          "Inspectors._",
          "java.lang.annotation.AnnotationFormatError",
          "java.nio.charset.CoderMalfunctionError",
          "javax.xml.parsers.FactoryConfigurationError",
          "javax.xml.transform.TransformerFactoryConfigurationError",
          "org.scalatest.refspec.RefSpec"
        ),
        classTemplate = new ClassTemplate {
          val name = "ForEveryInspectorsSpec"
          override val extendName = Some("RefSpec")
          override val withList = List.empty
          override val children = collectionTypes.map {
            case (name, col, bigCol, emptyCol, lhs) => new ForEveryTemplate(name, col, lhs)
          }
        }
      )
    )
  }

  def genAsyncForEverySpecFile(targetDir: File) {
    val forEverySpecFile = new File(targetDir, "AsyncForEveryInspectorsSpec.scala")
    genFile(
      forEverySpecFile,
      new SingleClassFile(
        packageName = Some("org.scalatest.inspectors.forevery"),
        importList = List("org.scalatest._",
          "SharedHelpers._",
          "FailureMessages.decorateToStringValue",
          "collection.GenTraversable",
          "Inspectors._",
          "java.lang.annotation.AnnotationFormatError",
          "java.nio.charset.CoderMalfunctionError",
          "javax.xml.parsers.FactoryConfigurationError",
          "javax.xml.transform.TransformerFactoryConfigurationError",
          "org.scalatest.AsyncFunSpec",
          "scala.concurrent.Future"
        ),
        classTemplate = new ClassTemplate {
          val name = "AsyncForEveryInspectorsSpec"
          override val extendName = Some("AsyncFunSpec")
          override val withList = List.empty
          override val children = collectionTypes.map {
            case (name, col, bigCol, emptyCol, lhs) => new AsyncForEveryTemplate(name, col, lhs)
          }
        }
      )
    )
  }
  
  def genNestedInspectorsSpecFile(targetDir: File) {
    val nestedInspectorsSpecFile = new File(targetDir, "NestedInspectorsSpec.scala")
    genFile(
      nestedInspectorsSpecFile, 
      new SingleClassFile(
        packageName = Some("org.scalatest.inspectors.nested"), 
        importList = List("org.scalatest._", 
                          "SharedHelpers._",
                          "FailureMessages.decorateToStringValue",
                          "collection.GenTraversable",
                          "org.scalatest.refspec.RefSpec"),
        classTemplate = new ClassTemplate {
          val name = "NestedInspectorsSpec"
          override val extendName = Some("RefSpec")
          override val withList = List("Inspectors")
          override val children = {
            
            val succeededAssertion = "assert(n % 2 == 0)"
            val failedAssertion = "assert(n % 2 == 1)"
            
            val succeededNestedList = List(("forAll", "forAll(l) { n =>\n"), 
                            ("forAtLeast", "forAtLeast(3, l) { n =>\n"), 
                            ("forAtMost", "forAtMost(3, l) { n =>\n"), 
                            ("forExactly", "forExactly(3, l) { n =>\n"), 
                            ("forNo", "forNo(l) { n =>\n"), 
                            ("forBetween", "forBetween(2, 4, l) { n =>\n"), 
                            ("forEvery", "forEvery(l) { n =>\n"))
            
            val failedNestedList = List(("forAll", "forAll(l) { n =>\n"), 
                            ("forAtLeast", "forAtLeast(3, l) { n =>\n"), 
                            ("forAtMost", "forAtMost(3, l) { n =>\n"), 
                            ("forExactly", "forExactly(4, l) { n =>\n"), 
                            ("forNo", "forNo(l) { n =>\n"), 
                            ("forBetween", "forBetween(2, 4, l) { n =>\n"), 
                            ("forEvery", "forEvery(l) { n =>\n"))
            
            val theList = List(List(2, 4, 6, 8), List(8, 10, 12, 16))
            
            // Generate code by templates
            (List(
              ("forAll", "forAll(List(List(2, 4, 6), List(8, 10, 12)))", 
               (name: String, text: String) => if (name != "forNo") succeededAssertion else failedAssertion), 
              ("forAtLeast", "forAtLeast(2, List(List(2, 4, 6), List(8, 10, 12)))", 
               (name: String, text: String) => if (name != "forNo") succeededAssertion else failedAssertion), 
              ("forAtMost", "forAtMost(2, List(List(2, 4, 6), List(8, 10, 12)))", 
               (name: String, text: String) => if (name != "forNo") succeededAssertion else failedAssertion), 
              ("forExactly", "forExactly(2, List(List(2, 4, 6), List(8, 10, 12)))", 
               (name: String, text: String) => if (name != "forNo") succeededAssertion else failedAssertion), 
              ("forNo", "forNo(List(List(0, 2, 4, 6), List(8, 10, 12, 14)))", 
               (name: String, text: String) => if (name != "forNo" && name != "forAtMost") failedAssertion else succeededAssertion), 
              ("forBetween", "forBetween(2, 4, List(List(2, 4, 6), List(8, 10, 12)))", 
               (name: String, text: String) => if (name != "forNo") succeededAssertion else failedAssertion), 
              ("forEvery", "forEvery(List(List(2, 4, 6), List(8, 10, 12)))", 
               (name: String, text: String) => if (name != "forNo") succeededAssertion else failedAssertion)
            ) flatMap { case (forType, forText, assertFun) => 
              succeededNestedList map { case (name, text) => 
                new NestedSucceedTemplate(forType, forText, name, text, assertFun(name, text))
              }
            }) ++
            (List(
               ("forAll", "forAll(xs)", false,
                 (name: String, text: String) => if (name != "forNo" && name != "forAtMost") failedAssertion else succeededAssertion),        
               ("forAtLeast", "forAtLeast(3, xs)", true, 
                 (name: String, text: String) => if (name != "forNo" && name != "forAtMost") failedAssertion else succeededAssertion), 
               ("forAtMost", "forAtMost(1, xs)", true, 
                 (name: String, text: String) => if (name != "forNo" && name != "forAtMost") succeededAssertion else failedAssertion), 
               ("forExactly", "forExactly(1, xs)", true, 
                 (name: String, text: String) => if (name != "forNo" && name != "forAtMost") failedAssertion else succeededAssertion), 
               ("forNo", "forNo(xs)", false, 
                 (name: String, text: String) => if (name != "forNo" && name != "forAtMost") succeededAssertion else failedAssertion), 
               ("forBetween", "forBetween(2, 4, xs)", true, 
                 (name: String, text: String) => if (name != "forNo" && name != "forAtMost") failedAssertion else succeededAssertion), 
               ("forEvery", "forEvery(xs)", true, 
                 (name: String, text: String) => if (name != "forNo" && name != "forAtMost") failedAssertion else succeededAssertion)
            ) flatMap { case (forType, forText, full, assertFun) => 
                failedNestedList map { case (name, text) => 
                  new NestedFailedTemplate(theList.toString, forType, forText, name, text, assertFun(name, text), getNestedMessageTemplate(forType, name, full, theList, nestedInspectorsSpecFile.getName))
                }
              }
            )
          }
        }
      )
    )
  }

  def genExpectationNestedInspectorsSpecFile(targetDir: File) {
    val nestedInspectorsSpecFile = new File(targetDir, "ExpectationNestedInspectorsSpec.scala")
    genFile(
      nestedInspectorsSpecFile,
      new SingleClassFile(
        packageName = Some("org.scalatest.inspectors.nested"),
        importList = List("org.scalatest._",
          "SharedHelpers._",
          "FailureMessages.decorateToStringValue",
          "collection.GenTraversable",
          "org.scalatest.refspec.RefSpec",
          "org.scalatest.Expectations._"),
        classTemplate = new ClassTemplate {
          val name = "ExpectationNestedInspectorsSpec"
          override val extendName = Some("RefSpec")
          override val withList = List("Inspectors")
          override val children = {

            val succeededAssertion = "expect(n % 2 == 0)"
            val failedAssertion = "expect(n % 2 == 1)"

            val succeededNestedList = List(("forAll", "forAll(l) { n =>\n"),
              ("forAtLeast", "forAtLeast(3, l) { n =>\n"),
              ("forAtMost", "forAtMost(3, l) { n =>\n"),
              ("forExactly", "forExactly(3, l) { n =>\n"),
              ("forNo", "forNo(l) { n =>\n"),
              ("forBetween", "forBetween(2, 4, l) { n =>\n"),
              ("forEvery", "forEvery(l) { n =>\n"))

            val failedNestedList = List(("forAll", "forAll(l) { n =>\n"),
              ("forAtLeast", "forAtLeast(3, l) { n =>\n"),
              ("forAtMost", "forAtMost(3, l) { n =>\n"),
              ("forExactly", "forExactly(4, l) { n =>\n"),
              ("forNo", "forNo(l) { n =>\n"),
              ("forBetween", "forBetween(2, 4, l) { n =>\n"),
              ("forEvery", "forEvery(l) { n =>\n"))

            val theList = List(List(2, 4, 6, 8), List(8, 10, 12, 16))

            // Generate code by templates
            (List(
              ("forAll", "forAll(List(List(2, 4, 6), List(8, 10, 12)))",
                (name: String, text: String) => if (name != "forNo") succeededAssertion else failedAssertion),
              ("forAtLeast", "forAtLeast(2, List(List(2, 4, 6), List(8, 10, 12)))",
                (name: String, text: String) => if (name != "forNo") succeededAssertion else failedAssertion),
              ("forAtMost", "forAtMost(2, List(List(2, 4, 6), List(8, 10, 12)))",
                (name: String, text: String) => if (name != "forNo") succeededAssertion else failedAssertion),
              ("forExactly", "forExactly(2, List(List(2, 4, 6), List(8, 10, 12)))",
                (name: String, text: String) => if (name != "forNo") succeededAssertion else failedAssertion),
              ("forNo", "forNo(List(List(0, 2, 4, 6), List(8, 10, 12, 14)))",
                (name: String, text: String) => if (name != "forNo" && name != "forAtMost") failedAssertion else succeededAssertion),
              ("forBetween", "forBetween(2, 4, List(List(2, 4, 6), List(8, 10, 12)))",
                (name: String, text: String) => if (name != "forNo") succeededAssertion else failedAssertion),
              ("forEvery", "forEvery(List(List(2, 4, 6), List(8, 10, 12)))",
                (name: String, text: String) => if (name != "forNo") succeededAssertion else failedAssertion)
            ) flatMap { case (forType, forText, assertFun) =>
              succeededNestedList map { case (name, text) =>
                new ExpectationNestedSucceedTemplate(forType, forText, name, text, assertFun(name, text))
              }
            }) ++
              (List(
                ("forAll", "forAll(xs)", false,
                  (name: String, text: String) => if (name != "forNo" && name != "forAtMost") failedAssertion else succeededAssertion),
                ("forAtLeast", "forAtLeast(3, xs)", true,
                  (name: String, text: String) => if (name != "forNo" && name != "forAtMost") failedAssertion else succeededAssertion),
                ("forAtMost", "forAtMost(1, xs)", true,
                  (name: String, text: String) => if (name != "forNo" && name != "forAtMost") succeededAssertion else failedAssertion),
                ("forExactly", "forExactly(1, xs)", true,
                  (name: String, text: String) => if (name != "forNo" && name != "forAtMost") failedAssertion else succeededAssertion),
                ("forNo", "forNo(xs)", false,
                  (name: String, text: String) => if (name != "forNo" && name != "forAtMost") succeededAssertion else failedAssertion),
                ("forBetween", "forBetween(2, 4, xs)", true,
                  (name: String, text: String) => if (name != "forNo" && name != "forAtMost") failedAssertion else succeededAssertion),
                ("forEvery", "forEvery(xs)", true,
                  (name: String, text: String) => if (name != "forNo" && name != "forAtMost") failedAssertion else succeededAssertion)
              ) flatMap { case (forType, forText, full, assertFun) =>
                failedNestedList map { case (name, text) =>
                  new ExpectationNestedFailedTemplate(theList.toString, forType, forText, name, text, assertFun(name, text), getNestedMessageTemplate(forType, name, full, theList, nestedInspectorsSpecFile.getName))
                }
              }
                )
          }
        }
      )
    )
  }

  def getErrorMessageValuesFunName(colType: String, errorFun: String): String = {
    val typeParamOpenIdx = errorFun.indexOf("[")
    val funName =
      if (typeParamOpenIdx >= 0)
        errorFun.substring(0, typeParamOpenIdx)
      else
        errorFun
    val typeParam =
      if (typeParamOpenIdx >= 0)
        errorFun.substring(typeParamOpenIdx)
      else
        ""

    funName +
      (colType match {
        case "Array[String]" => "Array"
        case _ => ""
      }) + typeParam
  }

  def targetDir(targetBaseDir: File, packageName: String): File = {
    val targetDir = new File(targetBaseDir, "org/scalatest/inspectors/" + packageName)
    if (!targetDir.exists)
      targetDir.mkdirs()
    targetDir
  }

  def genTest(targetBaseDir: File, version: String, scalaVersion: String) {
    genForAllSpecFile(targetDir(targetBaseDir, "forall"))
    genAsyncForAllSpecFile(targetDir(targetBaseDir, "forall"))
    genForAtLeastSpecFile(targetDir(targetBaseDir, "foratleast"))
    genAsyncForAtLeastSpecFile(targetDir(targetBaseDir, "foratleast"))
    genForAtMostSpecFile(targetDir(targetBaseDir, "foratmost"))
    genAsyncForAtMostSpecFile(targetDir(targetBaseDir, "foratmost"))
    genForExactlySpecFile(targetDir(targetBaseDir, "forexactly"))
    genAsyncForExactlySpecFile(targetDir(targetBaseDir, "forexactly"))
    genForNoSpecFile(targetDir(targetBaseDir, "forno"))
    genAsyncForNoSpecFile(targetDir(targetBaseDir, "forno"))
    genForBetweenSpecFile(targetDir(targetBaseDir, "forbetween"))
    genAsyncForBetweenSpecFile(targetDir(targetBaseDir, "forbetween"))
    genForEverySpecFile(targetDir(targetBaseDir, "forevery"))
    genAsyncForEverySpecFile(targetDir(targetBaseDir, "forevery"))
    genNestedInspectorsSpecFile(targetDir(targetBaseDir, "nested"))
<<<<<<< HEAD
    genExpectationNestedInspectorsSpecFile(targetDir(targetBaseDir, "nested"))
=======
    //genExpectationNestedInspectorsSpecFile(targetDir(targetBaseDir, "nested"))
>>>>>>> 7f0d63e8
  }
  
  def main(args: Array[String]) {
    val targetBaseDir = args(0)
    val version = args(1)
    val scalaVersion = args(2)
    genTest(new File(targetBaseDir), version, scalaVersion)
  }
  
}<|MERGE_RESOLUTION|>--- conflicted
+++ resolved
@@ -3803,11 +3803,7 @@
     genForEverySpecFile(targetDir(targetBaseDir, "forevery"))
     genAsyncForEverySpecFile(targetDir(targetBaseDir, "forevery"))
     genNestedInspectorsSpecFile(targetDir(targetBaseDir, "nested"))
-<<<<<<< HEAD
     genExpectationNestedInspectorsSpecFile(targetDir(targetBaseDir, "nested"))
-=======
-    //genExpectationNestedInspectorsSpecFile(targetDir(targetBaseDir, "nested"))
->>>>>>> 7f0d63e8
   }
   
   def main(args: Array[String]) {
