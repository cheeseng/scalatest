/*
* Copyright 2001-2014 Artima, Inc.
*
* Licensed under the Apache License, Version 2.0 (the "License");
* you may not use this file except in compliance with the License.
* You may obtain a copy of the License at
*
*     http://www.apache.org/licenses/LICENSE-2.0
*
* Unless required by applicable law or agreed to in writing, software
* distributed under the License is distributed on an "AS IS" BASIS,
* WITHOUT WARRANTIES OR CONDITIONS OF ANY KIND, either express or implied.
* See the License for the specific language governing permissions and
* limitations under the License.
*/

import collection.mutable.ListBuffer
import io.Source
import java.io.{File, FileWriter, BufferedWriter}

trait GenMustMatchersTestsBase {

  def translateShouldToMustInTests(shouldLine: String): String = {
    val temp1 = shouldLine.replaceAll("<code>must</code>", "<code>I_WAS_must_ORIGINALLY</code>")
    val temp2 = temp1.replaceAll("<!-- PRESERVE -->should", " I_MUST_STAY_SHOULD")
    val temp3 = temp2.replaceAll(
      "<a href=\"MustMatchers.html\"><code>MustMatchers</code></a>",
      "<a href=\"I_WAS_Must_ORIGINALLYMatchers.html\"><code>I_WAS_Must_ORIGINALLYMatchers</code></a>"
    )
    val temp4 = temp3.replaceAll("should", "must")
    val temp5 = temp4.replaceAll("Should", "Must")
    val temp6 = temp5.replaceAll("trait Matchers", "trait MustMatchers")
    val temp7 = temp6.replaceAll("object Matchers extends Matchers", "object MustMatchers extends MustMatchers")
    val temp8 = temp7.replaceAll("I_WAS_must_ORIGINALLY", "should")
    val temp9 = temp8.replaceAll(" I_MUST_STAY_SHOULD", "should")
    val temp10 = temp9.replaceAll("import Matchers._", "import MustMatchers._")
    val temp11 = temp10.replaceAll("with Matchers", "with MustMatchers")
    val temp12 = temp11.replaceAll("Matchers.scala", "MustMatchers.scala")
    temp12.replaceAll("I_WAS_Must_ORIGINALLY", "Should")
  }

  def genTestImpl(targetBaseDir: File, version: String, scalaVersion: String, scalaJS: Boolean): Seq[File] = {

    val scalaJSSkipList =
      List(
        "ShouldBeAnSymbolSpec.scala",    // skipped because depends on java reflections
        "ShouldBeASymbolSpec.scala",       // skipped because depends on java reflections.
        "ShouldBeSymbolSpec.scala",       // skipped because depends on java reflections.
        "ShouldFileBePropertyMatcherSpec.scala",    // skipped because depends on java.io.File
        "ShouldLogicalMatcherExprSpec.scala",       // skipped because depends on mockito
        "ShouldSameInstanceAsSpec.scala"     // skipped because identical string in js env is always the same instance.
      )

    val sourceBaseDir = new File("scalatest-test/src/test/scala/org/scalatest")
    val matchersDir = new File(targetBaseDir, "matchers")
    matchersDir.mkdirs()

    def transformFile(shouldFile: File, mustFile: File) {
<<<<<<< HEAD
      val writer = new BufferedWriter(new FileWriter(mustFile))
      try {
        val shouldLines = Source.fromFile(shouldFile).getLines().toList // for 2.8
        var skipMode = false
        for (shouldLine <- shouldLines) {
          val mustLine: String =
            if (scalaJS) {
              if (shouldLine.trim == "// SKIP-SCALATESTJS,NATIVE-START") {
                skipMode = true
                ""
              }
              else if (shouldLine.trim == "// SKIP-SCALATESTJS,NATIVE-END") {
                skipMode = false
                ""
              }
              else if (!skipMode) {
                if (shouldLine.trim.startsWith("//SCALATESTJS,NATIVE-ONLY "))
                  translateShouldToMustInTests(shouldLine.substring(shouldLine.indexOf("//SCALATESTJS,NATIVE-ONLY ") + 19))
=======
      if (!mustFile.exists || shouldFile.lastModified > mustFile.lastModified) {
        val writer = new BufferedWriter(new FileWriter(mustFile))
        try {
          val shouldLines = Source.fromFile(shouldFile).getLines().toList // for 2.8
          var skipMode = false
          for (shouldLine <- shouldLines) {
            val mustLine: String =
              if (scalaJS) {
                if (shouldLine.trim == "// SKIP-SCALATESTJS-START") {
                  skipMode = true
                  ""
                }
                else if (shouldLine.trim == "// SKIP-SCALATESTJS-END") {
                  skipMode = false
                  ""
                }
                else if (!skipMode) {
                  if (shouldLine.trim.startsWith("//SCALATESTJS-ONLY "))
                    translateShouldToMustInTests(shouldLine.substring(shouldLine.indexOf("//SCALATESTJS-ONLY ") + 19))
                  else
                    translateShouldToMustInTests(shouldLine)
                }
>>>>>>> 2f49a467
                else
                  ""
              }
              else
                translateShouldToMustInTests(shouldLine)

            writer.write(mustLine.toString)
            writer.newLine() // add for 2.8
          }
        }
        finally {
          writer.flush()
          writer.close()
          println("Generated " + mustFile.getAbsolutePath)
        }
      }
    }

    // For those under org.scalatest
    sourceBaseDir.listFiles flatMap { shouldFile =>
      if (includeFile(shouldFile)) {
        val shouldFileName = shouldFile.getName

        if (!scalaJS || !scalaJSSkipList.contains(shouldFileName)) {
          val mustFileName = shouldFileName.replace("Should", "Must")

          val mustFile = new File(targetBaseDir, mustFileName)
          transformFile(new File(sourceBaseDir, shouldFileName), mustFile)
          Seq(mustFile)
        }
        else
          Seq.empty[File]
      }
      else
        Seq.empty[File]
    }
  }

  def genTest(targetBaseDir: File, version: String, scalaVersion: String): Seq[File] = {
    genTestImpl(targetBaseDir, version, scalaVersion, false)
  }

  def genTestForScalaJS(targetBaseDir: File, version: String, scalaVersion: String): Unit = {
    genTestImpl(targetBaseDir, version, scalaVersion, true)
  }

  def includeFile(file: File): Boolean

}

object GenMustMatchersTests extends GenMustMatchersTestsBase {

  def includeFile(file: File): Boolean =
    file.isFile &&
    (file.getName.startsWith("Should") || file.getName.startsWith("ListShould") || file.getName.startsWith("EveryShould") || file.getName.startsWith("OptionShould"))

}

object GenMustMatchersTests1 extends GenMustMatchersTestsBase {

  def includeFile(file: File): Boolean =
    file.isFile &&
    (file.getName.startsWith("Should") || file.getName.startsWith("ListShould") || file.getName.startsWith("EveryShould") || file.getName.startsWith("OptionShould")) &&
    (file.getName.hashCode.abs % 4 == 0)

}

object GenMustMatchersTests2 extends GenMustMatchersTestsBase {

  def includeFile(file: File): Boolean = {
    file.isFile &&
    (file.getName.startsWith("Should") || file.getName.startsWith("ListShould") || file.getName.startsWith("EveryShould") || file.getName.startsWith("OptionShould")) &&
    (file.getName.hashCode.abs % 4 == 1)
  }

}

object GenMustMatchersTests3 extends GenMustMatchersTestsBase {

  def includeFile(file: File): Boolean = {
    file.isFile &&
      (file.getName.startsWith("Should") || file.getName.startsWith("ListShould") || file.getName.startsWith("EveryShould") || file.getName.startsWith("OptionShould")) &&
      (file.getName.hashCode.abs % 4 == 2)
  }

}

object GenMustMatchersTests4 extends GenMustMatchersTestsBase {

  def includeFile(file: File): Boolean = {
    file.isFile &&
      (file.getName.startsWith("Should") || file.getName.startsWith("ListShould") || file.getName.startsWith("EveryShould") || file.getName.startsWith("OptionShould")) &&
      (file.getName.hashCode.abs % 4 == 3)
  }

}<|MERGE_RESOLUTION|>--- conflicted
+++ resolved
@@ -56,26 +56,6 @@
     matchersDir.mkdirs()
 
     def transformFile(shouldFile: File, mustFile: File) {
-<<<<<<< HEAD
-      val writer = new BufferedWriter(new FileWriter(mustFile))
-      try {
-        val shouldLines = Source.fromFile(shouldFile).getLines().toList // for 2.8
-        var skipMode = false
-        for (shouldLine <- shouldLines) {
-          val mustLine: String =
-            if (scalaJS) {
-              if (shouldLine.trim == "// SKIP-SCALATESTJS,NATIVE-START") {
-                skipMode = true
-                ""
-              }
-              else if (shouldLine.trim == "// SKIP-SCALATESTJS,NATIVE-END") {
-                skipMode = false
-                ""
-              }
-              else if (!skipMode) {
-                if (shouldLine.trim.startsWith("//SCALATESTJS,NATIVE-ONLY "))
-                  translateShouldToMustInTests(shouldLine.substring(shouldLine.indexOf("//SCALATESTJS,NATIVE-ONLY ") + 19))
-=======
       if (!mustFile.exists || shouldFile.lastModified > mustFile.lastModified) {
         val writer = new BufferedWriter(new FileWriter(mustFile))
         try {
@@ -84,21 +64,20 @@
           for (shouldLine <- shouldLines) {
             val mustLine: String =
               if (scalaJS) {
-                if (shouldLine.trim == "// SKIP-SCALATESTJS-START") {
+                if (shouldLine.trim == "// SKIP-SCALATESTJS,NATIVE-START") {
                   skipMode = true
                   ""
                 }
-                else if (shouldLine.trim == "// SKIP-SCALATESTJS-END") {
+                else if (shouldLine.trim == "// SKIP-SCALATESTJS,NATIVE-END") {
                   skipMode = false
                   ""
                 }
                 else if (!skipMode) {
-                  if (shouldLine.trim.startsWith("//SCALATESTJS-ONLY "))
-                    translateShouldToMustInTests(shouldLine.substring(shouldLine.indexOf("//SCALATESTJS-ONLY ") + 19))
+                  if (shouldLine.trim.startsWith("//SCALATESTJS,NATIVE-ONLY "))
+                    translateShouldToMustInTests(shouldLine.substring(shouldLine.indexOf("//SCALATESTJS,NATIVE-ONLY ") + 19))
                   else
                     translateShouldToMustInTests(shouldLine)
                 }
->>>>>>> 2f49a467
                 else
                   ""
               }
