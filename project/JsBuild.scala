import sbt._
import Keys._
import org.scalajs.sbtplugin.ScalaJSPlugin
import org.scalajs.sbtplugin.ScalaJSPlugin.autoImport.{scalaJSLinkerConfig, jsEnv}
import com.typesafe.sbt.osgi.SbtOsgi
import com.typesafe.sbt.osgi.OsgiKeys
import com.typesafe.sbt.osgi.SbtOsgi
import com.typesafe.sbt.osgi.SbtOsgi.autoImport._
import com.typesafe.tools.mima.plugin.MimaKeys.{mimaPreviousArtifacts, mimaCurrentClassfiles, mimaBinaryIssueFilters}
import com.typesafe.tools.mima.core._
import com.typesafe.tools.mima.core.ProblemFilters._

import org.portablescala.sbtplatformdeps.PlatformDepsPlugin.autoImport._

trait JsBuild { this: BuildCommons =>

<<<<<<< HEAD
  private lazy val jsSharedSettings = Seq(
    crossScalaVersions := Seq("2.13.12", "2.12.18")
  )

  val sjsPrefix = "_sjs1_"

=======
>>>>>>> 3d7b1342
  lazy val deleteJsDependenciesTask = taskKey[Unit]("Delete JS_DEPENDENCIES")

  lazy val scalacticMacroJS = project.in(file("js/scalactic-macro"))
    .settings(sharedSettings: _*)
    .settings(jsSharedSettings: _*)
    .settings(
      projectTitle := "Scalactic Macro.js",
      organization := "org.scalactic",
      Compile / sourceGenerators += {
        // We'll delete JS_DEPENDENCIES in scalactic-macro.js
        Def.task{
          GenScalacticJS.genMacroScala((Compile / sourceManaged).value, version.value, scalaVersion.value) ++
          ScalacticGenResourcesJSVM.genResources((Compile / sourceManaged).value / "org" / "scalactic", version.value, scalaVersion.value) ++
          GenAnyVals.genMain((Compile / sourceManaged).value / "org" / "scalactic" / "anyvals", version.value, scalaVersion.value, false) ++
          GenEvery.genMain((Compile / sourceManaged).value / "org" / "scalactic", version.value, scalaVersion.value) ++
          GenColCompatHelper.genMain((Compile / sourceManaged).value / "org" / "scalactic", version.value, scalaVersion.value) ++ 
          GenMacroContext.genMain((Compile / sourceManaged).value / "org" / "scalactic", version.value, scalaVersion.value)
        }.taskValue
      },
      // Disable publishing macros directly, included in scalactic main jar
      publishArtifact := false,
      publish := {},
      publishLocal := {},
      deleteJsDependenciesTask := Def.task {
        val jsDependenciesFile = (Compile / classDirectory).value
        (jsDependenciesFile/ "JS_DEPENDENCIES").delete()
        ()
        //val loader: ClassLoader = ClasspathUtilities.toLoader(classpath.map(_.data).map(_.getAbsoluteFile))
        //loader.loadClass("your.class.Here").newInstance()
      }.triggeredBy(Compile / compile).value,
      Compile / doc / scalacOptions := List.empty
    ).enablePlugins(ScalaJSPlugin)

  lazy val scalacticJS = project.in(file("js/scalactic"))
    .enablePlugins(SbtOsgi)
    .settings(sharedSettings: _*)
    .settings(jsSharedSettings: _*)
    .settings(scalacticDocSettings: _*)
    .settings(
      projectTitle := "Scalactic.js",
      organization := "org.scalactic",
      moduleName := "scalactic",
      Compile / sourceGenerators += {
        Def.task {
          GenScalacticJS.genScala((Compile / sourceManaged).value, version.value, scalaVersion.value) ++
          ScalacticGenResourcesJSVM.genFailureMessages((Compile / sourceManaged).value / "org" / "scalactic", version.value, scalaVersion.value) ++
          GenArrayHelper.genMain((Compile / sourceManaged).value / "org" / "scalactic", version.value, scalaVersion.value)
        }.taskValue
      },
      Compile / resourceGenerators += {
        Def.task {
          GenScalacticJS.genResource((Compile / resourceManaged).value, version.value, scalaVersion.value) ++
          GenScalacticJS.genHtml((Compile / resourceManaged).value, version.value, scalaVersion.value)
        }.taskValue
      },
      scalacOptions ++= (if (scalaBinaryVersion.value == "2.10" || scalaVersion.value.startsWith("2.13")) Seq.empty[String] else Seq("-Ypartial-unification")),
      // include the macro classes and resources in the main jar
      Compile / packageBin / mappings ++= (scalacticMacroJS / Compile / packageBin / mappings).value,
      // include the macro sources in the main source jar
      Compile / packageSrc / mappings ++= (scalacticMacroJS / Compile / packageSrc / mappings).value,
      mimaPreviousArtifacts := Set(organization.value %%% moduleName.value % previousReleaseVersion),
      mimaCurrentClassfiles := (Compile / classDirectory).value.getParentFile / (moduleName.value + sjsPrefix + scalaBinaryVersion.value + "-" + releaseVersion + ".jar"), 
      mimaBinaryIssueFilters ++= Seq()
    ).settings(osgiSettings: _*).settings(
      OsgiKeys.exportPackage := Seq(
        "org.scalactic",
        "org.scalactic.anyvals",
        "org.scalactic.exceptions",
        "org.scalactic.source"
      ),
      OsgiKeys.importPackage := Seq(
        "org.scalatest.*",
        "org.scalactic.*",
        "scala.util.parsing.*;version=\"$<range;[==,=+);$<replace;1.0.4;-;.>>\"",
        "scala.xml.*;version=\"$<range;[==,=+);$<replace;1.0.4;-;.>>\"",
        "scala.*;version=\"$<range;[==,=+);$<replace;"+scalaBinaryVersion.value+";-;.>>\"",
        "*;resolution:=optional"
      ),
      OsgiKeys.additionalHeaders:= Map(
        "Bundle-Name" -> "Scalactic",
        "Bundle-Description" -> "Scalactic.js is an open-source library for Scala-js projects.",
        "Bundle-DocURL" -> "http://www.scalactic.org/",
        "Bundle-Vendor" -> "Artima, Inc."
      )
    ).dependsOn(scalacticMacroJS % "compile-internal, test-internal").enablePlugins(ScalaJSPlugin)

  lazy val scalatestAppJS = project.in(file("js/scalatest-app"))
    .enablePlugins(SbtOsgi)
    .settings(sharedSettings: _*)
    .settings(jsSharedSettings: _*)
    .settings(
      projectTitle := "ScalaTest App",
      name := "scalatest-app",
      organization := "org.scalatest",
      moduleName := "scalatest-app",
      libraryDependencies ++= scalatestJSLibraryDependencies.value,
      // include the scalactic classes and resources in the jar
      Compile / packageBin / mappings ++= (scalacticJS / Compile / packageBin / mappings).value,
      // include the scalactic sources in the source jar
      Compile / packageSrc / mappings ++= (scalacticJS / Compile / packageSrc / mappings).value,
      // include the scalatest classes and resources in the jar
      Compile / packageBin / mappings ++= (scalatestJS / Compile / packageBin / mappings).value,
      // include the scalatest sources in the source jar
      Compile / packageSrc / mappings ++= (scalatestJS / Compile / packageSrc / mappings).value,
      Compile / sourceGenerators += {
        // Little trick to get rid of bnd error when publish.
        Def.task{
          (new File(crossTarget.value, "classes")).mkdirs()
          Seq.empty[File]
        }.taskValue
      },
      mimaPreviousArtifacts := Set(organization.value %%% moduleName.value % previousReleaseVersion),
      mimaCurrentClassfiles := (Compile / classDirectory).value.getParentFile / (moduleName.value + sjsPrefix + scalaBinaryVersion.value + "-" + releaseVersion + ".jar")
    ).settings(osgiSettings: _*).settings(
      OsgiKeys.exportPackage := Seq(
        "org.scalatest",
        "org.scalatest.compatible",
        "org.scalatest.concurrent",
        "org.scalatest.diagrams",
        "org.scalatest.enablers",
        "org.scalatest.events",
        "org.scalatest.exceptions",
        "org.scalatest.expectations",
        "org.scalatest.fixture",
        "org.scalatest.funsuite",
        "org.scalatest.featurespec",
        "org.scalatest.funspec",
        "org.scalatest.freespec",
        "org.scalatest.flatspec",
        "org.scalatest.matchers",
        "org.scalatest.matchers.should",
        "org.scalatest.matchers.must",
        "org.scalatest.matchers.dsl",
        "org.scalatest.verbs",
        "org.scalatest.path",
        "org.scalatest.prop",
        "org.scalatest.propspec",
        "org.scalatest.tags",
        "org.scalatest.tagobjects",
        "org.scalatest.time",
        "org.scalatest.tools",
        "org.scalatest.verb",
        "org.scalatest.words",
        "org.scalatest.wordspec",
        "org.scalactic",
        "org.scalactic.anyvals",
        "org.scalactic.exceptions",
        "org.scalactic.source"
      ),
      OsgiKeys.importPackage := Seq(
        "org.scalatest.*",
        "org.scalactic.*",
        "scala.util.parsing.*;version=\"$<range;[==,=+);$<replace;1.0.4;-;.>>\"",
        "scala.xml.*;version=\"$<range;[==,=+);$<replace;1.0.4;-;.>>\"",
        "scala.*;version=\"$<range;[==,=+);$<replace;"+scalaBinaryVersion.value+";-;.>>\"",
        "*;resolution:=optional"
      ),
      OsgiKeys.additionalHeaders:= Map(
        "Bundle-Name" -> "ScalaTest",
        "Bundle-Description" -> "ScalaTest is an open-source test framework for the Java Platform designed to increase your productivity by letting you write fewer lines of test code that more clearly reveal your intent.",
        "Bundle-DocURL" -> "http://www.scalatest.org/",
        "Bundle-Vendor" -> "Artima, Inc.",
        "Main-Class" -> "org.scalatest.tools.Runner"
      )
    ).dependsOn(
      scalacticMacroJS % "compile-internal, test-internal", 
      scalacticJS % "compile-internal", 
      scalatestCoreJS % "compile-internal", 
      scalatestFeatureSpecJS % "compile-internal", 
      scalatestFlatSpecJS % "compile-internal", 
      scalatestFreeSpecJS % "compile-internal", 
      scalatestFunSuiteJS % "compile-internal", 
      scalatestFunSpecJS % "compile-internal", 
      scalatestPropSpecJS % "compile-internal", 
      scalatestWordSpecJS % "compile-internal", 
      scalatestDiagramsJS % "compile-internal", 
      scalatestExpectationsJS % "compile-internal", 
      scalatestMatchersCoreJS % "compile-internal", 
      scalatestShouldMatchersJS % "compile-internal", 
      scalatestMustMatchersJS % "compile-internal")
     .enablePlugins(ScalaJSPlugin)  

  lazy val commonTestJS = project.in(file("js/common-test"))
    .settings(sharedSettings: _*)
    .settings(jsSharedSettings: _*)
    .settings(
      projectTitle := "Common test classes used by scalactic.js and scalatest.js",
      libraryDependencies ++= crossBuildTestLibraryDependencies.value,
      Compile / sourceGenerators += {
        Def.task{
          GenCommonTestJS.genMain((Compile / sourceManaged).value, version.value, scalaVersion.value) ++
          GenCompatibleClasses.genTest((Compile / sourceManaged).value, version.value, scalaVersion.value)
        }.taskValue
      },
      publishArtifact := false,
      publish := {},
      publishLocal := {},
      Compile / doc / scalacOptions := List.empty
    ).dependsOn(scalacticMacroJS, LocalProject("scalatestJS")).enablePlugins(ScalaJSPlugin)  

  lazy val scalacticTestJS = project.in(file("js/scalactic-test"))
    .settings(sharedSettings: _*)
    .settings(jsSharedSettings: _*)
    .settings(
      projectTitle := "Scalactic Test.js",
      organization := "org.scalactic",
      Test / testOptions ++=
        Seq(Tests.Argument(TestFrameworks.ScalaTest, "-oDIF")),
      jsEnv := {
        import org.scalajs.jsenv.nodejs.NodeJSEnv
        new NodeJSEnv(
          NodeJSEnv.Config()
            .withArgs(List(/*"--max_new_space_size=3000", */"--max_old_space_size=3000")))
      },
      Test / parallelExecution := false,
      Test / fork := false,
      //Seq(Compile, Test).flatMap(c => inConfig(c)(jsEnv := RhinoJSEnv().value)), // to use rhino
      Test / sourceGenerators += {
        Def.task {
          GenScalacticJS.genTest((Test / sourceManaged).value, version.value, scalaVersion.value)
        }.taskValue
      },
      publishArtifact := false,
      publish := {},
      publishLocal := {},
      scalacOptions ++= (if (scalaBinaryVersion.value == "2.10" || scalaVersion.value.startsWith("2.13")) Seq.empty[String] else Seq("-Ypartial-unification"))
    ).dependsOn(scalacticJS, scalatestJS % "test", commonTestJS % "test").enablePlugins(ScalaJSPlugin)

  def sharedTestSettingsJS: Seq[Setting[_]] = 
    Seq(
      organization := "org.scalatest",
      //jsDependencies += RuntimeDOM % "test",
      scalaJSLinkerConfig ~= { _.withOptimizer(false) },
      //jsEnv := NodeJSEnv(executable = "node").value,
      //jsEnv := PhantomJSEnv().value,
      jsEnv := {
        import org.scalajs.jsenv.nodejs.NodeJSEnv
        new NodeJSEnv(
          NodeJSEnv.Config()
            .withArgs(List(/*"--max_new_space_size=3000", */"--max_old_space_size=3000")))
      },
      //Seq(Compile, Test).flatMap(c => inConfig(c)(jsEnv := RhinoJSEnv().value)), // to use rhino
      Test / testOptions := scalatestTestJSNativeOptions,
      Test / parallelExecution := false,
      Test / fork := false,
      publishArtifact := false,
      publish := {},
      publishLocal := {},
      scalacOptions ++= (if (scalaBinaryVersion.value == "2.10" || scalaVersion.value.startsWith("2.13")) Seq.empty[String] else Seq("-Ypartial-unification"))
    )

  lazy val scalatestTestJS = project.in(file("js/scalatest-test"))
    .settings(sharedSettings: _*)
    .settings(jsSharedSettings: _*)
    .settings(sharedTestSettingsJS: _*)
    .settings(
      projectTitle := "ScalaTest Test",
      scalaJSLinkerConfig ~= { _.withOptimizer(false) },
      Test / sourceGenerators += {
        Def.task {
          GenScalaTestJS.genTest((Test / sourceManaged).value, version.value, scalaVersion.value)
        }.taskValue
      },
      Test / sourceGenerators +=
        Def.task {
          GenGen.genTestForJS((Test / sourceManaged).value, version.value, scalaVersion.value)
        },
      Test / sourceGenerators +=
        Def.task {
          GenMustMatchersTests.genTestForScalaJS((Test / sourceManaged).value, version.value, scalaVersion.value)
        }
    ).dependsOn(commonTestJS % "test").enablePlugins(ScalaJSPlugin)
     .aggregate(
       scalatestDiagramsTestJS,
       scalatestExpectationsTestJS, 
       scalatestFeatureSpecTestJS, 
       scalatestFlatSpecTestJS, 
       scalatestFreeSpecTestJS, 
       scalatestFunSpecTestJS, 
       scalatestFunSuiteTestJS, 
       scalatestPropSpecTestJS, 
       scalatestWordSpecTestJS
     )

  lazy val scalatestDiagramsTestJS = project.in(file("js/diagrams-test"))
    .settings(sharedSettings: _*)
    .settings(jsSharedSettings: _*)
    .settings(sharedTestSettingsJS: _*)
    .settings(
      projectTitle := "ScalaTest Diagrams Test",
      Test / sourceGenerators += {
        Def.task {
          GenScalaTestJS.genDiagramsTest((Test / sourceManaged).value, version.value, scalaVersion.value)
        }.taskValue
      }
    ).dependsOn(commonTestJS % "test").enablePlugins(ScalaJSPlugin)

  lazy val scalatestExpectationsTestJS = project.in(file("js/expectations-test"))
    .settings(sharedSettings: _*)
    .settings(jsSharedSettings: _*)
    .settings(sharedTestSettingsJS: _*)
    .settings(
      projectTitle := "ScalaTest Expectations Test",
      Test / sourceGenerators += {
        Def.task {
          GenScalaTestJS.genExpectationsTest((Test / sourceManaged).value, version.value, scalaVersion.value)
        }.taskValue
      }
    ).dependsOn(commonTestJS % "test").enablePlugins(ScalaJSPlugin)  

  lazy val scalatestFeatureSpecTestJS = project.in(file("js/featurespec-test"))
    .settings(sharedSettings: _*)
    .settings(jsSharedSettings: _*)
    .settings(sharedTestSettingsJS: _*)
    .settings(
      projectTitle := "ScalaTest FeatureSpec Test",
      Test / sourceGenerators += {
        Def.task {
          GenScalaTestJS.genFeatureSpecTest((Test / sourceManaged).value, version.value, scalaVersion.value) ++ 
          GenSafeStyles.genFeatureSpecTest((Compile / sourceManaged).value / "org" / "scalatest" / "featurespec", version.value, scalaVersion.value, true)
        }.taskValue
      }
    ).dependsOn(commonTestJS % "test").enablePlugins(ScalaJSPlugin)

  lazy val scalatestFlatSpecTestJS = project.in(file("js/flatspec-test"))
    .settings(sharedSettings: _*)
    .settings(jsSharedSettings: _*)
    .settings(sharedTestSettingsJS: _*)
    .settings(
      projectTitle := "ScalaTest FlatSpec Test",
      Test / sourceGenerators += {
        Def.task {
          GenScalaTestJS.genFlatSpecTest((Test / sourceManaged).value, version.value, scalaVersion.value) ++ 
          GenSafeStyles.genFlatSpecTest((Compile /sourceManaged).value / "org" / "scalatest" / "flatspec", version.value, scalaVersion.value, true)
        }.taskValue
      }
    ).dependsOn(commonTestJS % "test").enablePlugins(ScalaJSPlugin)

  lazy val scalatestFreeSpecTestJS = project.in(file("js/freespec-test"))
    .settings(sharedSettings: _*)
    .settings(jsSharedSettings: _*)
    .settings(sharedTestSettingsJS: _*)
    .settings(
      projectTitle := "ScalaTest FreeSpec Test",
      Test / sourceGenerators += {
        Def.task {
          GenScalaTestJS.genFreeSpecTest((Test / sourceManaged).value, version.value, scalaVersion.value) ++ 
          GenSafeStyles.genFreeSpecTest((Compile / sourceManaged).value / "org" / "scalatest" / "freespec", version.value, scalaVersion.value, true)
        }.taskValue
      }
    ).dependsOn(commonTestJS % "test").enablePlugins(ScalaJSPlugin)

  lazy val scalatestFunSpecTestJS = project.in(file("js/funspec-test"))
    .settings(sharedSettings: _*)
    .settings(jsSharedSettings: _*)
    .settings(sharedTestSettingsJS: _*)
    .settings(
      projectTitle := "ScalaTest FunSpec Test",
      Test / sourceGenerators += {
        Def.task {
          GenScalaTestJS.genFunSpecTest((Test / sourceManaged).value, version.value, scalaVersion.value) ++
          GenSafeStyles.genFunSpecTest((Compile / sourceManaged).value / "org" / "scalatest" / "funspec", version.value, scalaVersion.value, true)
        }.taskValue
      }
    ).dependsOn(commonTestJS % "test").enablePlugins(ScalaJSPlugin)

  lazy val scalatestFunSuiteTestJS = project.in(file("js/funsuite-test"))
    .settings(sharedSettings: _*)
    .settings(jsSharedSettings: _*)
    .settings(sharedTestSettingsJS: _*)
    .settings(
      projectTitle := "ScalaTest FunSuite Test",
      Test / sourceGenerators += {
        Def.task {
          GenScalaTestJS.genFunSuiteTest((Test / sourceManaged).value, version.value, scalaVersion.value) ++
          GenSafeStyles.genFunSuiteTest((Compile / sourceManaged).value / "org" / "scalatest" / "funsuite", version.value, scalaVersion.value, true)
        }.taskValue
      }
    ).dependsOn(commonTestJS % "test").enablePlugins(ScalaJSPlugin)         

  lazy val scalatestPropSpecTestJS = project.in(file("js/propspec-test"))
    .settings(sharedSettings: _*)
    .settings(jsSharedSettings: _*)
    .settings(sharedTestSettingsJS: _*)
    .settings(
      projectTitle := "ScalaTest PropSpec Test",
      Test / sourceGenerators += {
        Def.task {
          GenScalaTestJS.genPropSpecTest((Test / sourceManaged).value, version.value, scalaVersion.value) ++ 
          GenSafeStyles.genPropSpecTest((Compile / sourceManaged).value / "org" / "scalatest" / "propspec", version.value, scalaVersion.value, true)
        }.taskValue
      }
    ).dependsOn(commonTestJS % "test").enablePlugins(ScalaJSPlugin)

  lazy val scalatestWordSpecTestJS = project.in(file("js/wordspec-test"))
    .settings(sharedSettings: _*)
    .settings(jsSharedSettings: _*)
    .settings(sharedTestSettingsJS: _*)
    .settings(
      projectTitle := "ScalaTest WordSpec Test",
      Test / sourceGenerators += {
        Def.task {
          GenScalaTestJS.genWordSpecTest((Test / sourceManaged).value, version.value, scalaVersion.value) ++
          GenSafeStyles.genWordSpecTest((Compile / sourceManaged).value / "org" / "scalatest" / "wordspec", version.value, scalaVersion.value, true)
        }.taskValue
      }
    ).dependsOn(commonTestJS % "test").enablePlugins(ScalaJSPlugin)         

  val scalatestJSDocTaskSetting =
    Compile / doc := docTask((Compile / doc).value,
      (Compile / resourceManaged).value,
      name.value)

  lazy val examplesJS = project.in(file("examples.js"))
    .settings(
      scalaVersionsSettings,
      Test / sourceGenerators += {
        Def.task {
          GenExamplesJS.genScala((Test / sourceManaged).value / "scala", version.value, scalaVersion.value)
        }.taskValue
      }
    ).dependsOn(scalacticMacroJS, scalacticJS, scalatestJS).enablePlugins(ScalaJSPlugin)      

  lazy val scalatestCoreJS = project.in(file("js/core"))
    .enablePlugins(SbtOsgi)
    .settings(sharedSettings: _*)
    .settings(jsSharedSettings: _*)
    .settings(scalatestDocSettings: _*)
    .settings(
      projectTitle := "ScalaTest Core JS",
      organization := "org.scalatest",
      moduleName := "scalatest-core",
      console / initialCommands := """|import org.scalatest._
                                      |import org.scalactic._
                                      |import Matchers._""".stripMargin,
      scalacOptions ++= Seq("-P:scalajs:mapSourceURI:" + rootProject.base.toURI + "->https://raw.githubusercontent.com/scalatest/scalatest/v" + version.value + "/"),
      libraryDependencies ++= scalatestJSLibraryDependencies.value,
      //jsDependencies += RuntimeDOM % "test",
      Compile / sourceGenerators += {
        Def.task {
          GenModulesJS.genScalaTestCore((Compile / sourceManaged).value / "scala", version.value, scalaVersion.value) ++
          GenVersions.genScalaTestVersions((Compile / sourceManaged).value / "scala" / "org" / "scalatest", version.value, scalaVersion.value) ++
          ScalaTestGenResourcesJSVM.genFailureMessages((Compile / sourceManaged).value / "scala" / "org" / "scalatest", version.value, scalaVersion.value) ++
          ScalaTestGenResourcesJSVM.genResources((Compile / sourceManaged).value / "scala" / "org" / "scalatest", version.value, scalaVersion.value) ++
          GenGen.genMain((Compile / sourceManaged).value / "scala" / "org" / "scalatest" / "prop", version.value, scalaVersion.value) ++
          GenConfigMap.genMain((Compile / sourceManaged).value / "scala" / "org" / "scalatest", version.value, scalaVersion.value)
        }
      },
      javaSourceManaged := target.value / "java",
      Compile / managedSourceDirectories += javaSourceManaged.value,
      Compile / sourceGenerators += {
        Def.task{
          GenScalaTestJS.genJava((Compile / javaSourceManaged).value, version.value, scalaVersion.value)
        }
      },

      //unmanagedResourceDirectories in Compile <+= sourceManaged( _ / "resources" ),
      Compile / sourceGenerators += {
        Def.task{
          GenScalaTestJS.genHtml((Compile / resourceManaged).value, version.value, scalaVersion.value)
          GenTable.genMainForScalaJS((Compile / sourceManaged).value / "scala" / "org" / "scalatest", version.value, scalaVersion.value)
          //GenSafeStyles.genMainForScalaJS((Compile / sourceManaged).value / "scala" / "org" / "scalatest", version.value, scalaVersion.value)
        }
      },
      scalacOptions ++= (if (scalaBinaryVersion.value == "2.10" || scalaVersion.value.startsWith("2.13")) Seq.empty[String] else Seq("-Ypartial-unification")),
      scalatestJSDocTaskSetting,
      mimaPreviousArtifacts := Set(organization.value %%% moduleName.value % previousReleaseVersion),
      mimaCurrentClassfiles := (Compile / classDirectory).value.getParentFile / (moduleName.value + sjsPrefix + scalaBinaryVersion.value + "-" + releaseVersion + ".jar"), 
      mimaBinaryIssueFilters ++= {
       Seq(
         exclude[DirectMissingMethodProblem]("org.scalatest.FailureMessages.flexmarkClassNotFound"), // Private class function 
         exclude[DirectMissingMethodProblem]("org.scalatest.Resources.rawFlexmarkClassNotFound"), // Private class function 
         exclude[DirectMissingMethodProblem]("org.scalatest.Resources.flexmarkClassNotFound") // Private class function
       )
     }
    ).settings(osgiSettings: _*).settings(
      OsgiKeys.exportPackage := Seq(
        "org.scalatest",
        "org.scalatest.compatible",
        "org.scalatest.concurrent",
        "org.scalatest.enablers",
        "org.scalatest.events",
        "org.scalatest.exceptions",
        "org.scalatest.fixture",
        "org.scalatest.verbs",
        "org.scalatest.prop",
        "org.scalatest.tags",
        "org.scalatest.tagobjects",
        "org.scalatest.time",
        "org.scalatest.tools"
      ),
      OsgiKeys.importPackage := Seq(
        "org.scalatest.*",
        "org.scalactic.*",
        "scala.util.parsing.*;version=\"$<range;[==,=+);$<replace;1.0.4;-;.>>\"",
        "scala.xml.*;version=\"$<range;[==,=+);$<replace;1.0.4;-;.>>\"",
        "scala.*;version=\"$<range;[==,=+);$<replace;"+scalaBinaryVersion.value+";-;.>>\"",
        "*;resolution:=optional"
      ),
      OsgiKeys.additionalHeaders:= Map(
        "Bundle-Name" -> "ScalaTest Core JS",
        "Bundle-Description" -> "ScalaTest.js is an open-source test framework for the Javascript Platform designed to increase your productivity by letting you write fewer lines of test code that more clearly reveal your intent.",
        "Bundle-DocURL" -> "http://www.scalatest.org/",
        "Bundle-Vendor" -> "Artima, Inc.",
        "Main-Class" -> "org.scalatest.tools.Runner"
      )
    ).dependsOn(scalacticMacroJS % "compile-internal, test-internal", scalacticJS).enablePlugins(ScalaJSPlugin)

  lazy val scalatestFeatureSpecJS = project.in(file("js/featurespec"))
    .enablePlugins(SbtOsgi)
    .settings(sharedSettings: _*)
    .settings(jsSharedSettings: _*)
    .settings(
      projectTitle := "ScalaTest FeatureSpec JS",
      organization := "org.scalatest",
      name := "scalatest-featurespec",
      scalacOptions ++= Seq("-P:scalajs:mapSourceURI:" + rootProject.base.toURI + "->https://raw.githubusercontent.com/scalatest/scalatest/v" + version.value + "/"),
      Compile / sourceGenerators += {
        Def.task {
          GenModulesJS.genScalaTestFeatureSpec((Compile / sourceManaged).value / "scala", version.value, scalaVersion.value) ++ 
          GenSafeStyles.genFeatureSpec((Compile / sourceManaged).value / "org" / "scalatest" / "featurespec", version.value, scalaVersion.value, true)
        }
      },
      scalacOptions ++= (if (scalaBinaryVersion.value == "2.10" || scalaVersion.value.startsWith("2.13")) Seq.empty[String] else Seq("-Ypartial-unification")),
      mimaPreviousArtifacts := Set(organization.value %%% moduleName.value % previousReleaseVersion),
      mimaCurrentClassfiles := (Compile / classDirectory).value.getParentFile / (moduleName.value + sjsPrefix + scalaBinaryVersion.value + "-" + releaseVersion + ".jar")
    ).settings(osgiSettings: _*).settings(
      OsgiKeys.exportPackage := Seq(
        "org.scalatest.featurespec"
      ),
      OsgiKeys.importPackage := Seq(
        "org.scalatest.*",
        "*;resolution:=optional"
      ),
      OsgiKeys.additionalHeaders:= Map(
        "Bundle-Name" -> "ScalaTest FeatureSpec JS",
        "Bundle-Description" -> "ScalaTest.js is an open-source test framework for the Javascript Platform designed to increase your productivity by letting you write fewer lines of test code that more clearly reveal your intent.",
        "Bundle-DocURL" -> "http://www.scalatest.org/",
        "Bundle-Vendor" -> "Artima, Inc."
      )
    ).dependsOn(scalatestCoreJS, scalacticMacroJS % "compile-internal, test-internal").enablePlugins(ScalaJSPlugin)

  lazy val scalatestFlatSpecJS = project.in(file("js/flatspec"))
    .enablePlugins(SbtOsgi)
    .settings(sharedSettings: _*)
    .settings(jsSharedSettings: _*)
    .settings(
      projectTitle := "ScalaTest FlatSpec JS",
      organization := "org.scalatest",
      name := "scalatest-flatspec",
      scalacOptions ++= Seq("-P:scalajs:mapSourceURI:" + rootProject.base.toURI + "->https://raw.githubusercontent.com/scalatest/scalatest/v" + version.value + "/"),
      Compile / sourceGenerators += {
        Def.task {
          GenModulesJS.genScalaTestFlatSpec((Compile / sourceManaged).value / "scala", version.value, scalaVersion.value) ++
          GenSafeStyles.genFlatSpec((Compile / sourceManaged).value / "org" / "scalatest" / "flatspec", version.value, scalaVersion.value, true)
        }
      },
      scalacOptions ++= (if (scalaBinaryVersion.value == "2.10" || scalaVersion.value.startsWith("2.13")) Seq.empty[String] else Seq("-Ypartial-unification")),
      mimaPreviousArtifacts := Set(organization.value %%% moduleName.value % previousReleaseVersion),
      mimaCurrentClassfiles := (Compile / classDirectory).value.getParentFile / (moduleName.value + sjsPrefix + scalaBinaryVersion.value + "-" + releaseVersion + ".jar")
    ).settings(osgiSettings: _*).settings(
      OsgiKeys.exportPackage := Seq(
        "org.scalatest.flatspec"
      ),
      OsgiKeys.importPackage := Seq(
        "org.scalatest.*",
        "*;resolution:=optional"
      ),
      OsgiKeys.additionalHeaders:= Map(
        "Bundle-Name" -> "ScalaTest FlatSpec JS",
        "Bundle-Description" -> "ScalaTest.js is an open-source test framework for the Javascript Platform designed to increase your productivity by letting you write fewer lines of test code that more clearly reveal your intent.",
        "Bundle-DocURL" -> "http://www.scalatest.org/",
        "Bundle-Vendor" -> "Artima, Inc."
      )
    ).dependsOn(scalatestCoreJS, scalacticMacroJS % "compile-internal, test-internal").enablePlugins(ScalaJSPlugin)

  lazy val scalatestFreeSpecJS = project.in(file("js/freespec"))
    .enablePlugins(SbtOsgi)
    .settings(sharedSettings: _*)
    .settings(jsSharedSettings: _*)
    .settings(
      projectTitle := "ScalaTest FreeSpec JS",
      organization := "org.scalatest",
      name := "scalatest-freespec",
      scalacOptions ++= Seq("-P:scalajs:mapSourceURI:" + rootProject.base.toURI + "->https://raw.githubusercontent.com/scalatest/scalatest/v" + version.value + "/"),
      Compile / sourceGenerators += {
        Def.task {
          GenModulesJS.genScalaTestFreeSpec((Compile / sourceManaged).value / "scala", version.value, scalaVersion.value) ++
          GenSafeStyles.genFreeSpec((Compile / sourceManaged).value / "org" / "scalatest" / "freespec", version.value, scalaVersion.value, true)
        }
      },
      scalacOptions ++= (if (scalaBinaryVersion.value == "2.10" || scalaVersion.value.startsWith("2.13")) Seq.empty[String] else Seq("-Ypartial-unification")),
      mimaPreviousArtifacts := Set(organization.value %%% moduleName.value % previousReleaseVersion),
      mimaCurrentClassfiles := (Compile / classDirectory).value.getParentFile / (moduleName.value + sjsPrefix + scalaBinaryVersion.value + "-" + releaseVersion + ".jar")
    ).settings(osgiSettings: _*).settings(
      OsgiKeys.exportPackage := Seq(
        "org.scalatest.freespec"
      ),
      OsgiKeys.importPackage := Seq(
        "org.scalatest.*",
        "*;resolution:=optional"
      ),
      OsgiKeys.additionalHeaders:= Map(
        "Bundle-Name" -> "ScalaTest FreeSpec JS",
        "Bundle-Description" -> "ScalaTest.js is an open-source test framework for the Javascript Platform designed to increase your productivity by letting you write fewer lines of test code that more clearly reveal your intent.",
        "Bundle-DocURL" -> "http://www.scalatest.org/",
        "Bundle-Vendor" -> "Artima, Inc."
      )
    ).dependsOn(scalatestCoreJS, scalacticMacroJS % "compile-internal, test-internal").enablePlugins(ScalaJSPlugin)      

  lazy val scalatestFunSuiteJS = project.in(file("js/funsuite"))
    .enablePlugins(SbtOsgi)
    .settings(sharedSettings: _*)
    .settings(jsSharedSettings: _*)
    .settings(
      projectTitle := "ScalaTest FunSuite JS",
      organization := "org.scalatest",
      name := "scalatest-funsuite",
      scalacOptions ++= Seq("-P:scalajs:mapSourceURI:" + rootProject.base.toURI + "->https://raw.githubusercontent.com/scalatest/scalatest/v" + version.value + "/"),
      Compile / sourceGenerators += {
        Def.task {
          GenModulesJS.genScalaTestFunSuite((Compile / sourceManaged).value / "scala", version.value, scalaVersion.value) ++ 
          GenSafeStyles.genFunSuite((Compile / sourceManaged).value / "org" / "scalatest" / "funsuite", version.value, scalaVersion.value, true)
        }
      },
      scalacOptions ++= (if (scalaBinaryVersion.value == "2.10" || scalaVersion.value.startsWith("2.13")) Seq.empty[String] else Seq("-Ypartial-unification")),
      mimaPreviousArtifacts := Set(organization.value %%% moduleName.value % previousReleaseVersion),
      mimaCurrentClassfiles := (Compile / classDirectory).value.getParentFile / (moduleName.value + sjsPrefix + scalaBinaryVersion.value + "-" + releaseVersion + ".jar")
    ).settings(osgiSettings: _*).settings(
      OsgiKeys.exportPackage := Seq(
        "org.scalatest.funsuite"
      ),
      OsgiKeys.importPackage := Seq(
        "org.scalatest.*",
        "*;resolution:=optional"
      ),
      OsgiKeys.additionalHeaders:= Map(
        "Bundle-Name" -> "ScalaTest FunSuite JS",
        "Bundle-Description" -> "ScalaTest.js is an open-source test framework for the Javascript Platform designed to increase your productivity by letting you write fewer lines of test code that more clearly reveal your intent.",
        "Bundle-DocURL" -> "http://www.scalatest.org/",
        "Bundle-Vendor" -> "Artima, Inc."
      )
    ).dependsOn(scalatestCoreJS, scalacticMacroJS % "compile-internal, test-internal").enablePlugins(ScalaJSPlugin)

  lazy val scalatestFunSpecJS = project.in(file("js/funspec"))
    .enablePlugins(SbtOsgi)
    .settings(sharedSettings: _*)
    .settings(jsSharedSettings: _*)
    .settings(
      projectTitle := "ScalaTest FunSpec JS",
      organization := "org.scalatest",
      name := "scalatest-funspec",
      scalacOptions ++= Seq("-P:scalajs:mapSourceURI:" + rootProject.base.toURI + "->https://raw.githubusercontent.com/scalatest/scalatest/v" + version.value + "/"),
      Compile / sourceGenerators += {
        Def.task {
          GenModulesJS.genScalaTestFunSpec((Compile / sourceManaged).value / "scala", version.value, scalaVersion.value) ++ 
          GenSafeStyles.genFunSpec((Compile / sourceManaged).value / "org" / "scalatest" / "funspec", version.value, scalaVersion.value, true)
        }
      },
      scalacOptions ++= (if (scalaBinaryVersion.value == "2.10" || scalaVersion.value.startsWith("2.13")) Seq.empty[String] else Seq("-Ypartial-unification")),
      mimaPreviousArtifacts := Set(organization.value %%% moduleName.value % previousReleaseVersion),
      mimaCurrentClassfiles := (Compile / classDirectory).value.getParentFile / (moduleName.value + sjsPrefix + scalaBinaryVersion.value + "-" + releaseVersion + ".jar")
    ).settings(osgiSettings: _*).settings(
      OsgiKeys.exportPackage := Seq(
        "org.scalatest.funspec"
      ),
      OsgiKeys.importPackage := Seq(
        "org.scalatest.*",
        "*;resolution:=optional"
      ),
      OsgiKeys.additionalHeaders:= Map(
        "Bundle-Name" -> "ScalaTest FunSpec JS",
        "Bundle-Description" -> "ScalaTest.js is an open-source test framework for the Javascript Platform designed to increase your productivity by letting you write fewer lines of test code that more clearly reveal your intent.",
        "Bundle-DocURL" -> "http://www.scalatest.org/",
        "Bundle-Vendor" -> "Artima, Inc."
      )
    ).dependsOn(scalatestCoreJS, scalacticMacroJS % "compile-internal, test-internal").enablePlugins(ScalaJSPlugin)  

  lazy val scalatestPropSpecJS = project.in(file("js/propspec"))
    .enablePlugins(SbtOsgi)
    .settings(sharedSettings: _*)
    .settings(jsSharedSettings: _*)
    .settings(
      projectTitle := "ScalaTest PropSpec JS",
      organization := "org.scalatest",
      name := "scalatest-propspec",
      scalacOptions ++= Seq("-P:scalajs:mapSourceURI:" + rootProject.base.toURI + "->https://raw.githubusercontent.com/scalatest/scalatest/v" + version.value + "/"),
      Compile / sourceGenerators += {
        Def.task {
          GenModulesJS.genScalaTestPropSpec((Compile / sourceManaged).value / "scala", version.value, scalaVersion.value) ++ 
          GenSafeStyles.genPropSpec((Compile / sourceManaged).value / "org" / "scalatest" / "propspec", version.value, scalaVersion.value, true)
        }
      },
      scalacOptions ++= (if (scalaBinaryVersion.value == "2.10" || scalaVersion.value.startsWith("2.13")) Seq.empty[String] else Seq("-Ypartial-unification")),
      mimaPreviousArtifacts := Set(organization.value %%% moduleName.value % previousReleaseVersion),
      mimaCurrentClassfiles := (Compile / classDirectory).value.getParentFile / (moduleName.value + sjsPrefix + scalaBinaryVersion.value + "-" + releaseVersion + ".jar")
    ).settings(osgiSettings: _*).settings(
      OsgiKeys.exportPackage := Seq(
        "org.scalatest.propspec"
      ),
      OsgiKeys.importPackage := Seq(
        "org.scalatest.*",
        "*;resolution:=optional"
      ),
      OsgiKeys.additionalHeaders:= Map(
        "Bundle-Name" -> "ScalaTest PropSpec JS",
        "Bundle-Description" -> "ScalaTest.js is an open-source test framework for the Javascript Platform designed to increase your productivity by letting you write fewer lines of test code that more clearly reveal your intent.",
        "Bundle-DocURL" -> "http://www.scalatest.org/",
        "Bundle-Vendor" -> "Artima, Inc."
      )
    ).dependsOn(scalatestCoreJS, scalacticMacroJS % "compile-internal, test-internal").enablePlugins(ScalaJSPlugin)

  lazy val scalatestWordSpecJS = project.in(file("js/wordspec"))
    .enablePlugins(SbtOsgi)
    .settings(sharedSettings: _*)
    .settings(jsSharedSettings: _*)
    .settings(
      projectTitle := "ScalaTest WordSpec JS",
      organization := "org.scalatest",
      name := "scalatest-wordspec",
      scalacOptions ++= Seq("-P:scalajs:mapSourceURI:" + rootProject.base.toURI + "->https://raw.githubusercontent.com/scalatest/scalatest/v" + version.value + "/"),
      Compile / sourceGenerators += {
        Def.task {
          GenModulesJS.genScalaTestWordSpec((Compile / sourceManaged).value / "scala", version.value, scalaVersion.value) ++ 
          GenSafeStyles.genWordSpec((Compile / sourceManaged).value / "org" / "scalatest" / "wordspec", version.value, scalaVersion.value, true)
        }
      },
      scalacOptions ++= (if (scalaBinaryVersion.value == "2.10" || scalaVersion.value.startsWith("2.13")) Seq.empty[String] else Seq("-Ypartial-unification")),
      mimaPreviousArtifacts := Set(organization.value %%% moduleName.value % previousReleaseVersion),
      mimaCurrentClassfiles := (Compile / classDirectory).value.getParentFile / (moduleName.value + sjsPrefix + scalaBinaryVersion.value + "-" + releaseVersion + ".jar")
    ).settings(osgiSettings: _*).settings(
      OsgiKeys.exportPackage := Seq(
        "org.scalatest.wordspec"
      ),
      OsgiKeys.importPackage := Seq(
        "org.scalatest.*",
        "*;resolution:=optional"
      ),
      OsgiKeys.additionalHeaders:= Map(
        "Bundle-Name" -> "ScalaTest WordSpec JS",
        "Bundle-Description" -> "ScalaTest.js is an open-source test framework for the Javascript Platform designed to increase your productivity by letting you write fewer lines of test code that more clearly reveal your intent.",
        "Bundle-DocURL" -> "http://www.scalatest.org/",
        "Bundle-Vendor" -> "Artima, Inc."
      )
    ).dependsOn(scalatestCoreJS, scalacticMacroJS % "compile-internal, test-internal").enablePlugins(ScalaJSPlugin)

  lazy val scalatestDiagramsJS = project.in(file("js/diagrams"))
    .enablePlugins(SbtOsgi)
    .settings(sharedSettings: _*)
    .settings(jsSharedSettings: _*)
    .settings(
      projectTitle := "ScalaTest Diagrams JS",
      organization := "org.scalatest",
      name := "scalatest-diagrams",
      scalacOptions ++= Seq("-P:scalajs:mapSourceURI:" + rootProject.base.toURI + "->https://raw.githubusercontent.com/scalatest/scalatest/v" + version.value + "/"),
      Compile / sourceGenerators += {
        Def.task {
          GenModulesJS.genScalaTestDiagrams((Compile / sourceManaged).value / "scala", version.value, scalaVersion.value)
        }
      },
      scalacOptions ++= (if (scalaBinaryVersion.value == "2.10" || scalaVersion.value.startsWith("2.13")) Seq.empty[String] else Seq("-Ypartial-unification")),
      mimaPreviousArtifacts := Set(organization.value %%% moduleName.value % previousReleaseVersion),
      mimaCurrentClassfiles := (Compile / classDirectory).value.getParentFile / (moduleName.value + sjsPrefix + scalaBinaryVersion.value + "-" + releaseVersion + ".jar")
    ).settings(osgiSettings: _*).settings(
      OsgiKeys.exportPackage := Seq(
        "org.scalatest.diagrams"
      ),
      OsgiKeys.importPackage := Seq(
        "org.scalatest.*",
        "*;resolution:=optional"
      ),
      OsgiKeys.additionalHeaders:= Map(
        "Bundle-Name" -> "ScalaTest Diagrams JS",
        "Bundle-Description" -> "ScalaTest.js is an open-source test framework for the Javascript Platform designed to increase your productivity by letting you write fewer lines of test code that more clearly reveal your intent.",
        "Bundle-DocURL" -> "http://www.scalatest.org/",
        "Bundle-Vendor" -> "Artima, Inc."
      )
    ).dependsOn(scalacticMacroJS % "compile-internal, test-internal", scalatestCoreJS).enablePlugins(ScalaJSPlugin)

  lazy val scalatestExpectationsJS = project.in(file("js/expectations"))
    .enablePlugins(SbtOsgi)
    .settings(sharedSettings: _*)
    .settings(jsSharedSettings: _*)
    .settings(
      projectTitle := "ScalaTest Expectations JS",
      organization := "org.scalatest",
      name := "scalatest-expectations",
      scalacOptions ++= Seq("-P:scalajs:mapSourceURI:" + rootProject.base.toURI + "->https://raw.githubusercontent.com/scalatest/scalatest/v" + version.value + "/"),
      Compile / sourceGenerators += {
        Def.task {
          GenModulesJS.genScalaTestExpectations((Compile / sourceManaged).value / "scala", version.value, scalaVersion.value)
        }
      },
      scalacOptions ++= (if (scalaBinaryVersion.value == "2.10" || scalaVersion.value.startsWith("2.13")) Seq.empty[String] else Seq("-Ypartial-unification")),
      mimaPreviousArtifacts := Set(organization.value %%% moduleName.value % previousReleaseVersion),
      mimaCurrentClassfiles := (Compile / classDirectory).value.getParentFile / (moduleName.value + sjsPrefix + scalaBinaryVersion.value + "-" + releaseVersion + ".jar")
    ).settings(osgiSettings: _*).settings(
      OsgiKeys.exportPackage := Seq(
        "org.scalatest.expectations"
      ),
      OsgiKeys.importPackage := Seq(
        "org.scalatest.*",
        "*;resolution:=optional"
      ),
      OsgiKeys.additionalHeaders:= Map(
        "Bundle-Name" -> "ScalaTest Expectations JS",
        "Bundle-Description" -> "ScalaTest.js is an open-source test framework for the Javascript Platform designed to increase your productivity by letting you write fewer lines of test code that more clearly reveal your intent.",
        "Bundle-DocURL" -> "http://www.scalatest.org/",
        "Bundle-Vendor" -> "Artima, Inc."
      )
    ).dependsOn(scalacticMacroJS % "compile-internal, test-internal", scalatestCoreJS).enablePlugins(ScalaJSPlugin)  

  lazy val scalatestMatchersCoreJS = project.in(file("js/matchers-core"))
    .enablePlugins(SbtOsgi)
    .settings(sharedSettings: _*)
    .settings(jsSharedSettings: _*)
    .settings(
      projectTitle := "ScalaTest Matchers Core JS",
      organization := "org.scalatest",
      name := "scalatest-matchers-core",
      scalacOptions ++= Seq("-P:scalajs:mapSourceURI:" + rootProject.base.toURI + "->https://raw.githubusercontent.com/scalatest/scalatest/v" + version.value + "/"),
      Compile / sourceGenerators += {
        Def.task {
          GenModulesJS.genScalaTestMatchersCore((Compile / sourceManaged).value / "scala", version.value, scalaVersion.value) ++ 
          GenFactories.genMainJS((Compile / sourceManaged).value / "scala" / "org" / "scalatest" / "matchers", version.value, scalaVersion.value)
        }
      },
      scalacOptions ++= (if (scalaBinaryVersion.value == "2.10" || scalaVersion.value.startsWith("2.13")) Seq.empty[String] else Seq("-Ypartial-unification")),
      mimaPreviousArtifacts := Set(organization.value %%% moduleName.value % previousReleaseVersion),
      mimaCurrentClassfiles := (Compile / classDirectory).value.getParentFile / (moduleName.value + sjsPrefix + scalaBinaryVersion.value + "-" + releaseVersion + ".jar")
    ).settings(osgiSettings: _*).settings(
      OsgiKeys.exportPackage := Seq(
        "org.scalatest.matchers", 
        "org.scalatest.matchers.dsl"
      ),
      OsgiKeys.importPackage := Seq(
        "org.scalatest.*",
        "*;resolution:=optional"
      ),
      OsgiKeys.additionalHeaders:= Map(
        "Bundle-Name" -> "ScalaTest Matchers Core JS",
        "Bundle-Description" -> "ScalaTest.js is an open-source test framework for the Javascript Platform designed to increase your productivity by letting you write fewer lines of test code that more clearly reveal your intent.",
        "Bundle-DocURL" -> "http://www.scalatest.org/",
        "Bundle-Vendor" -> "Artima, Inc."
      )
    ).dependsOn(scalacticMacroJS % "compile-internal, test-internal", scalatestCoreJS).enablePlugins(ScalaJSPlugin)

  lazy val scalatestShouldMatchersJS = project.in(file("js/shouldmatchers"))
    .enablePlugins(SbtOsgi)
    .settings(sharedSettings: _*)
    .settings(jsSharedSettings: _*)
    .settings(
      projectTitle := "ScalaTest Should Matchers JS",
      organization := "org.scalatest",
      name := "scalatest-shouldmatchers",
      scalacOptions ++= Seq("-P:scalajs:mapSourceURI:" + rootProject.base.toURI + "->https://raw.githubusercontent.com/scalatest/scalatest/v" + version.value + "/"),
      Compile / sourceGenerators += {
        Def.task {
          GenModulesJS.genScalaTestShouldMatchers((Compile / sourceManaged).value / "scala", version.value, scalaVersion.value)
        }
      },
      scalacOptions ++= (if (scalaBinaryVersion.value == "2.10" || scalaVersion.value.startsWith("2.13")) Seq.empty[String] else Seq("-Ypartial-unification")),
      mimaPreviousArtifacts := Set(organization.value %%% moduleName.value % previousReleaseVersion),
      mimaCurrentClassfiles := (Compile / classDirectory).value.getParentFile / (moduleName.value + sjsPrefix + scalaBinaryVersion.value + "-" + releaseVersion + ".jar")
    ).settings(osgiSettings: _*).settings(
      OsgiKeys.exportPackage := Seq(
        "org.scalatest.matchers.should"
      ),
      OsgiKeys.importPackage := Seq(
        "org.scalatest.*",
        "*;resolution:=optional"
      ),
      OsgiKeys.additionalHeaders:= Map(
        "Bundle-Name" -> "ScalaTest Should Matchers",
        "Bundle-Description" -> "ScalaTest.js is an open-source test framework for the Javascript Platform designed to increase your productivity by letting you write fewer lines of test code that more clearly reveal your intent.",
        "Bundle-DocURL" -> "http://www.scalatest.org/",
        "Bundle-Vendor" -> "Artima, Inc."
      )
    ).dependsOn(scalacticMacroJS % "compile-internal, test-internal", scalatestMatchersCoreJS).enablePlugins(ScalaJSPlugin)

  lazy val scalatestMustMatchersJS = project.in(file("js/mustmatchers"))
    .enablePlugins(SbtOsgi)
    .settings(sharedSettings: _*)
    .settings(jsSharedSettings: _*)
    .settings(
      projectTitle := "ScalaTest Must Matchers JS",
      organization := "org.scalatest",
      name := "scalatest-mustmatchers",
      scalacOptions ++= Seq("-P:scalajs:mapSourceURI:" + rootProject.base.toURI + "->https://raw.githubusercontent.com/scalatest/scalatest/v" + version.value + "/"),
      Compile / sourceGenerators += {
        Def.task {
          GenMatchers.genMainForScalaJS((Compile / sourceManaged).value / "scala" / "org" / "scalatest", version.value, scalaVersion.value)
        }
      },
      scalacOptions ++= (if (scalaBinaryVersion.value == "2.10" || scalaVersion.value.startsWith("2.13")) Seq.empty[String] else Seq("-Ypartial-unification")),
      mimaPreviousArtifacts := Set(organization.value %%% moduleName.value % previousReleaseVersion),
      mimaCurrentClassfiles := (Compile / classDirectory).value.getParentFile / (moduleName.value + sjsPrefix + scalaBinaryVersion.value + "-" + releaseVersion + ".jar")
    ).settings(osgiSettings: _*).settings(
      OsgiKeys.exportPackage := Seq(
        "org.scalatest.matchers.must"
      ),
      OsgiKeys.importPackage := Seq(
        "org.scalatest.*",
        "*;resolution:=optional"
      ),
      OsgiKeys.additionalHeaders:= Map(
        "Bundle-Name" -> "ScalaTest Must Matchers",
        "Bundle-Description" -> "ScalaTest.js is an open-source test framework for the Javascript Platform designed to increase your productivity by letting you write fewer lines of test code that more clearly reveal your intent.",
        "Bundle-DocURL" -> "http://www.scalatest.org/",
        "Bundle-Vendor" -> "Artima, Inc."
      )
    ).dependsOn(scalacticMacroJS % "compile-internal, test-internal", scalatestMatchersCoreJS).enablePlugins(ScalaJSPlugin)              

  lazy val scalatestJS = project.in(file("js/scalatest"))
    .enablePlugins(SbtOsgi)
    .settings(sharedSettings: _*)
    .settings(jsSharedSettings: _*)
    .settings(
      projectTitle := "ScalaTest JS",
      organization := "org.scalatest",
      name := "scalatest",
      scalacOptions ++= Seq("-P:scalajs:mapSourceURI:" + rootProject.base.toURI + "->https://raw.githubusercontent.com/scalatest/scalatest/v" + version.value + "/"),
      scalacOptions ++= (if (scalaBinaryVersion.value == "2.10" || scalaVersion.value.startsWith("2.13")) Seq.empty[String] else Seq("-Ypartial-unification")),
      mimaPreviousArtifacts := Set(organization.value %%% moduleName.value % previousReleaseVersion),
      mimaCurrentClassfiles := (Compile / classDirectory).value.getParentFile / (moduleName.value + sjsPrefix + scalaBinaryVersion.value + "-" + releaseVersion + ".jar"), 
      Compile / sourceGenerators += {
        // Little trick to get rid of bnd error when publish.
        Def.task{
          (new File(crossTarget.value, "classes")).mkdirs()
          Seq.empty[File]
        }.taskValue
      }
    ).settings(osgiSettings: _*).settings(
      OsgiKeys.privatePackage := Seq.empty, 
      OsgiKeys.additionalHeaders:= Map(
        "Bundle-Name" -> "ScalaTest JS",
        "Bundle-Description" -> "ScalaTest.js is an open-source test framework for the Javascript Platform designed to increase your productivity by letting you write fewer lines of test code that more clearly reveal your intent.",
        "Bundle-DocURL" -> "http://www.scalatest.org/",
        "Bundle-Vendor" -> "Artima, Inc."
      )
    ).dependsOn(
      scalacticMacroJS % "compile-internal, test-internal", 
      scalatestCoreJS, 
      scalatestFeatureSpecJS, 
      scalatestFlatSpecJS, 
      scalatestFreeSpecJS, 
      scalatestFunSuiteJS, 
      scalatestFunSpecJS, 
      scalatestPropSpecJS, 
      scalatestWordSpecJS, 
      scalatestDiagramsJS,
      scalatestExpectationsJS, 
      scalatestMatchersCoreJS, 
      scalatestShouldMatchersJS, 
      scalatestMustMatchersJS
    ).aggregate(
      scalatestCoreJS, 
      scalatestFeatureSpecJS, 
      scalatestFlatSpecJS, 
      scalatestFreeSpecJS, 
      scalatestFunSuiteJS, 
      scalatestFunSpecJS, 
      scalatestPropSpecJS, 
      scalatestWordSpecJS, 
      scalatestDiagramsJS,
      scalatestExpectationsJS, 
      scalatestMatchersCoreJS, 
      scalatestShouldMatchersJS, 
      scalatestMustMatchersJS
    ).enablePlugins(ScalaJSPlugin)  

}<|MERGE_RESOLUTION|>--- conflicted
+++ resolved
@@ -14,15 +14,10 @@
 
 trait JsBuild { this: BuildCommons =>
 
-<<<<<<< HEAD
   private lazy val jsSharedSettings = Seq(
     crossScalaVersions := Seq("2.13.12", "2.12.18")
   )
 
-  val sjsPrefix = "_sjs1_"
-
-=======
->>>>>>> 3d7b1342
   lazy val deleteJsDependenciesTask = taskKey[Unit]("Delete JS_DEPENDENCIES")
 
   lazy val scalacticMacroJS = project.in(file("js/scalactic-macro"))
