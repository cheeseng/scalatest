/*
* Copyright 2001-2011 Artima, Inc.
*
* Licensed under the Apache License, Version 2.0 (the "License");
* you may not use this file except in compliance with the License.
* You may obtain a copy of the License at
*
*     http://www.apache.org/licenses/LICENSE-2.0
*
* Unless required by applicable law or agreed to in writing, software
* distributed under the License is distributed on an "AS IS" BASIS,
* WITHOUT WARRANTIES OR CONDITIONS OF ANY KIND, either express or implied.
* See the License for the specific language governing permissions and
* limitations under the License.
*/

import java.io.{FileWriter, BufferedWriter, File}

import scala.io.Source

object GenSafeStyles {

  val generatorSource = new File("GenSafeStyles.scala")

  def translateLine(traitName: String)(line: String): String =
    line.replaceAllLiterally("with TestRegistration", "with SafeTestRegistration")
        .replaceAllLiterally("Any /* Assertion */", "Assertion")
        .replaceAllLiterally(traitName, "Safe" + traitName)
        .replaceAllLiterally("Resources.concurrentSafe" + traitName + "Mod", "Resources.concurrent" + traitName + "Mod")
        .replaceAllLiterally("Resources.concurrentFixtureSafe" + traitName + "Mod", "Resources.concurrentFixture" + traitName + "Mod")
        //.replaceAllLiterally("final override val styleName: String = \"org.scalatest.Safe" + traitName + "\"", "final override val styleName: String = \"org.scalatest." + traitName + "\"")
        .replaceAllLiterally("@Finders(Array(\"org.scalatest.finders.Safe" + traitName + "Finder\"))", "@Finders(Array(\"org.scalatest.finders." + traitName + "Finder\"))")

  def translateTestLine(traitName: String)(line: String): String =
    line.replaceAllLiterally(traitName, "Safe" + traitName)
    .replaceAllLiterally("/* ASSERTION_SUCCEED */", "succeed")

  def translateFile(targetDir: File, fileName: String, sourceFileName: String, scalaVersion: String, scalaJS: Boolean, translateFun: String => String): File = {
    val outputFile = new File(targetDir, fileName)
    if (!outputFile.exists || generatorSource.lastModified > outputFile.lastModified) {
      val outputWriter = new BufferedWriter(new FileWriter(outputFile))
      try {
        val lines = Source.fromFile(new File(sourceFileName)).getLines.toList
        var skipMode = false
        for (line <- lines) {
          val mustLine: String =
            if (scalaJS) {
<<<<<<< HEAD
              if (line.trim == "// SKIP-SCALATESTJS,NATIVE-START") {
                skipMode = true
                ""
              }
              else if (line.trim == "// SKIP-SCALATESTJS,NATIVE-END") {
=======
              if (line.trim == "// SKIP-SCALATESTJS-START") {
                skipMode = true
                ""
              }
              else if (line.trim == "// SKIP-SCALATESTJS-END") {
>>>>>>> 2f49a467
                skipMode = false
                ""
              }
              else if (!skipMode) {
<<<<<<< HEAD
                if (line.trim.startsWith("//SCALATESTJS,NATIVE-ONLY "))
                  translateFun(line.substring(line.indexOf("//SCALATESTJS,NATIVE-ONLY ") + 19))
=======
                if (line.trim.startsWith("//SCALATESTJS-ONLY "))
                  translateFun(line.substring(line.indexOf("//SCALATESTJS-ONLY ") + 19))
>>>>>>> 2f49a467
                else
                  translateFun(line)
              }
              else
                ""
            }
            else
              translateFun(line)

          outputWriter.write(mustLine)
          outputWriter.newLine()
        }
      }
      finally {
        outputWriter.flush()
        outputWriter.close()
        println("Generated " + outputFile.getAbsolutePath)
      }
    }
    outputFile
  }

  def genMainImpl(targetDir: File, version: String, scalaVersion: String, scalaJS: Boolean): Seq[File] = {
    targetDir.mkdirs()

    val safeFixtureDir = new File(targetDir, "fixture")
    safeFixtureDir.mkdirs()

    Seq(
      translateFile(targetDir, "SafeTestRegistration.scala", "scalatest/src/main/scala/org/scalatest/TestRegistration.scala", scalaVersion, scalaJS, translateLine("TestRegistration")),

      translateFile(targetDir, "SafeFunSuiteLike.scala", "scalatest/src/main/scala/org/scalatest/FunSuiteLike.scala", scalaVersion, scalaJS, translateLine("FunSuite")),
      translateFile(targetDir, "SafeFunSuite.scala", "scalatest/src/main/scala/org/scalatest/FunSuite.scala", scalaVersion, scalaJS, translateLine("FunSuite")),

      translateFile(targetDir, "SafeFeatureSpecLike.scala", "scalatest/src/main/scala/org/scalatest/FeatureSpecLike.scala", scalaVersion, scalaJS, translateLine("FeatureSpec")),
      translateFile(targetDir, "SafeFeatureSpec.scala", "scalatest/src/main/scala/org/scalatest/FeatureSpec.scala", scalaVersion, scalaJS, translateLine("FeatureSpec")),

      translateFile(targetDir, "SafeFlatSpecLike.scala", "scalatest/src/main/scala/org/scalatest/FlatSpecLike.scala", scalaVersion, scalaJS, translateLine("FlatSpec")),
      translateFile(targetDir, "SafeFlatSpec.scala", "scalatest/src/main/scala/org/scalatest/FlatSpec.scala", scalaVersion, scalaJS, translateLine("FlatSpec")),

      translateFile(targetDir, "SafeFreeSpecLike.scala", "scalatest/src/main/scala/org/scalatest/FreeSpecLike.scala", scalaVersion, scalaJS, translateLine("FreeSpec")),
      translateFile(targetDir, "SafeFreeSpec.scala", "scalatest/src/main/scala/org/scalatest/FreeSpec.scala", scalaVersion, scalaJS, translateLine("FreeSpec")),

      translateFile(targetDir, "SafeFunSpecLike.scala", "scalatest/src/main/scala/org/scalatest/FunSpecLike.scala", scalaVersion, scalaJS, translateLine("FunSpec")),
      translateFile(targetDir, "SafeFunSpec.scala", "scalatest/src/main/scala/org/scalatest/FunSpec.scala", scalaVersion, scalaJS, translateLine("FunSpec")),

      translateFile(targetDir, "SafePropSpecLike.scala", "scalatest/src/main/scala/org/scalatest/PropSpecLike.scala", scalaVersion, scalaJS, translateLine("PropSpec")),
      translateFile(targetDir, "SafePropSpec.scala", "scalatest/src/main/scala/org/scalatest/PropSpec.scala", scalaVersion, scalaJS, translateLine("PropSpec")),

      translateFile(targetDir, "SafeWordSpecLike.scala", "scalatest/src/main/scala/org/scalatest/WordSpecLike.scala", scalaVersion, scalaJS, translateLine("WordSpec")),
      translateFile(targetDir, "SafeWordSpec.scala", "scalatest/src/main/scala/org/scalatest/WordSpec.scala", scalaVersion, scalaJS, translateLine("WordSpec")),

      translateFile(safeFixtureDir, "SafeTestRegistration.scala", "scalatest/src/main/scala/org/scalatest/fixture/TestRegistration.scala", scalaVersion, scalaJS, translateLine("TestRegistration")),

      translateFile(safeFixtureDir, "SafeFunSuiteLike.scala", "scalatest/src/main/scala/org/scalatest/fixture/FunSuiteLike.scala", scalaVersion, scalaJS, translateLine("FunSuite")),
      translateFile(safeFixtureDir, "SafeFunSuite.scala", "scalatest/src/main/scala/org/scalatest/fixture/FunSuite.scala", scalaVersion, scalaJS, translateLine("FunSuite")),

      translateFile(safeFixtureDir, "SafeFeatureSpecLike.scala", "scalatest/src/main/scala/org/scalatest/fixture/FeatureSpecLike.scala", scalaVersion, scalaJS, translateLine("FeatureSpec")),
      translateFile(safeFixtureDir, "SafeFeatureSpec.scala", "scalatest/src/main/scala/org/scalatest/fixture/FeatureSpec.scala", scalaVersion, scalaJS, translateLine("FeatureSpec")),

      translateFile(safeFixtureDir, "SafeFlatSpecLike.scala", "scalatest/src/main/scala/org/scalatest/fixture/FlatSpecLike.scala", scalaVersion, scalaJS, translateLine("FlatSpec")),
      translateFile(safeFixtureDir, "SafeFlatSpec.scala", "scalatest/src/main/scala/org/scalatest/fixture/FlatSpec.scala", scalaVersion, scalaJS, translateLine("FlatSpec")),

      translateFile(safeFixtureDir, "SafeFreeSpecLike.scala", "scalatest/src/main/scala/org/scalatest/fixture/FreeSpecLike.scala", scalaVersion, scalaJS, translateLine("FreeSpec")),
      translateFile(safeFixtureDir, "SafeFreeSpec.scala", "scalatest/src/main/scala/org/scalatest/fixture/FreeSpec.scala", scalaVersion, scalaJS, translateLine("FreeSpec")),

      translateFile(safeFixtureDir, "SafeFunSpecLike.scala", "scalatest/src/main/scala/org/scalatest/fixture/FunSpecLike.scala", scalaVersion, scalaJS, translateLine("FunSpec")),
      translateFile(safeFixtureDir, "SafeFunSpec.scala", "scalatest/src/main/scala/org/scalatest/fixture/FunSpec.scala", scalaVersion, scalaJS, translateLine("FunSpec")),

      translateFile(safeFixtureDir, "SafePropSpecLike.scala", "scalatest/src/main/scala/org/scalatest/fixture/PropSpecLike.scala", scalaVersion, scalaJS, translateLine("PropSpec")),
      translateFile(safeFixtureDir, "SafePropSpec.scala", "scalatest/src/main/scala/org/scalatest/fixture/PropSpec.scala", scalaVersion, scalaJS, translateLine("PropSpec")),

      translateFile(safeFixtureDir, "SafeWordSpecLike.scala", "scalatest/src/main/scala/org/scalatest/fixture/WordSpecLike.scala", scalaVersion, scalaJS, translateLine("WordSpec")),
      translateFile(safeFixtureDir, "SafeWordSpec.scala", "scalatest/src/main/scala/org/scalatest/fixture/WordSpec.scala", scalaVersion, scalaJS, translateLine("WordSpec"))
    )
  }

  def genMain(targetDir: File, version: String, scalaVersion: String): Seq[File] = {
    genMainImpl(targetDir, version, scalaVersion, false)
  }

  def genMainForScalaJS(targetDir: File, version: String, scalaVersion: String) {
    genMainImpl(targetDir, version, scalaVersion, true)
  }

  def genTestImpl(targetDir: File, version: String, scalaVersion: String, scalaJS: Boolean): Seq[File] = {
    targetDir.mkdirs()

    val fixtureDir = new File(targetDir, "fixture")
    fixtureDir.mkdirs()

    Seq(
      translateFile(targetDir, "SafeFunSuiteSpec.scala", "scalatest-test/src/test/scala/org/scalatest/FunSuiteSpec.scala", scalaVersion, scalaJS, translateTestLine("FunSuite")),
      translateFile(targetDir, "SafeFunSpecSpec.scala", "scalatest-test/src/test/scala/org/scalatest/FunSpecSpec.scala", scalaVersion, scalaJS, translateTestLine("FunSpec")),
      translateFile(targetDir, "SafeFunSpecSuite.scala", "scalatest-test/src/test/scala/org/scalatest/FunSpecSuite.scala", scalaVersion, scalaJS, translateTestLine("FunSpec")),
      translateFile(targetDir, "SafeFeatureSpecSpec.scala", "scalatest-test/src/test/scala/org/scalatest/FeatureSpecSpec.scala", scalaVersion, scalaJS, translateTestLine("FeatureSpec")),
      translateFile(targetDir, "SafeFlatSpecSpec.scala", "scalatest-test/src/test/scala/org/scalatest/FlatSpecSpec.scala", scalaVersion, scalaJS, translateTestLine("FlatSpec")),
      translateFile(targetDir, "SafeFreeSpecSpec.scala", "scalatest-test/src/test/scala/org/scalatest/FreeSpecSpec.scala", scalaVersion, scalaJS, translateTestLine("FreeSpec")),
      translateFile(targetDir, "SafePropSpecSpec.scala", "scalatest-test/src/test/scala/org/scalatest/PropSpecSpec.scala", scalaVersion, scalaJS, translateTestLine("PropSpec")),
      translateFile(targetDir, "SafeWordSpecSpec.scala", "scalatest-test/src/test/scala/org/scalatest/WordSpecSpec.scala", scalaVersion, scalaJS, translateTestLine("WordSpec")),

      translateFile(fixtureDir, "SafeFunSuiteSpec.scala", "scalatest-test/src/test/scala/org/scalatest/fixture/FunSuiteSpec.scala", scalaVersion, scalaJS, translateTestLine("FunSuite")),
      translateFile(fixtureDir, "SafeFunSpecSpec.scala", "scalatest-test/src/test/scala/org/scalatest/fixture/FunSpecSpec.scala", scalaVersion, scalaJS, translateTestLine("FunSpec")),
      translateFile(fixtureDir, "SafeFeatureSpecSpec.scala", "scalatest-test/src/test/scala/org/scalatest/fixture/FeatureSpecSpec.scala", scalaVersion, scalaJS, translateTestLine("FeatureSpec")),
      translateFile(fixtureDir, "SafeFlatSpecSpec.scala", "scalatest-test/src/test/scala/org/scalatest/fixture/FlatSpecSpec.scala", scalaVersion, scalaJS, translateTestLine("FlatSpec")),
      translateFile(fixtureDir, "SafeFreeSpecSpec.scala", "scalatest-test/src/test/scala/org/scalatest/fixture/FreeSpecSpec.scala", scalaVersion, scalaJS, translateTestLine("FreeSpec")),
      translateFile(fixtureDir, "SafePropSpecSpec.scala", "scalatest-test/src/test/scala/org/scalatest/fixture/PropSpecSpec.scala", scalaVersion, scalaJS, translateTestLine("PropSpec")),
      translateFile(fixtureDir, "SafeWordSpecSpec.scala", "scalatest-test/src/test/scala/org/scalatest/fixture/WordSpecSpec.scala", scalaVersion, scalaJS, translateTestLine("WordSpec"))
    )
  }

  def genTest(targetDir: File, version: String, scalaVersion: String): Seq[File] = {
    genTestImpl(targetDir, version, scalaVersion, false)
  }
}<|MERGE_RESOLUTION|>--- conflicted
+++ resolved
@@ -45,30 +45,17 @@
         for (line <- lines) {
           val mustLine: String =
             if (scalaJS) {
-<<<<<<< HEAD
               if (line.trim == "// SKIP-SCALATESTJS,NATIVE-START") {
                 skipMode = true
                 ""
               }
               else if (line.trim == "// SKIP-SCALATESTJS,NATIVE-END") {
-=======
-              if (line.trim == "// SKIP-SCALATESTJS-START") {
-                skipMode = true
-                ""
-              }
-              else if (line.trim == "// SKIP-SCALATESTJS-END") {
->>>>>>> 2f49a467
                 skipMode = false
                 ""
               }
               else if (!skipMode) {
-<<<<<<< HEAD
                 if (line.trim.startsWith("//SCALATESTJS,NATIVE-ONLY "))
-                  translateFun(line.substring(line.indexOf("//SCALATESTJS,NATIVE-ONLY ") + 19))
-=======
-                if (line.trim.startsWith("//SCALATESTJS-ONLY "))
-                  translateFun(line.substring(line.indexOf("//SCALATESTJS-ONLY ") + 19))
->>>>>>> 2f49a467
+                  translateFun(line.substring(line.indexOf("//SCALATESTJS,NATIVE-ONLY ") + 26))
                 else
                   translateFun(line)
               }
