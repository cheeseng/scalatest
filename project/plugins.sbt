--- conflicted
+++ resolved
@@ -2,14 +2,10 @@
 
 addSbtPlugin("com.typesafe.sbt" % "sbt-osgi" % "0.7.0")
 
-<<<<<<< HEAD
 addSbtPlugin("org.scala-js" % "sbt-scalajs" % "0.6.20")
-=======
-addSbtPlugin("org.scala-js" % "sbt-scalajs" % "0.6.17")
 
 addSbtPlugin("org.scala-native" % "sbt-crossproject"         % "0.2.0")
 
 addSbtPlugin("org.scala-native" % "sbt-scalajs-crossproject" % "0.2.0")
 
-addSbtPlugin("org.scala-native" % "sbt-scala-native" % "0.3.3")
->>>>>>> 13d062f0
+addSbtPlugin("org.scala-native" % "sbt-scala-native" % "0.3.3")