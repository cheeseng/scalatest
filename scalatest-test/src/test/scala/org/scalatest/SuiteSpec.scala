--- conflicted
+++ resolved
@@ -161,32 +161,6 @@
             // SKIP-SCALATESTJS,NATIVE-START
             ( new MandarinOrangeSpec(new FunSuite), "MandarinOrangeSpec(AnyFunSuite)"),
             // SKIP-SCALATESTJS,NATIVE-END
-<<<<<<< HEAD
-            ( new MandarinOrangeWordSpec(new FunSuite), "MandarinOrangeWordSpec(FunSuite)"),
-            ( new MandarinOrangeFlatSpec(new FunSuite), "MandarinOrangeFlatSpec(FunSuite)"),
-            ( new MandarinOrangeFreeSpec(new FunSuite), "MandarinOrangeFreeSpec(FunSuite)"),
-            ( new MandarinOrangeFeatureSpec(new FunSuite), "MandarinOrangeFeatureSpec(FunSuite)"),
-            ( new MandarinOrangePropSpec(new FunSuite), "MandarinOrangePropSpec(FunSuite)"),
-
-            ( new MandarinOrangeFixtureFunSuite(new FunSuite), "MandarinOrangeFixtureFunSuite(FunSuite)"),
-            ( new MandarinOrangeFixtureFunSpec(new FunSuite), "MandarinOrangeFixtureFunSpec(FunSuite)"),
-            ( new MandarinOrangeFixtureWordSpec(new FunSuite), "MandarinOrangeFixtureWordSpec(FunSuite)"),
-            ( new MandarinOrangeFixtureFlatSpec(new FunSuite), "MandarinOrangeFixtureFlatSpec(FunSuite)"),
-            ( new MandarinOrangeFixtureFreeSpec(new FunSuite), "MandarinOrangeFixtureFreeSpec(FunSuite)"),
-            ( new MandarinOrangeFixtureFeatureSpec(new FunSuite), "MandarinOrangeFixtureFeatureSpec(FunSuite)"),
-            ( new MandarinOrangeFixturePropSpec(new FunSuite), "MandarinOrangeFixturePropSpec(FunSuite)"),
-
-            // ( new path.FunSpec(new FunSuite), "path.FunSpec(FunSuite)"),
-            // ( new path.FreeSpec(new FunSuite), "path.FreeSpec(FunSuite)"),
-
-            ( new Suites(new FunSuite), "Suites(FunSuite)"),
-            ( new Sequential(new FunSuite), "Sequential(FunSuite)"),
-            ( new Stepwise(new FunSuite), "Stepwise(FunSuite)"),
-
-            ( new MandarinOrangeSuites(new FunSuite), "MandarinOrangeSuites(FunSuite)"),
-            ( new MandarinOrangeSequential(new FunSuite), "MandarinOrangeSequential(FunSuite)"),
-            ( new MandarinOrangeStepwise(new FunSuite), "MandarinOrangeStepwise(FunSuite)")
-=======
             ( new MandarinOrangeWordSpec(new FunSuite), "MandarinOrangeWordSpec(AnyFunSuite)"),
             ( new MandarinOrangeFlatSpec(new FunSuite), "MandarinOrangeFlatSpec(AnyFunSuite)"),
             ( new MandarinOrangeFreeSpec(new FunSuite), "MandarinOrangeFreeSpec(AnyFunSuite)"),
@@ -195,17 +169,14 @@
 
             ( new MandarinOrangeFixtureFunSuite(new FunSuite), "MandarinOrangeFixtureFunSuite(AnyFunSuite)"),
             ( new MandarinOrangeFixtureFunSpec(new FunSuite), "MandarinOrangeFixtureFunSpec(AnyFunSuite)"),
-            // SKIP-SCALATESTJS,NATIVE-START
-            ( new MandarinOrangeFixtureSpec(new FunSuite), "MandarinOrangeFixtureSpec(AnyFunSuite)"),
-            // SKIP-SCALATESTJS,NATIVE-END
             ( new MandarinOrangeFixtureWordSpec(new FunSuite), "MandarinOrangeFixtureWordSpec(AnyFunSuite)"),
             ( new MandarinOrangeFixtureFlatSpec(new FunSuite), "MandarinOrangeFixtureFlatSpec(AnyFunSuite)"),
             ( new MandarinOrangeFixtureFreeSpec(new FunSuite), "MandarinOrangeFixtureFreeSpec(AnyFunSuite)"),
             ( new MandarinOrangeFixtureFeatureSpec(new FunSuite), "MandarinOrangeFixtureFeatureSpec(AnyFunSuite)"),
             ( new MandarinOrangeFixturePropSpec(new FunSuite), "MandarinOrangeFixturePropSpec(AnyFunSuite)"),
 
-            // ( new path.FunSpec(new FunSuite), "path.FunSpec(PathFunSuite)"),
-            // ( new path.FreeSpec(new FunSuite), "path.FreeSpec(PathFunSuite)"),
+            // ( new path.FunSpec(new FunSuite), "path.FunSpec(FunSuite)"),
+            // ( new path.FreeSpec(new FunSuite), "path.FreeSpec(FunSuite)"),
 
             ( new Suites(new FunSuite), "Suites(AnyFunSuite)"),
             ( new Sequential(new FunSuite), "Sequential(AnyFunSuite)"),
@@ -214,7 +185,6 @@
             ( new MandarinOrangeSuites(new FunSuite), "MandarinOrangeSuites(AnyFunSuite)"),
             ( new MandarinOrangeSequential(new FunSuite), "MandarinOrangeSequential(AnyFunSuite)"),
             ( new MandarinOrangeStepwise(new FunSuite), "MandarinOrangeStepwise(AnyFunSuite)")
->>>>>>> d4e35ece
           )
         forAll (examples) { (suite, simpleName) =>
           assert(suite.toString === simpleName)
@@ -234,32 +204,6 @@
             // SKIP-SCALATESTJS,NATIVE-START
             ( new MandarinOrangeSpec(new PropSpec, new FeatureSpec, new FunSuite), "MandarinOrangeSpec(AnyPropSpec, AnyFeatureSpec, AnyFunSuite)"),
             // SKIP-SCALATESTJS,NATIVE-END
-<<<<<<< HEAD
-            ( new MandarinOrangeWordSpec(new PropSpec, new FeatureSpec, new FunSuite), "MandarinOrangeWordSpec(PropSpec, FeatureSpec, FunSuite)"),
-            ( new MandarinOrangeFlatSpec(new PropSpec, new FeatureSpec, new FunSuite), "MandarinOrangeFlatSpec(PropSpec, FeatureSpec, FunSuite)"),
-            ( new MandarinOrangeFreeSpec(new PropSpec, new FeatureSpec, new FunSuite), "MandarinOrangeFreeSpec(PropSpec, FeatureSpec, FunSuite)"),
-            ( new MandarinOrangeFeatureSpec(new PropSpec, new FeatureSpec, new FunSuite), "MandarinOrangeFeatureSpec(PropSpec, FeatureSpec, FunSuite)"),
-            ( new MandarinOrangePropSpec(new PropSpec, new FeatureSpec, new FunSuite), "MandarinOrangePropSpec(PropSpec, FeatureSpec, FunSuite)"),
-
-            ( new MandarinOrangeFixtureFunSuite(new PropSpec, new FeatureSpec, new FunSuite), "MandarinOrangeFixtureFunSuite(PropSpec, FeatureSpec, FunSuite)"),
-            ( new MandarinOrangeFixtureFunSpec(new PropSpec, new FeatureSpec, new FunSuite), "MandarinOrangeFixtureFunSpec(PropSpec, FeatureSpec, FunSuite)"),
-            ( new MandarinOrangeFixtureWordSpec(new PropSpec, new FeatureSpec, new FunSuite), "MandarinOrangeFixtureWordSpec(PropSpec, FeatureSpec, FunSuite)"),
-            ( new MandarinOrangeFixtureFlatSpec(new PropSpec, new FeatureSpec, new FunSuite), "MandarinOrangeFixtureFlatSpec(PropSpec, FeatureSpec, FunSuite)"),
-            ( new MandarinOrangeFixtureFreeSpec(new PropSpec, new FeatureSpec, new FunSuite), "MandarinOrangeFixtureFreeSpec(PropSpec, FeatureSpec, FunSuite)"),
-            ( new MandarinOrangeFixtureFeatureSpec(new PropSpec, new FeatureSpec, new FunSuite), "MandarinOrangeFixtureFeatureSpec(PropSpec, FeatureSpec, FunSuite)"),
-            ( new MandarinOrangeFixturePropSpec(new PropSpec, new FeatureSpec, new FunSuite), "MandarinOrangeFixturePropSpec(PropSpec, FeatureSpec, FunSuite)"),
-
-            // ( new path.FunSpec(new PropSpec, new FeatureSpec, new FunSuite), "path.FunSpec(PropSpec, FeatureSpec, FunSuite)"),
-            // ( new path.FreeSpec(new PropSpec, new FeatureSpec, new FunSuite), "path.FreeSpec(PropSpec, FeatureSpec, FunSuite)"),
-
-            ( new Suites(new PropSpec, new FeatureSpec, new FunSuite), "Suites(PropSpec, FeatureSpec, FunSuite)"),
-            ( new Sequential(new PropSpec, new FeatureSpec, new FunSuite), "Sequential(PropSpec, FeatureSpec, FunSuite)"),
-            ( new Stepwise(new PropSpec, new FeatureSpec, new FunSuite), "Stepwise(PropSpec, FeatureSpec, FunSuite)"),
-
-            ( new MandarinOrangeSuites(new PropSpec, new FeatureSpec, new FunSuite), "MandarinOrangeSuites(PropSpec, FeatureSpec, FunSuite)"),
-            ( new MandarinOrangeSequential(new PropSpec, new FeatureSpec, new FunSuite), "MandarinOrangeSequential(PropSpec, FeatureSpec, FunSuite)"),
-            ( new MandarinOrangeStepwise(new PropSpec, new FeatureSpec, new FunSuite), "MandarinOrangeStepwise(PropSpec, FeatureSpec, FunSuite)")
-=======
             ( new MandarinOrangeWordSpec(new PropSpec, new FeatureSpec, new FunSuite), "MandarinOrangeWordSpec(AnyPropSpec, AnyFeatureSpec, AnyFunSuite)"),
             ( new MandarinOrangeFlatSpec(new PropSpec, new FeatureSpec, new FunSuite), "MandarinOrangeFlatSpec(AnyPropSpec, AnyFeatureSpec, AnyFunSuite)"),
             ( new MandarinOrangeFreeSpec(new PropSpec, new FeatureSpec, new FunSuite), "MandarinOrangeFreeSpec(AnyPropSpec, AnyFeatureSpec, AnyFunSuite)"),
@@ -268,17 +212,14 @@
 
             ( new MandarinOrangeFixtureFunSuite(new PropSpec, new FeatureSpec, new FunSuite), "MandarinOrangeFixtureFunSuite(AnyPropSpec, AnyFeatureSpec, AnyFunSuite)"),
             ( new MandarinOrangeFixtureFunSpec(new PropSpec, new FeatureSpec, new FunSuite), "MandarinOrangeFixtureFunSpec(AnyPropSpec, AnyFeatureSpec, AnyFunSuite)"),
-            // SKIP-SCALATESTJS,NATIVE-START
-            ( new MandarinOrangeFixtureSpec(new PropSpec, new FeatureSpec, new FunSuite), "MandarinOrangeFixtureSpec(AnyPropSpec, AnyFeatureSpec, AnyFunSuite)"),
-            // SKIP-SCALATESTJS,NATIVE-END
             ( new MandarinOrangeFixtureWordSpec(new PropSpec, new FeatureSpec, new FunSuite), "MandarinOrangeFixtureWordSpec(AnyPropSpec, AnyFeatureSpec, AnyFunSuite)"),
             ( new MandarinOrangeFixtureFlatSpec(new PropSpec, new FeatureSpec, new FunSuite), "MandarinOrangeFixtureFlatSpec(AnyPropSpec, AnyFeatureSpec, AnyFunSuite)"),
             ( new MandarinOrangeFixtureFreeSpec(new PropSpec, new FeatureSpec, new FunSuite), "MandarinOrangeFixtureFreeSpec(AnyPropSpec, AnyFeatureSpec, AnyFunSuite)"),
             ( new MandarinOrangeFixtureFeatureSpec(new PropSpec, new FeatureSpec, new FunSuite), "MandarinOrangeFixtureFeatureSpec(AnyPropSpec, AnyFeatureSpec, AnyFunSuite)"),
             ( new MandarinOrangeFixturePropSpec(new PropSpec, new FeatureSpec, new FunSuite), "MandarinOrangeFixturePropSpec(AnyPropSpec, AnyFeatureSpec, AnyFunSuite)"),
 
-            // ( new path.FunSpec(new PropSpec, new FeatureSpec, new FunSuite), "path.FunSpec(PathPropSpec, PathFeatureSpec, PathFunSuite)"),
-            // ( new path.FreeSpec(new PropSpec, new FeatureSpec, new FunSuite), "path.FreeSpec(PathPropSpec, PathFeatureSpec, PathFunSuite)"),
+            // ( new path.FunSpec(new PropSpec, new FeatureSpec, new FunSuite), "path.FunSpec(PropSpec, FeatureSpec, FunSuite)"),
+            // ( new path.FreeSpec(new PropSpec, new FeatureSpec, new FunSuite), "path.FreeSpec(PropSpec, FeatureSpec, FunSuite)"),
 
             ( new Suites(new PropSpec, new FeatureSpec, new FunSuite), "Suites(AnyPropSpec, AnyFeatureSpec, AnyFunSuite)"),
             ( new Sequential(new PropSpec, new FeatureSpec, new FunSuite), "Sequential(AnyPropSpec, AnyFeatureSpec, AnyFunSuite)"),
@@ -287,7 +228,6 @@
             ( new MandarinOrangeSuites(new PropSpec, new FeatureSpec, new FunSuite), "MandarinOrangeSuites(AnyPropSpec, AnyFeatureSpec, AnyFunSuite)"),
             ( new MandarinOrangeSequential(new PropSpec, new FeatureSpec, new FunSuite), "MandarinOrangeSequential(AnyPropSpec, AnyFeatureSpec, AnyFunSuite)"),
             ( new MandarinOrangeStepwise(new PropSpec, new FeatureSpec, new FunSuite), "MandarinOrangeStepwise(AnyPropSpec, AnyFeatureSpec, AnyFunSuite)")
->>>>>>> d4e35ece
           )
         forAll (examples) { (suite, simpleName) =>
           assert(suite.toString === simpleName)
