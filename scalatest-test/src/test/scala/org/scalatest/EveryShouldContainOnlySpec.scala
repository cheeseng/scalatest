--- conflicted
+++ resolved
@@ -79,17 +79,7 @@
         }
         (fumList should contain only (" FEE ", " FIE ", " FOE ", " FUM ")) (after being lowerCased and trimmed)
       }
-<<<<<<< HEAD
-=======
-      def `should throw NotAllowedException with correct stack depth and message when RHS is empty` {
-        val e1 = intercept[exceptions.NotAllowedException] {
-          fumList should contain only ()
-        }
-        e1.failedCodeFileName.get should be ("EveryShouldContainOnlySpec.scala")
-        e1.failedCodeLineNumber.get should be (thisLineNumber - 3)
-        e1.message should be (Some(Resources.onlyEmpty))
-      }
->>>>>>> e8b967b3
+
       def `should throw NotAllowedException with correct stack depth and message when RHS contain duplicated value` {
         val e1 = intercept[exceptions.NotAllowedException] {
           fumList should contain only ("fee", "fie", "foe", "fie", "fum")
@@ -137,17 +127,7 @@
         }
         (fumList should (contain only (" FEE ", " FIE ", " FOE ", " FUM "))) (after being lowerCased and trimmed)
       }
-<<<<<<< HEAD
-=======
-      def `should throw NotAllowedException with correct stack depth and message when RHS is empty` {
-        val e1 = intercept[exceptions.NotAllowedException] {
-          fumList should (contain only ())
-        }
-        e1.failedCodeFileName.get should be ("EveryShouldContainOnlySpec.scala")
-        e1.failedCodeLineNumber.get should be (thisLineNumber - 3)
-        e1.message should be (Some(Resources.onlyEmpty))
-      }
->>>>>>> e8b967b3
+
       def `should throw NotAllowedException with correct stack depth and message when RHS contain duplicated value` {
         val e1 = intercept[exceptions.NotAllowedException] {
           fumList should (contain only ("fee", "fie", "foe", "fie", "fum"))
@@ -194,17 +174,7 @@
           (toList should not contain only (" HAPPY ", " BIRTHDAY ", " TO ", " YOU ")) (after being lowerCased and trimmed)
         }
       }
-<<<<<<< HEAD
-=======
-      def `should throw NotAllowedException with correct stack depth and message when RHS is empty` {
-        val e1 = intercept[exceptions.NotAllowedException] {
-          toList should not contain only ()
-        }
-        e1.failedCodeFileName.get should be ("EveryShouldContainOnlySpec.scala")
-        e1.failedCodeLineNumber.get should be (thisLineNumber - 3)
-        e1.message should be (Some(Resources.onlyEmpty))
-      }
->>>>>>> e8b967b3
+
       def `should throw NotAllowedException with correct stack depth and message when RHS contain duplicated value` {
         val e1 = intercept[exceptions.NotAllowedException] {
           toList should not contain only ("fee", "fie", "foe", "fie", "fum")
@@ -251,17 +221,7 @@
           (toList should (not contain only (" HAPPY ", " BIRTHDAY ", " TO ", " YOU "))) (after being lowerCased and trimmed)
         }
       }
-<<<<<<< HEAD
-=======
-      def `should throw NotAllowedException with correct stack depth and message when RHS is empty` {
-        val e1 = intercept[exceptions.NotAllowedException] {
-          toList should (not contain only ())
-        }
-        e1.failedCodeFileName.get should be ("EveryShouldContainOnlySpec.scala")
-        e1.failedCodeLineNumber.get should be (thisLineNumber - 3)
-        e1.message should be (Some(Resources.onlyEmpty))
-      }
->>>>>>> e8b967b3
+
       def `should throw NotAllowedException with correct stack depth and message when RHS contain duplicated value` {
         val e1 = intercept[exceptions.NotAllowedException] {
           toList should (not contain only ("fee", "fie", "foe", "fie", "fum"))
@@ -308,17 +268,7 @@
           (toList shouldNot contain only (" HAPPY ", " BIRTHDAY ", " TO ", " YOU ")) (after being lowerCased and trimmed)
         }
       }
-<<<<<<< HEAD
-=======
-      def `should throw NotAllowedException with correct stack depth and message when RHS is empty` {
-        val e1 = intercept[exceptions.NotAllowedException] {
-          toList shouldNot contain only ()
-        }
-        e1.failedCodeFileName.get should be ("EveryShouldContainOnlySpec.scala")
-        e1.failedCodeLineNumber.get should be (thisLineNumber - 3)
-        e1.message should be (Some(Resources.onlyEmpty))
-      }
->>>>>>> e8b967b3
+
       def `should throw NotAllowedException with correct stack depth and message when RHS contain duplicated value` {
         val e1 = intercept[exceptions.NotAllowedException] {
           toList shouldNot contain only ("fee", "fie", "foe", "fie", "fum")
@@ -366,17 +316,7 @@
           (toList shouldNot (contain only (" HAPPY ", " BIRTHDAY ", " TO ", " YOU "))) (after being lowerCased and trimmed)
         }
       }
-<<<<<<< HEAD
-=======
-      def `should throw NotAllowedException with correct stack depth and message when RHS is empty` {
-        val e1 = intercept[exceptions.NotAllowedException] {
-          toList shouldNot (contain only ())
-        }
-        e1.failedCodeFileName.get should be ("EveryShouldContainOnlySpec.scala")
-        e1.failedCodeLineNumber.get should be (thisLineNumber - 3)
-        e1.message should be (Some(Resources.onlyEmpty))
-      }
->>>>>>> e8b967b3
+
       def `should throw NotAllowedException with correct stack depth and message when RHS contain duplicated value` {
         val e1 = intercept[exceptions.NotAllowedException] {
           toList shouldNot (contain only ("fee", "fie", "foe", "fie", "fum"))
@@ -452,17 +392,7 @@
           (all (hiLists) should contain only ("ho", "hi")) (decided by defaultEquality[String])
         }
       }
-<<<<<<< HEAD
-=======
-      def `should throw NotAllowedException with correct stack depth and message when RHS is empty` {
-        val e1 = intercept[exceptions.NotAllowedException] {
-          all (list1s) should contain only ()
-        }
-        e1.failedCodeFileName.get should be ("EveryShouldContainOnlySpec.scala")
-        e1.failedCodeLineNumber.get should be (thisLineNumber - 3)
-        e1.message should be (Some(Resources.onlyEmpty))
-      }
->>>>>>> e8b967b3
+
       def `should throw NotAllowedException with correct stack depth and message when RHS contain duplicated value` {
         val e1 = intercept[exceptions.NotAllowedException] {
           all (list1s) should contain only (1, 2, 2, 3)
@@ -532,17 +462,7 @@
           (all (hiLists) should (contain only ("ho", "hi"))) (decided by defaultEquality[String])
         }
       }
-<<<<<<< HEAD
-=======
-      def `should throw NotAllowedException with correct stack depth and message when RHS is empty` {
-        val e1 = intercept[exceptions.NotAllowedException] {
-          all (list1s) should (contain only ())
-        }
-        e1.failedCodeFileName.get should be ("EveryShouldContainOnlySpec.scala")
-        e1.failedCodeLineNumber.get should be (thisLineNumber - 3)
-        e1.message should be (Some(Resources.onlyEmpty))
-      }
->>>>>>> e8b967b3
+
       def `should throw NotAllowedException with correct stack depth and message when RHS contain duplicated value` {
         val e1 = intercept[exceptions.NotAllowedException] {
           all (list1s) should (contain only (1, 2, 2, 3))
@@ -593,17 +513,7 @@
           (all (toLists) should not contain only (" YOU ", " TO ")) (after being lowerCased and trimmed)
         }
       }
-<<<<<<< HEAD
-=======
-      def `should throw NotAllowedException with correct stack depth and message when RHS is empty` {
-        val e1 = intercept[exceptions.NotAllowedException] {
-          all (toLists) should not contain only ()
-        }
-        e1.failedCodeFileName.get should be ("EveryShouldContainOnlySpec.scala")
-        e1.failedCodeLineNumber.get should be (thisLineNumber - 3)
-        e1.message should be (Some(Resources.onlyEmpty))
-      }
->>>>>>> e8b967b3
+
       def `should throw NotAllowedException with correct stack depth and message when RHS contain duplicated value` {
         val e1 = intercept[exceptions.NotAllowedException] {
           all (toLists) should not contain only ("fee", "fie", "foe", "fie", "fum")
@@ -654,17 +564,7 @@
           (all (toLists) should (not contain only (" YOU ", " TO "))) (after being lowerCased and trimmed)
         }
       }
-<<<<<<< HEAD
-=======
-      def `should throw NotAllowedException with correct stack depth and message when RHS is empty` {
-        val e1 = intercept[exceptions.NotAllowedException] {
-          all (toLists) should (not contain only ())
-        }
-        e1.failedCodeFileName.get should be ("EveryShouldContainOnlySpec.scala")
-        e1.failedCodeLineNumber.get should be (thisLineNumber - 3)
-        e1.message should be (Some(Resources.onlyEmpty))
-      }
->>>>>>> e8b967b3
+
       def `should throw NotAllowedException with correct stack depth and message when RHS contain duplicated value` {
         val e1 = intercept[exceptions.NotAllowedException] {
           all (toLists) should (not contain only ("fee", "fie", "foe", "fie", "fum"))
@@ -715,17 +615,7 @@
           (all (toLists) shouldNot contain only (" YOU ", " TO ")) (after being lowerCased and trimmed)
         }
       }
-<<<<<<< HEAD
-=======
-      def `should throw NotAllowedException with correct stack depth and message when RHS is empty` {
-        val e1 = intercept[exceptions.NotAllowedException] {
-          all (toLists) shouldNot contain only ()
-        }
-        e1.failedCodeFileName.get should be ("EveryShouldContainOnlySpec.scala")
-        e1.failedCodeLineNumber.get should be (thisLineNumber - 3)
-        e1.message should be (Some(Resources.onlyEmpty))
-      }
->>>>>>> e8b967b3
+
       def `should throw NotAllowedException with correct stack depth and message when RHS contain duplicated value` {
         val e1 = intercept[exceptions.NotAllowedException] {
           all (toLists) shouldNot contain only ("fee", "fie", "foe", "fie", "fum")
@@ -776,17 +666,7 @@
           (all (toLists) shouldNot (contain only (" YOU ", " TO "))) (after being lowerCased and trimmed)
         }
       }
-<<<<<<< HEAD
-=======
-      def `should throw NotAllowedException with correct stack depth and message when RHS is empty` {
-        val e1 = intercept[exceptions.NotAllowedException] {
-          all (toLists) shouldNot (contain only ())
-        }
-        e1.failedCodeFileName.get should be ("EveryShouldContainOnlySpec.scala")
-        e1.failedCodeLineNumber.get should be (thisLineNumber - 3)
-        e1.message should be (Some(Resources.onlyEmpty))
-      }
->>>>>>> e8b967b3
+
       def `should throw NotAllowedException with correct stack depth and message when RHS contain duplicated value` {
         val e1 = intercept[exceptions.NotAllowedException] {
           all (toLists) shouldNot (contain only ("fee", "fie", "foe", "fie", "fum"))
