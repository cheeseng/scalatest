--- conflicted
+++ resolved
@@ -124,20 +124,19 @@
   type AsyncFunSuiteLike = funsuite.AsyncFunSuiteLike
   // SKIP-SCALATESTNATIVE-END
 
-<<<<<<< HEAD
   @deprecated("Please use org.scalatest.funsuite.AnyFeatureSpecLike instead")
   type FeatureSpecLike = featurespec.AnyFeatureSpecLike
 
   // SKIP-SCALATESTNATIVE-START
   @deprecated("Please use org.scalatest.featurespec.AsyncFeatureSpecLike instead")
   type AsyncFeatureSpecLike = featurespec.AsyncFeatureSpecLike
-=======
+  // SKIP-SCALATESTNATIVE-END
+
   @deprecated("Please use org.scalatest.funsuite.AnyFunSpecLike instead")
   type FunSpecLike = funspec.AnyFunSpecLike
 
   // SKIP-SCALATESTNATIVE-START
   @deprecated("Please use org.scalatest.funspec.AsyncFunSpecLike instead")
   type AsyncFunSpecLike = funspec.AsyncFunSpecLike
->>>>>>> ab0ad7f4
   // SKIP-SCALATESTNATIVE-END
 }