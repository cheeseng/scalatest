--- conflicted
+++ resolved
@@ -146,15 +146,6 @@
       else
         count :+ ElementCount(next, 0, 1)
     }
-<<<<<<< HEAD
-
-    val counts = right.toIterable.zipAll(left.toIterable, ZipNoMatch, ZipNoMatch).aggregate(IndexedSeq.empty[ElementCount])(
-      { case (count, (nextLeft, nextRight)) =>
-        if (nextLeft == ZipNoMatch || nextRight == ZipNoMatch)
-          return false  // size not match, can fail early
-        rightNewCount(nextRight, leftNewCount(nextLeft, count))
-      },
-=======
     
     val counts = aggregate(right.toIterable.zipAll(left.toIterable, ZipNoMatch, ZipNoMatch), IndexedSeq.empty[ElementCount])(
       { case (count, (nextLeft, nextRight)) => 
@@ -162,7 +153,6 @@
             return false  // size not match, can fail early
           rightNewCount(nextRight, leftNewCount(nextLeft, count))
       }, 
->>>>>>> a7a415c5
       { case (count1, count2) =>
         count2.foldLeft(count1) { case (count, next) =>
           val idx = count.indexWhere(ec => tryEquality(next.element, ec.element, equality))
@@ -200,21 +190,6 @@
   }
 
   private[scalatest] def checkAtMostOneOf[T](left: GenTraversable[T], right: GenTraversable[Any], equality: Equality[T]): Boolean = {
-<<<<<<< HEAD
-
-    def countElements: Int =
-      right.aggregate(0)(
-        { case (count, nextRight) =>
-          if (left.exists(l => equality.areEqual(l, nextRight))) {
-            val newCount = count + 1
-            if (newCount > 1)
-              return newCount
-            else
-              newCount
-          }
-          else
-            count
-=======
     
     def countElements: Int = 
       aggregate(right, 0)(
@@ -228,7 +203,6 @@
             }
             else
               count
->>>>>>> a7a415c5
         },
         { case (count1, count2) => count1 + count2 }
       )
