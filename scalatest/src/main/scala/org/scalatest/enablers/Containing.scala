/*
 * Copyright 2001-2013 Artima, Inc.
 *
 * Licensed under the Apache License, Version 2.0 (the "License");
 * you may not use this file except in compliance with the License.
 * You may obtain a copy of the License at
 *
 *     http://www.apache.org/licenses/LICENSE-2.0
 *
 * Unless required by applicable law or agreed to in writing, software
 * distributed under the License is distributed on an "AS IS" BASIS,
 * WITHOUT WARRANTIES OR CONDITIONS OF ANY KIND, either express or implied.
 * See the License for the specific language governing permissions and
 * limitations under the License.
 */
package org.scalatest.enablers

import org.scalactic.{Equality, NormalizingEquality, Every}
import scala.collection.{GenTraversableOnce, GenTraversable}
import org.scalatest.ColCompatHelper.aggregate

/**
 * Supertrait for typeclasses that enable certain <code>contain</code> matcher syntax for containers.
 *
 * <p>
 * A <code>Containing[C]</code> provides access to the "containing nature" of type <code>C</code> in such
 * a way that relevant <code>contain</code> matcher syntax can be used with type <code>C</code>. A <code>C</code>
 * can be any type of "container," a type that in some way can contains one or more other objects. ScalaTest provides
 * implicit implementations for several types. You can enable the <code>contain</code> matcher syntax on your own
 * type <code>U</code> by defining an <code>Containing[U]</code> for the type and making it available implicitly.
 * 
 * <p>
 * ScalaTest provides implicit <code>Containing</code> instances for <code>scala.collection.GenTraversable</code>,
 * <code>java.util.Collection</code>, <code>java.util.Map</code>, <code>String</code>, <code>Array</code>, 
 * and <code>scala.Option</code> in the <code>Containing</code> companion object.
 * </p>
 *
 * <a name="containingVersusAggregating"></a>
 * <h2><code>Containing</code> versus <code>Aggregating</code></h2>
 * 
 * <p>
 * The difference between <code>Containing</code> and <a href="Aggregating.html"><code>Aggregating</code></a> is that
 * <code>Containing</code> enables <code>contain</code> matcher syntax that makes sense for "box" types that can
 * contain at most one value (for example, <code>scala.Option</code>),
 * whereas <code>Aggregating</code> enables <code>contain</code> matcher syntax for full-blown collections and other 
 * aggregations of potentially more than one object. For example, it makes sense to make assertions like these, which 
 * are enabled by <code>Containing</code>, for <code>scala.Option</code>:
 * </p>
 * 
 * <pre class="stHighlight">
 * val option: Option[Int] = Some(7)
 * option should contain (7)
 * option should contain oneOf (6, 7, 8)
 * option should contain noneOf (3, 4, 5)
 * </pre>
 *
 * <p>
 * However, given a <code>scala.Option</code> can only ever contain at most one object, it doesn't make
 * sense to make assertions like the following, which are enabled via <code>Aggregation</code>:
 * </p>
 *
 * <pre class="stHighlight">
 * // Could never succeed, so does not compile
 * option should contain allOf (6, 7, 8)
 * </pre>
 * 
 * <p>
 * The above assertion could never succceed, because an option cannot contain more than
 * one value. By default the above statement does not compile, because <code>contain</code> <code>allOf</code>
 * is enabled by <code>Aggregating</code>, and ScalaTest provides no implicit <code>Aggregating</code> instance
 * for type <code>scala.Option</code>.
 * </p>
 */
trait Containing[-C] {

  /**
   * Implements <code>contain</code> <code>&lt;value&gt;</code> syntax for containers of type <code>C</code>.
   *
   * @param container a container about which an assertion is being made
   * @param element an element that should be contained in the passed container
   * @return true if the passed container contains the passed element
   */
  def contains(container: C, element: Any): Boolean

  /**
   * Implements <code>contain</code> <code>oneOf</code> syntax for containers of type <code>C</code>.
   *
   * @param container a container about which an assertion is being made
   * @param elements elements exactly one (<em>i.e.</em>, one and only one) of which should be contained in the passed container
   * @return true if the passed container contains exactly one of the passed elements
   */
  def containsOneOf(container: C, elements: scala.collection.Seq[Any]): Boolean

  /**
   * Implements <code>contain</code> <code>noneOf</code> syntax for containers of type <code>C</code>.
   *
   * @param container a container about which an assertion is being made
   * @param elements elements none of which should be contained in the passed container
   * @return true if the passed container contains none of the passed elements
   */
  def containsNoneOf(container: C, elements: scala.collection.Seq[Any]): Boolean
}

/*
  @tailrec
  def containsOneOf[T](left: T, rightItr: Iterator[Any])(implicit holder: Containing[T]): Boolean = {
    if (rightItr.hasNext) {
      val nextRight = rightItr.next
      if (holder.contains(left, nextRight)) // Found one of right in left, can succeed early
        true
      else
        containsOneOf(left, rightItr)
    }
    else // No more elements in right, left does not contain one of right.
      false
  }
*/

trait ContainingImpls {

  private def tryEquality[T](left: Any, right: Any, equality: Equality[T]): Boolean =
    try equality.areEqual(left.asInstanceOf[T], right)
    catch {
      case cce: ClassCastException => false
    }

  private[scalatest] def checkOneOf[T](left: GenTraversableOnce[T], right: GenTraversable[Any], equality: Equality[T]): Set[Any] = {
    // aggregate version is more verbose, but it allows parallel execution.
<<<<<<< HEAD
    aggregate(right, Set.empty[Any])(
      { case (fs, r) => 
          if (left.toIterable.exists(t => equality.areEqual(t, r))) {
            // r is in the left
            if (fs.size != 0) // This .size should be safe, it won't go > 1
              return fs + r // fail early by returning early, hmm..  not so 'functional'??
            else
              fs + r
          }
          else 
            fs // r is not in the left
      }, 
      { case (fs1, fs2) => 
=======
    right.aggregate(Set.empty[Any])(
      { case (fs, r) =>
        if (left.exists(t => equality.areEqual(t, r))) {
          // r is in the left
          if (fs.size != 0) // This .size should be safe, it won't go > 1
            return fs + r // fail early by returning early, hmm..  not so 'functional'??
          else
            fs + r
        }
        else
          fs // r is not in the left
      },
      { case (fs1, fs2) =>
>>>>>>> eda57be2
        val fs = fs1 + fs2
        if (fs.size > 1)
          return fs // fail early by returning early
        else
          fs
      }
    )
  }

  private[scalatest] def checkNoneOf[T](left: GenTraversableOnce[T], right: GenTraversable[Any], equality: Equality[T]): Option[Any] = {
<<<<<<< HEAD
    aggregate(right, None)(
      { case (f, r) => 
          if (left.toIterable.exists(t => equality.areEqual(t, r)))
            return Some(r) // r is in the left, fail early by returning.
          else 
            None // r is not in the left
      }, 
=======
    right.aggregate(None)(
      { case (f, r) =>
        if (left.exists(t => equality.areEqual(t, r)))
          return Some(r) // r is in the left, fail early by returning.
        else
          None // r is not in the left
      },
>>>>>>> eda57be2
      { case (f1, f2) => None }
    )
  }

}

trait JavaContainingImplicits extends ContainingImpls {

  /**
    * Implicit to support <code>Containing</code> nature of <code>java.util.Collection</code>.
    *
    * @param equality <a href="../../scalactic/Equality.html"><code>Equality</code></a> type class that is used to check equality of element in the <code>java.util.Collection</code>
    * @tparam E the type of the element in the <code>java.util.Collection</code>
    * @tparam JCOL any subtype of <code>java.util.Collection</code>
    * @return <code>Containing[JCOL[E]]</code> that supports <code>java.util.Collection</code> in relevant <code>contain</code> syntax
    */
  implicit def containingNatureOfJavaCollection[E, JCOL[e] <: java.util.Collection[e]](implicit equality: Equality[E]): Containing[JCOL[E]] =
    new Containing[JCOL[E]] {
      def contains(javaColl: JCOL[E], ele: Any): Boolean = {
        val it: java.util.Iterator[E] = javaColl.iterator
        var found = false
        while (!found && it.hasNext) {
          found = equality.areEqual(it.next , ele)
        }
        found
      }
      import scala.collection.JavaConverters._
      def containsOneOf(javaColl: JCOL[E], elements: scala.collection.Seq[Any]): Boolean = {

        val foundSet = checkOneOf[E](javaColl.asScala, elements, equality)
        foundSet.size == 1
      }
      def containsNoneOf(javaColl: JCOL[E], elements: scala.collection.Seq[Any]): Boolean = {
        val found = checkNoneOf[E](javaColl.asScala, elements, equality)
        !found.isDefined
      }
    }

  /**
    * Implicit conversion that converts an <a href="../../scalactic/Equality.html"><code>Equality</code></a> of type <code>E</code>
    * into <code>Containing</code> of type <code>JCOL[E]</code>, where <code>JCOL</code> is a subtype of <code>java.util.Collection</code>.
    * This is required to support the explicit <a href="../../scalactic/Equality.html"><code>Equality</code></a> syntax, for example:
    *
    * <pre class="stHighlight">
    * val javaList = new java.util.ArrayList[String]()
    * javaList.add("hi")
    * (javaList should contain oneOf ("HI")) (after being lowerCased)
    * </pre>
    *
    * <code>(after being lowerCased)</code> will returns an <a href="../../scalactic/Equality.html"><code>Equality[String]</code></a>
    * and this implicit conversion will convert it into <code>Containing[java.util.ArrayList[String]]</code>.
    *
    * @param equality <a href="../../scalactic/Equality.html"><code>Equality</code></a> of type <code>E</code>
    * @tparam E type of elements in the <code>java.util.Collection</code>
    * @tparam JCOL subtype of <code>java.util.Collection</code>
    * @return <code>Containing</code> of type <code>JCOL[E]</code>
    */
  implicit def convertEqualityToJavaCollectionContaining[E, JCOL[e] <: java.util.Collection[e]](equality: Equality[E]): Containing[JCOL[E]] =
    containingNatureOfJavaCollection(equality)

  /**
    * Implicit to support <code>Containing</code> nature of <code>java.util.Map</code>.
    *
    * @param equality <a href="../../scalactic/Equality.html"><code>Equality</code></a> type class that is used to check equality of entry in the <code>java.util.Map</code>
    * @tparam K the type of the key in the <code>java.util.Map</code>
    * @tparam V the type of the value in the <code>java.util.Map</code>
    * @tparam JMAP any subtype of <code>java.util.Map</code>
    * @return <code>Containing[JMAP[K, V]]</code> that supports <code>java.util.Map</code> in relevant <code>contain</code> syntax
    */
  implicit def containingNatureOfJavaMap[K, V, JMAP[k, v] <: java.util.Map[k, v]](implicit equality: Equality[java.util.Map.Entry[K, V]]): Containing[JMAP[K, V]] =
    new Containing[JMAP[K, V]] {
      import scala.collection.JavaConverters._
      def contains(map: JMAP[K, V], ele: Any): Boolean = {
        map.entrySet.asScala.exists((e: java.util.Map.Entry[K, V]) => equality.areEqual(e, ele))
      }
      def containsOneOf(map: JMAP[K, V], elements: scala.collection.Seq[Any]): Boolean = {
        val foundSet = checkOneOf[java.util.Map.Entry[K, V]](map.entrySet.asScala, elements, equality)
        foundSet.size == 1
      }
      def containsNoneOf(map: JMAP[K, V], elements: scala.collection.Seq[Any]): Boolean = {
        val found = checkNoneOf[java.util.Map.Entry[K, V]](map.entrySet.asScala, elements, equality)
        !found.isDefined
      }
    }

  /**
    * Implicit conversion that converts an <a href="../../scalactic/Equality.html"><code>Equality</code></a> of type <code>java.util.Map.Entry[K, V]</code>
    * into <code>Containing</code> of type <code>JMAP[K, V]</code>, where <code>JMAP</code> is a subtype of <code>java.util.Map</code>.
    * This is required to support the explicit <a href="../../scalactic/Equality.html"><code>Equality</code></a> syntax, for example:
    *
    * <pre class="stHighlight">
    * val javaMap = new java.util.HashMap[Int, String]()
    * javaMap.put(1, "one")
    * // lowerCased needs to be implemented as Normalization[java.util.Map.Entry[K, V]]
    * (javaMap should contain (Entry(1, "ONE"))) (after being lowerCased)
    * </pre>
    *
    * <code>(after being lowerCased)</code> will returns an <a href="../../scalactic/Equality.html"><code>java.util.Map.Entry[Int, String]</code></a>
    * and this implicit conversion will convert it into <code>Containing[java.util.HashMap[Int, String]]</code>.
    *
    * @param equality <a href="../../scalactic/Equality.html"><code>Equality</code></a> of type <code>java.util.Map.Entry[K, V]</code>
    * @tparam K the type of the key in the <code>java.util.Map</code>
    * @tparam V the type of the value in the <code>java.util.Map</code>
    * @tparam JMAP any subtype of <code>java.util.Map</code>
    * @return <code>Containing</code> of type <code>JMAP[K, V]</code>
    */
  implicit def convertEqualityToJavaMapContaining[K, V, JMAP[k, v] <: java.util.Map[k, v]](equality: Equality[java.util.Map.Entry[K, V]]): Containing[JMAP[K, V]] =
    containingNatureOfJavaMap(equality)

}

trait ContainingStandardImplicits extends JavaContainingImplicits {

  import scala.language.higherKinds
  import scala.language.implicitConversions

  /**
    * Implicit to support <code>Containing</code> nature of <code>GenTraversable</code>.
    *
    * @param equality <a href="../../scalactic/Equality.html"><code>Equality</code></a> type class that is used to check equality of element in the <code>GenTraversable</code>
    * @tparam E the type of the element in the <code>GenTraversable</code>
    * @tparam TRAV any subtype of <code>GenTraversable</code>
    * @return <code>Containing[TRAV[E]]</code> that supports <code>GenTraversable</code> in relevant <code>contain</code> syntax
    */
  implicit def containingNatureOfGenTraversable[E, TRAV[e] <: scala.collection.GenTraversable[e]](implicit equality: Equality[E]): Containing[TRAV[E]] =
    new Containing[TRAV[E]] {
      def contains(trav: TRAV[E], ele: Any): Boolean = {
        equality match {
          case normEq: NormalizingEquality[_] =>
            val normRight = normEq.normalizedOrSame(ele)
            trav.exists((e: E) => normEq.afterNormalizationEquality.areEqual(normEq.normalized(e), normRight))
          case _ => trav.exists((e: E) => equality.areEqual(e, ele))
        }
      }
      def containsOneOf(trav: TRAV[E], elements: scala.collection.Seq[Any]): Boolean = {
        val foundSet = checkOneOf[E](trav, elements, equality)
        foundSet.size == 1
      }
      def containsNoneOf(trav: TRAV[E], elements: scala.collection.Seq[Any]): Boolean = {
        val found = checkNoneOf[E](trav, elements, equality)
        !found.isDefined
      }
    }

  /**
    * Implicit conversion that converts an <a href="../../scalactic/Equality.html"><code>Equality</code></a> of type <code>E</code>
    * into <code>Containing</code> of type <code>TRAV[E]</code>, where <code>TRAV</code> is a subtype of <code>GenTraversable</code>.
    * This is required to support the explicit <a href="../../scalactic/Equality.html"><code>Equality</code></a> syntax, for example:
    *
    * <pre class="stHighlight">
    * (List("hi") should contain oneOf ("HI")) (after being lowerCased)
    * </pre>
    *
    * <code>(after being lowerCased)</code> will returns an <a href="../../scalactic/Equality.html"><code>Equality[String]</code></a>
    * and this implicit conversion will convert it into <code>Containing[List[String]]</code>.
    *
    * @param equality <a href="../../scalactic/Equality.html"><code>Equality</code></a> of type <code>E</code>
    * @tparam E type of elements in the <code>GenTraversable</code>
    * @tparam TRAV subtype of <code>GenTraversable</code>
    * @return <code>Containing</code> of type <code>TRAV[E]</code>
    */
  implicit def convertEqualityToGenTraversableContaining[E, TRAV[e] <: scala.collection.GenTraversable[e]](equality: Equality[E]): Containing[TRAV[E]] =
    containingNatureOfGenTraversable(equality)

  // OPT so that it will work with Some also, but it doesn't work with None
  /**
    * Implicit to support <code>Containing</code> nature of <code>scala.Option</code>.
    *
    * @param equality <a href="../../scalactic/Equality.html"><code>Equality</code></a> type class that is used to check equality of element in the <code>Option</code>
    * @tparam E the type of the element in the <code>scala.Option</code>
    * @tparam OPT any subtype of <code>scala.Option</code>
    * @return <code>Containing[OPT[E]]</code> that supports <code>scala.Option</code> in relevant <code>contain</code> syntax
    */
  implicit def containingNatureOfOption[E, OPT[e] <: Option[e]](implicit equality: Equality[E]): Containing[OPT[E]] =
    new Containing[OPT[E]] {
      def contains(opt: OPT[E], ele: Any): Boolean = {
        opt.exists((e: E) => equality.areEqual(e, ele))
      }
      def containsOneOf(opt: OPT[E], elements: scala.collection.Seq[Any]): Boolean = {
        val foundSet = checkOneOf[E](opt, elements, equality)
        foundSet.size == 1
      }
      def containsNoneOf(opt: OPT[E], elements: scala.collection.Seq[Any]): Boolean = {
        val found = checkNoneOf[E](opt, elements, equality)
        !found.isDefined
      }
    }

  /**
    * Implicit conversion that converts an <a href="../../scalactic/Equality.html"><code>Equality</code></a> of type <code>E</code>
    * into <code>Containing</code> of type <code>OPT[E]</code>, where <code>OPT</code> is a subtype of <code>scala.Option</code>.
    * This is required to support the explicit <a href="../../scalactic/Equality.html"><code>Equality</code></a> syntax, for example:
    *
    * <pre class="stHighlight">
    * (Some("hi") should contain oneOf ("HI")) (after being lowerCased)
    * </pre>
    *
    * <code>(after being lowerCased)</code> will returns an <a href="../../scalactic/Equality.html"><code>Equality[String]</code></a>
    * and this implicit conversion will convert it into <code>Containing[Some[String]]</code>.
    *
    * @param equality <a href="../../scalactic/Equality.html"><code>Equality</code></a> of type <code>E</code>
    * @tparam E type of elements in the <code>scala.Option</code>
    * @tparam OPT subtype of <code>scala.Option</code>
    * @return <code>Containing</code> of type <code>OPT[E]</code>
    */
  implicit def convertEqualityToOptionContaining[E, OPT[e] <: Option[e]](equality: Equality[E]): Containing[OPT[E]] =
    containingNatureOfOption(equality)

  /**
    * Implicit to support <code>Containing</code> nature of <code>Array</code>.
    *
    * @param equality <a href="../../scalactic/Equality.html"><code>Equality</code></a> type class that is used to check equality of element in the <code>Array</code>
    * @tparam E the type of the element in the <code>Array</code>
    * @return <code>Containing[Array[E]]</code> that supports <code>Array</code> in relevant <code>contain</code> syntax
    */
  implicit def containingNatureOfArray[E](implicit equality: Equality[E]): Containing[Array[E]] =
    new Containing[Array[E]] {
      def contains(arr: Array[E], ele: Any): Boolean =
        arr.exists((e: E) => equality.areEqual(e, ele))
      def containsOneOf(arr: Array[E], elements: scala.collection.Seq[Any]): Boolean = {
        val foundSet = checkOneOf[E](arr, elements, equality)
        foundSet.size == 1
      }
      def containsNoneOf(arr: Array[E], elements: scala.collection.Seq[Any]): Boolean = {
        val found = checkNoneOf[E](arr, elements, equality)
        !found.isDefined
      }
    }

  /**
    * Implicit conversion that converts an <a href="../../scalactic/Equality.html"><code>Equality</code></a> of type <code>E</code>
    * into <code>Containing</code> of type <code>Array[E]</code>.
    * This is required to support the explicit <a href="../../scalactic/Equality.html"><code>Equality</code></a> syntax, for example:
    *
    * <pre class="stHighlight">
    * (Array("hi") should contain oneOf ("HI")) (after being lowerCased)
    * </pre>
    *
    * <code>(after being lowerCased)</code> will returns an <a href="../../scalactic/Equality.html"><code>Equality[String]</code></a>
    * and this implicit conversion will convert it into <code>Containing[Array[String]]</code>.
    *
    * @param equality <a href="../../scalactic/Equality.html"><code>Equality</code></a> of type <code>E</code>
    * @tparam E type of elements in the <code>Array</code>
    * @return <code>Containing</code> of type <code>Array[E]</code>
    */
  implicit def convertEqualityToArrayContaining[E](equality: Equality[E]): Containing[Array[E]] =
    containingNatureOfArray(equality)

  /**
    * Implicit to support <code>Containing</code> nature of <code>String</code>.
    *
    * @param equality <a href="../../scalactic/Equality.html"><code>Equality</code></a> type class that is used to check equality of <code>Char</code> in the <code>String</code>
    * @return <code>Containing[String]</code> that supports <code>String</code> in relevant <code>contain</code> syntax
    */
  implicit def containingNatureOfString(implicit equality: Equality[Char]): Containing[String] =
    new Containing[String] {
      def contains(str: String, ele: Any): Boolean =
        str.exists((e: Char) => equality.areEqual(e, ele))
      def containsOneOf(str: String, elements: scala.collection.Seq[Any]): Boolean = {
        val foundSet = checkOneOf[Char](str, elements, equality)
        foundSet.size == 1
      }
      def containsNoneOf(str: String, elements: scala.collection.Seq[Any]): Boolean = {
        val found = checkNoneOf[Char](str, elements, equality)
        !found.isDefined
      }
    }

  /**
    * Implicit conversion that converts an <a href="../../scalactic/Equality.html"><code>Equality</code></a> of type <code>Char</code>
    * into <code>Containing</code> of type <code>String</code>.
    * This is required to support the explicit <a href="../../scalactic/Equality.html"><code>Equality</code></a> syntax, for example:
    *
    * <pre class="stHighlight">
    * // lowerCased needs to be implemented as Normalization[Char]
    * ("hi hello" should contain oneOf ('E')) (after being lowerCased)
    * </pre>
    *
    * <code>(after being lowerCased)</code> will returns an <a href="../../scalactic/Equality.html"><code>Equality[Char]</code></a>
    * and this implicit conversion will convert it into <code>Containing[String]</code>.
    *
    * @param equality <a href="../../scalactic/Equality.html"><code>Equality</code></a> of type <code>Char</code>
    * @return <code>Containing</code> of type <code>String</code>
    */
  implicit def convertEqualityToStringContaining(equality: Equality[Char]): Containing[String] =
    containingNatureOfString(equality)

  /**
    * Implicit to support <code>Containing</code> nature of <code>Every</code>.
    *
    * @param equality <a href="../../scalactic/Equality.html"><code>Equality</code></a> type class that is used to check equality of element in the <code>Every</code>
    * @tparam E the type of the element in the <code>Every</code>
    * @return <code>Containing[Every[E]]</code> that supports <code>Every</code> in relevant <code>contain</code> syntax
    */
  implicit def containingNatureOfEvery[E](implicit equality: Equality[E]): Containing[Every[E]] =
    new Containing[Every[E]] {
      def contains(every: Every[E], ele: Any): Boolean =
        equality match {
          case normEq: NormalizingEquality[_] =>
            val normRight = normEq.normalizedOrSame(ele)
            every.exists((e: E) => normEq.afterNormalizationEquality.areEqual(normEq.normalized(e), normRight))
          case _ => every.exists((e: E) => equality.areEqual(e, ele))
        }
      def containsOneOf(every: Every[E], elements: scala.collection.Seq[Any]): Boolean = {
        val foundSet = checkOneOf[E](every, elements, equality)
        foundSet.size == 1
      }
      def containsNoneOf(every: Every[E], elements: scala.collection.Seq[Any]): Boolean = {
        val found = checkNoneOf[E](every, elements, equality)
        !found.isDefined
      }
    }

  /**
    * Implicit conversion that converts an <a href="../../scalactic/Equality.html"><code>Equality</code></a> of type <code>E</code>
    * into <code>Containing</code> of type <code>Every[E]</code>.
    * This is required to support the explicit <a href="../../scalactic/Equality.html"><code>Equality</code></a> syntax, for example:
    *
    * <pre class="stHighlight">
    * (Every("hi", "he", "ho") should contain oneOf ("HI")) (after being lowerCased)
    * </pre>
    *
    * <code>(after being lowerCased)</code> will returns an <a href="../../scalactic/Equality.html"><code>Equality[String]</code></a>
    * and this implicit conversion will convert it into <code>Containing[Every[String]]</code>.
    *
    * @param equality <a href="../../scalactic/Equality.html"><code>Equality</code></a> of type <code>E</code>
    * @tparam E type of elements in the <code>Every</code>
    * @return <code>Containing</code> of type <code>Every[E]</code>
    */
  implicit def convertEqualityToEveryContaining[E](equality: Equality[E]): Containing[Every[E]] =
    containingNatureOfEvery(equality)
}

trait ContainingHighPriorityImplicits extends ContainingStandardImplicits {

  /**
    * Implicit to support <code>Containing</code> nature of <code>scala.collection.GenMap</code>.
    *
    * @param equality <a href="../../scalactic/Equality.html"><code>Equality</code></a> type class that is used to check equality of entry in the <code>scala.collection.GenMap</code>
    * @tparam K the type of the key in the <code>scala.collection.GenMap</code>
    * @tparam V the type of the value in the <code>scala.collection.GenMap</code>
    * @tparam MAP any subtype of <code>scala.collection.GenMap</code>
    * @return <code>Containing[MAP[K, V]]</code> that supports <code>scala.collection.GenMap</code> in relevant <code>contain</code> syntax
    */
  implicit def containingNatureOfMap[K, V, MAP[k, v] <: scala.collection.GenMap[k, v]](implicit equality: Equality[(K, V)]): Containing[MAP[K, V]] =
    new Containing[MAP[K, V]] {
      def contains(map: MAP[K, V], ele: Any): Boolean = {
        map.exists((e: (K, V)) => equality.areEqual(e, ele))
      }
      def containsOneOf(map: MAP[K, V], elements: scala.collection.Seq[Any]): Boolean = {
        val foundSet = checkOneOf[(K, V)](map, elements, equality)
        foundSet.size == 1
      }
      def containsNoneOf(map: MAP[K, V], elements: scala.collection.Seq[Any]): Boolean = {
        val found = checkNoneOf[(K, V)](map, elements, equality)
        !found.isDefined
      }
    }

  /**
    * Implicit conversion that converts an <a href="../../scalactic/Equality.html"><code>Equality</code></a> of type <code>Tuple2[K, V]</code>
    * into <code>Containing</code> of type <code>MAP[K, V]</code>, where <code>MAP</code> is a subtype of <code>scala.collection.GenMap</code>.
    * This is required to support the explicit <a href="../../scalactic/Equality.html"><code>Equality</code></a> syntax, for example:
    *
    * <pre class="stHighlight">
    * val map = Map(1 -> "one")
    * // lowerCased needs to be implemented as Normalization[Tuple2[K, V]]
    * (map should contain ((1, "ONE"))) (after being lowerCased)
    * </pre>
    *
    * <code>(after being lowerCased)</code> will returns an <a href="../../scalactic/Equality.html"><code>Tuple2[Int, String]</code></a>
    * and this implicit conversion will convert it into <code>Containing[scala.collection.GenMap[Int, String]]</code>.
    *
    * @param equality <a href="../../scalactic/Equality.html"><code>Equality</code></a> of type <code>Tuple2[K, V]</code>
    * @tparam K the type of the key in the <code>scala.collection.GenMap</code>
    * @tparam V the type of the value in the <code>scala.collection.GenMap</code>
    * @tparam MAP any subtype of <code>scala.collection.GenMap</code>
    * @return <code>Containing</code> of type <code>MAP[K, V]</code>
    */
  implicit def convertEqualityToMapContaining[K, V, MAP[k, v] <: scala.collection.GenMap[k, v]](equality: Equality[(K, V)]): Containing[MAP[K, V]] =
    containingNatureOfMap(equality)

}

/**
 * Companion object for <code>Containing</code> that provides implicit implementations for the following types:
 *
 * <ul>
 * <li><code>scala.collection.GenTraversable</code></li>
 * <li><code>String</code></li>
 * <li><code>Array</code></li>
 * <li><code>scala.Option</code></li>
 * <li><code>java.util.Collection</code></li>
 * <li><code>java.util.Map</code></li>
 * </ul>
 */
object Containing extends ContainingHighPriorityImplicits<|MERGE_RESOLUTION|>--- conflicted
+++ resolved
@@ -126,7 +126,6 @@
 
   private[scalatest] def checkOneOf[T](left: GenTraversableOnce[T], right: GenTraversable[Any], equality: Equality[T]): Set[Any] = {
     // aggregate version is more verbose, but it allows parallel execution.
-<<<<<<< HEAD
     aggregate(right, Set.empty[Any])(
       { case (fs, r) => 
           if (left.toIterable.exists(t => equality.areEqual(t, r))) {
@@ -140,21 +139,6 @@
             fs // r is not in the left
       }, 
       { case (fs1, fs2) => 
-=======
-    right.aggregate(Set.empty[Any])(
-      { case (fs, r) =>
-        if (left.exists(t => equality.areEqual(t, r))) {
-          // r is in the left
-          if (fs.size != 0) // This .size should be safe, it won't go > 1
-            return fs + r // fail early by returning early, hmm..  not so 'functional'??
-          else
-            fs + r
-        }
-        else
-          fs // r is not in the left
-      },
-      { case (fs1, fs2) =>
->>>>>>> eda57be2
         val fs = fs1 + fs2
         if (fs.size > 1)
           return fs // fail early by returning early
@@ -165,7 +149,6 @@
   }
 
   private[scalatest] def checkNoneOf[T](left: GenTraversableOnce[T], right: GenTraversable[Any], equality: Equality[T]): Option[Any] = {
-<<<<<<< HEAD
     aggregate(right, None)(
       { case (f, r) => 
           if (left.toIterable.exists(t => equality.areEqual(t, r)))
@@ -173,15 +156,6 @@
           else 
             None // r is not in the left
       }, 
-=======
-    right.aggregate(None)(
-      { case (f, r) =>
-        if (left.exists(t => equality.areEqual(t, r)))
-          return Some(r) // r is in the left, fail early by returning.
-        else
-          None // r is not in the left
-      },
->>>>>>> eda57be2
       { case (f1, f2) => None }
     )
   }
