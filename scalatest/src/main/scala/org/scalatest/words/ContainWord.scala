--- conflicted
+++ resolved
@@ -52,15 +52,9 @@
           def apply(left: U): MatchResult = {
             val evidence = implicitly[EvidenceThat[R]#CanBeContainedIn[U]]
             MatchResult(
-<<<<<<< HEAD
               evidence.contains(left, expectedElement),
-              Resources("didNotContainExpectedElement"),
-              Resources("containedExpectedElement"), 
-=======
-              containing.contains(left, expectedElement),
               Resources.rawDidNotContainExpectedElement,
               Resources.rawContainedExpectedElement,
->>>>>>> e8b967b3
               Vector(left, expectedElement)
             )
           }
@@ -209,27 +203,15 @@
   def oneOf[R](firstEle: R, secondEle: R, remainingEles: R*): ContainingExpression[R] = {
     val right = firstEle :: secondEle :: remainingEles.toList
     if (right.distinct.size != right.size)
-<<<<<<< HEAD
-      throw new NotAllowedException(FailureMessages("oneOfDuplicate"), getStackDepthFun("ContainWord.scala", "oneOf"))
+      throw new NotAllowedException(FailureMessages.oneOfDuplicate, getStackDepthFun("ContainWord.scala", "oneOf"))
     new ContainingExpression[R] {
       def matcher[T](implicit evidence: EvidenceThat[R]#CanBeContainedIn[T]): Matcher[T] = {
         new Matcher[T] {
           def apply(left: T): MatchResult = {
             MatchResult(
               evidence.containsOneOf(left, right),
-              Resources("didNotContainOneOfElements"),
-              Resources("containedOneOfElements"), 
-=======
-      throw new NotAllowedException(FailureMessages.oneOfDuplicate, getStackDepthFun("ContainWord.scala", "oneOf"))
-    new MatcherFactory1[Any, Containing] {
-      def matcher[T](implicit containing: Containing[T]): Matcher[T] = {
-        new Matcher[T] {
-          def apply(left: T): MatchResult = {
-            MatchResult(
-              containing.containsOneOf(left, right),
               Resources.rawDidNotContainOneOfElements,
               Resources.rawContainedOneOfElements,
->>>>>>> e8b967b3
               Vector(left, UnquotedString(right.map(FailureMessages.decorateToStringValue).mkString(", ")))
             )
           }
@@ -243,15 +225,15 @@
   def oneElementOf[R](elements: GenTraversable[R]): ContainingExpression[R] = {
     val right = elements.toList
     if (right.distinct.size != right.size)
-      throw new NotAllowedException(FailureMessages("oneElementOfDuplicate"), getStackDepthFun("ContainWord.scala", "oneElementOf"))
+      throw new NotAllowedException(FailureMessages.oneElementOfDuplicate, getStackDepthFun("ContainWord.scala", "oneElementOf"))
     new ContainingExpression[R] {
       def matcher[T](implicit evidence: EvidenceThat[R]#CanBeContainedIn[T]): Matcher[T] = {
         new Matcher[T] {
           def apply(left: T): MatchResult = {
             MatchResult(
               evidence.containsOneOf(left, right),
-              Resources("didNotContainOneElementOf"),
-              Resources("containedOneElementOf"), 
+              Resources.rawDidNotContainOneElementOf,
+              Resources.rawContainedOneElementOf, 
               Vector(left, right)
             )
           }
@@ -265,15 +247,9 @@
   def atLeastOneOf[R](firstEle: R, secondEle: R, remainingEles: R*): AggregatingExpression[R] = {
     val right = firstEle :: secondEle :: remainingEles.toList
     if (right.distinct.size != right.size)
-<<<<<<< HEAD
-      throw new NotAllowedException(FailureMessages("atLeastOneOfDuplicate"), getStackDepthFun("ContainWord.scala", "atLeastOneOf"))
-    new AggregatingExpression[R] {
-      def matcher[T](implicit aggregating: EvidenceThat[R]#CanBeContainedInAggregation[T]): Matcher[T] = {
-=======
       throw new NotAllowedException(FailureMessages.atLeastOneOfDuplicate, getStackDepthFun("ContainWord.scala", "atLeastOneOf"))
-    new MatcherFactory1[Any, Aggregating] {
-      def matcher[T](implicit aggregating: Aggregating[T]): Matcher[T] = {
->>>>>>> e8b967b3
+    new AggregatingExpression[R] {
+      def matcher[T](implicit aggregating: EvidenceThat[R]#CanBeContainedInAggregation[T]): Matcher[T] = {
         new Matcher[T] {
           def apply(left: T): MatchResult = {
             MatchResult(
@@ -293,15 +269,15 @@
   def atLeastOneElementOf[R](elements: GenTraversable[R]): AggregatingExpression[R] = {
     val right = elements.toList
     if (right.distinct.size != right.size)
-      throw new NotAllowedException(FailureMessages("atLeastOneElementOfDuplicate"), getStackDepthFun("ContainWord.scala", "atLeastOneElementOf"))
+      throw new NotAllowedException(FailureMessages.atLeastOneElementOfDuplicate, getStackDepthFun("ContainWord.scala", "atLeastOneElementOf"))
     new AggregatingExpression[R] {
       def matcher[T](implicit aggregating: EvidenceThat[R]#CanBeContainedInAggregation[T]): Matcher[T] = {
         new Matcher[T] {
           def apply(left: T): MatchResult = {
             MatchResult(
               aggregating.containsAtLeastOneOf(left, right),
-              Resources("didNotContainAtLeastOneElementOf"),
-              Resources("containedAtLeastOneElementOf"),
+              Resources.rawDidNotContainAtLeastOneElementOf,
+              Resources.rawContainedAtLeastOneElementOf,
               Vector(left, right)
             )
           }
@@ -315,15 +291,9 @@
   def noneOf[R](firstEle: R, secondEle: R, remainingEles: R*): ContainingExpression[R] = {
     val right = firstEle :: secondEle :: remainingEles.toList
     if (right.distinct.size != right.size)
-<<<<<<< HEAD
-      throw new NotAllowedException(FailureMessages("noneOfDuplicate"), getStackDepthFun("ContainWord.scala", "noneOf"))
+      throw new NotAllowedException(FailureMessages.noneOfDuplicate, getStackDepthFun("ContainWord.scala", "noneOf"))
     new ContainingExpression[R] {
       def matcher[T](implicit containing: EvidenceThat[R]#CanBeContainedIn[T]): Matcher[T] = {
-=======
-      throw new NotAllowedException(FailureMessages.noneOfDuplicate, getStackDepthFun("ContainWord.scala", "noneOf"))
-    new MatcherFactory1[Any, Containing] {
-      def matcher[T](implicit containing: Containing[T]): Matcher[T] = {
->>>>>>> e8b967b3
         new Matcher[T] {
           def apply(left: T): MatchResult = {
             MatchResult(
@@ -343,15 +313,15 @@
   def noElementsOf[R](elements: GenTraversable[R]): ContainingExpression[R] = {
     val right = elements.toList
     if (right.distinct.size != right.size)
-      throw new NotAllowedException(FailureMessages("noElementsOfDuplicate"), getStackDepthFun("ContainWord.scala", "noElementsOf"))
+      throw new NotAllowedException(FailureMessages.noElementsOfDuplicate, getStackDepthFun("ContainWord.scala", "noElementsOf"))
     new ContainingExpression[R] {
       def matcher[T](implicit containing: EvidenceThat[R]#CanBeContainedIn[T]): Matcher[T] = {
         new Matcher[T] {
           def apply(left: T): MatchResult = {
             MatchResult(
               containing.containsNoneOf(left, right),
-              Resources("containedAtLeastOneOf"),
-              Resources("didNotContainAtLeastOneOf"),
+              Resources.rawContainedAtLeastOneOf,
+              Resources.rawDidNotContainAtLeastOneOf,
               Vector(left, right)
             )
           }
@@ -368,15 +338,9 @@
         new Matcher[T] {
           def apply(left: T): MatchResult = {
             MatchResult(
-<<<<<<< HEAD
               aggregating.containsTheSameElementsAs(left, collecting.genTraversableFrom(right)),
-              Resources("didNotContainSameElements"),
-              Resources("containedSameElements"), 
-=======
-              aggregating.containsTheSameElementsAs(left, right),
               Resources.rawDidNotContainSameElements,
               Resources.rawContainedSameElements,
->>>>>>> e8b967b3
               Vector(left, right)
             )
           }
@@ -410,15 +374,9 @@
     if (right.isEmpty)
       throw new NotAllowedException(FailureMessages.onlyEmpty, getStackDepthFun("ContainWord.scala", "only"))
     if (right.distinct.size != right.size)
-<<<<<<< HEAD
-      throw new NotAllowedException(FailureMessages("onlyDuplicate"), getStackDepthFun("ContainWord.scala", "only"))
-    new AggregatingExpression[R] {
-      def matcher[T](implicit aggregating: EvidenceThat[R]#CanBeContainedInAggregation[T]): Matcher[T] = {
-=======
       throw new NotAllowedException(FailureMessages.onlyDuplicate, getStackDepthFun("ContainWord.scala", "only"))
-    new MatcherFactory1[Any, Aggregating] {
-      def matcher[T](implicit aggregating: Aggregating[T]): Matcher[T] = {
->>>>>>> e8b967b3
+    new AggregatingExpression[R] {
+      def matcher[T](implicit aggregating: EvidenceThat[R]#CanBeContainedInAggregation[T]): Matcher[T] = {
         new Matcher[T] {
           def apply(left: T): MatchResult = {
             val withFriendlyReminder = right.size == 1 && (right(0).isInstanceOf[scala.collection.GenTraversable[_]] || right(0).isInstanceOf[Every[_]])
@@ -439,15 +397,9 @@
   def inOrderOnly[R](firstEle: R, secondEle: R, remainingEles: R*): SequencingExpression[R] = {
     val right = firstEle :: secondEle :: remainingEles.toList
     if (right.distinct.size != right.size)
-<<<<<<< HEAD
-      throw new NotAllowedException(FailureMessages("inOrderOnlyDuplicate"), getStackDepthFun("ContainWord.scala", "inOrderOnly"))
+      throw new NotAllowedException(FailureMessages.inOrderOnlyDuplicate, getStackDepthFun("ContainWord.scala", "inOrderOnly"))
     new SequencingExpression[R] {
       def matcher[T](implicit sequencing: EvidenceThat[R]#CanBeContainedInSequence[T]): Matcher[T] = {
-=======
-      throw new NotAllowedException(FailureMessages.inOrderOnlyDuplicate, getStackDepthFun("ContainWord.scala", "inOrderOnly"))
-    new MatcherFactory1[Any, Sequencing] {
-      def matcher[T](implicit sequencing: Sequencing[T]): Matcher[T] = {
->>>>>>> e8b967b3
         new Matcher[T] {
           def apply(left: T): MatchResult = {
             MatchResult(
@@ -467,15 +419,9 @@
   def allOf[R](firstEle: R, secondEle: R, remainingEles: R*): AggregatingExpression[R] = {
     val right = firstEle :: secondEle :: remainingEles.toList
     if (right.distinct.size != right.size)
-<<<<<<< HEAD
-      throw new NotAllowedException(FailureMessages("allOfDuplicate"), getStackDepthFun("ContainWord.scala", "allOf"))
-    new AggregatingExpression[R] {
-      def matcher[T](implicit aggregating: EvidenceThat[R]#CanBeContainedInAggregation[T]): Matcher[T] = {
-=======
       throw new NotAllowedException(FailureMessages.allOfDuplicate, getStackDepthFun("ContainWord.scala", "allOf"))
-    new MatcherFactory1[Any, Aggregating] {
-      def matcher[T](implicit aggregating: Aggregating[T]): Matcher[T] = {
->>>>>>> e8b967b3
+    new AggregatingExpression[R] {
+      def matcher[T](implicit aggregating: EvidenceThat[R]#CanBeContainedInAggregation[T]): Matcher[T] = {
         new Matcher[T] {
           def apply(left: T): MatchResult = {
             MatchResult(
@@ -495,15 +441,15 @@
   def allElementsOf[R](elements: GenTraversable[R]): AggregatingExpression[R] = {
     val right = elements.toList
     if (right.distinct.size != right.size)
-      throw new NotAllowedException(FailureMessages("allElementsOfDuplicate"), getStackDepthFun("ContainWord.scala", "allElementsOf"))
+      throw new NotAllowedException(FailureMessages.allElementsOfDuplicate, getStackDepthFun("ContainWord.scala", "allElementsOf"))
     new AggregatingExpression[R] {
       def matcher[T](implicit aggregating: EvidenceThat[R]#CanBeContainedInAggregation[T]): Matcher[T] = {
         new Matcher[T] {
           def apply(left: T): MatchResult = {
             MatchResult(
               aggregating.containsAllOf(left, right),
-              Resources("didNotContainAllElementsOf"),
-              Resources("containedAllElementsOf"),
+              Resources.rawDidNotContainAllElementsOf,
+              Resources.rawContainedAllElementsOf,
               Vector(left, right)
             )
           }
@@ -517,15 +463,9 @@
   def inOrder[R](firstEle: R, secondEle: R, remainingEles: R*): SequencingExpression[R] = {
     val right = firstEle :: secondEle :: remainingEles.toList
     if (right.distinct.size != right.size)
-<<<<<<< HEAD
-      throw new NotAllowedException(FailureMessages("inOrderDuplicate"), getStackDepthFun("ContainWord.scala", "inOrder"))
+      throw new NotAllowedException(FailureMessages.inOrderDuplicate, getStackDepthFun("ContainWord.scala", "inOrder"))
     new SequencingExpression[R] {
       def matcher[T](implicit sequencing: EvidenceThat[R]#CanBeContainedInSequence[T]): Matcher[T] = {
-=======
-      throw new NotAllowedException(FailureMessages.inOrderDuplicate, getStackDepthFun("ContainWord.scala", "inOrder"))
-    new MatcherFactory1[Any, Sequencing] {
-      def matcher[T](implicit sequencing: Sequencing[T]): Matcher[T] = {
->>>>>>> e8b967b3
         new Matcher[T] {
           def apply(left: T): MatchResult = {
             MatchResult(
@@ -545,15 +485,15 @@
   def inOrderElementsOf[R](elements: GenTraversable[R]): SequencingExpression[R] = {
     val right = elements.toList
     if (right.distinct.size != right.size)
-      throw new NotAllowedException(FailureMessages("inOrderElementsOfDuplicate"), getStackDepthFun("ContainWord.scala", "inOrderElementsOf"))
+      throw new NotAllowedException(FailureMessages.inOrderElementsOfDuplicate, getStackDepthFun("ContainWord.scala", "inOrderElementsOf"))
     new SequencingExpression[R] {
       def matcher[T](implicit sequencing: EvidenceThat[R]#CanBeContainedInSequence[T]): Matcher[T] = {
         new Matcher[T] {
           def apply(left: T): MatchResult = {
             MatchResult(
               sequencing.containsInOrder(left, right),
-              Resources("didNotContainAllElementsOfInOrder"),
-              Resources("containedAllElementsOfInOrder"),
+              Resources.rawDidNotContainAllElementsOfInOrder,
+              Resources.rawContainedAllElementsOfInOrder,
               Vector(left, right)
             )
           }
@@ -567,15 +507,9 @@
   def atMostOneOf[R](firstEle: R, secondEle: R, remainingEles: R*): AggregatingExpression[R] = {
     val right = firstEle :: secondEle :: remainingEles.toList
     if (right.distinct.size != right.size)
-<<<<<<< HEAD
-      throw new NotAllowedException(FailureMessages("atMostOneOfDuplicate"), getStackDepthFun("ContainWord.scala", "atMostOneOf"))
-    new AggregatingExpression[R] {
-      def matcher[T](implicit aggregating: EvidenceThat[R]#CanBeContainedInAggregation[T]): Matcher[T] = {
-=======
       throw new NotAllowedException(FailureMessages.atMostOneOfDuplicate, getStackDepthFun("ContainWord.scala", "atMostOneOf"))
-    new MatcherFactory1[Any, Aggregating] {
-      def matcher[T](implicit aggregating: Aggregating[T]): Matcher[T] = {
->>>>>>> e8b967b3
+    new AggregatingExpression[R] {
+      def matcher[T](implicit aggregating: EvidenceThat[R]#CanBeContainedInAggregation[T]): Matcher[T] = {
         new Matcher[T] {
           def apply(left: T): MatchResult = {
             MatchResult(
@@ -595,15 +529,15 @@
   def atMostOneElementOf[R](elements: GenTraversable[R]): AggregatingExpression[R] = {
     val right = elements.toList
     if (right.distinct.size != right.size)
-      throw new NotAllowedException(FailureMessages("atMostOneElementOfDuplicate"), getStackDepthFun("ContainWord.scala", "atMostOneElementOf"))
+      throw new NotAllowedException(FailureMessages.atMostOneElementOfDuplicate, getStackDepthFun("ContainWord.scala", "atMostOneElementOf"))
     new AggregatingExpression[R] {
       def matcher[T](implicit aggregating: EvidenceThat[R]#CanBeContainedInAggregation[T]): Matcher[T] = {
         new Matcher[T] {
           def apply(left: T): MatchResult = {
             MatchResult(
               aggregating.containsAtMostOneOf(left, right),
-              Resources("didNotContainAtMostOneElementOf"),
-              Resources("containedAtMostOneElementOf"),
+              Resources.rawDidNotContainAtMostOneElementOf,
+              Resources.rawContainedAtMostOneElementOf,
               Vector(left, right)
             )
           }
