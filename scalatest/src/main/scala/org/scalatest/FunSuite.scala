--- conflicted
+++ resolved
@@ -21,10 +21,7 @@
 @Finders(Array("org.scalatest.finders.FunSuiteFinder"))
 @deprecated("Please use org.scalatest.funsuite.AnyFunSuite instead")
 class FunSuite extends FunSuiteLike {
-<<<<<<< HEAD
 
-=======
->>>>>>> ab0ad7f4
   /**
     * Returns a user friendly string for this suite, composed of the
     * simple name of the class (possibly simplified further by removing dollar signs if added by the Scala interpeter) and, if this suite
