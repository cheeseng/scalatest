/*
 * Copyright 2001-2013 Artima, Inc.
 *
 * Licensed under the Apache License, Version 2.0 (the "License");
 * you may not use this file except in compliance with the License.
 * You may obtain a copy of the License at
 *
 *     http://www.apache.org/licenses/LICENSE-2.0
 *
 * Unless required by applicable law or agreed to in writing, software
 * distributed under the License is distributed on an "AS IS" BASIS,
 * WITHOUT WARRANTIES OR CONDITIONS OF ANY KIND, either express or implied.
 * See the License for the specific language governing permissions and
 * limitations under the License.
 */
package org.scalatest.tools

import org.scalatest._
import ArgsParser._
import SuiteDiscoveryHelper._
import java.util.concurrent.atomic.AtomicBoolean
import java.util.concurrent.atomic.AtomicInteger
import java.util.concurrent.atomic.AtomicLong
import java.util.concurrent.atomic.AtomicReference
import org.scalatest.Suite.formatterForSuiteAborted
import org.scalatest.Suite.formatterForSuiteCompleted
import org.scalatest.Suite.formatterForSuiteStarting
import org.scalatest.events.SeeStackDepthException
import org.scalatest.events.SuiteAborted
import org.scalatest.events.SuiteCompleted
import org.scalatest.events.SuiteStarting
import org.scalatest.events.TopOfClass
import org.scalatools.testing.{Framework => SbtFramework, _}
import org.scalatest.prop.Randomizer
import org.scalactic.anyvals.PosZInt
import org.scalatest.prop.Configuration
/**
 * Class that makes ScalaTest tests visible to SBT (prior to version 0.13).
 *
 * <p>
 * To use ScalaTest in SBT, you should add ScalaTest as dependency in your SBT build file, the following shows an example
 * for using ScalaTest 2.0 with Scala 2.10.x project:
 * </p>
 *
 * <pre class="stHighlight">
 * "org.scalatest" % "scalatest_2.10" % "2.0" % "test"
 * </pre>
 *
 * <p>
 * To pass argument to ScalaTest from SBT, you can use <code>testOptions</code>:
 * </p>
 *
 * <pre class="stHighlight">
 * testOptions in Test += Tests.Argument("-u", "target/junit")  // Use JUnitXmlReporter
 * </pre>
 *
 * <p>
 * If you are using multiple testing frameworks, you can pass arguments specific to ScalaTest only:
 * </p>
 *
 * <pre class="stHighlight">
 * testOptions in Test += Tests.Argument(TestFrameworks.ScalaTest, "-u", "target/junit") // Use JUnitXmlReporter
 * </pre>
 *
 * <h3>Supported arguments</h3>
 *
 * <p>
 * Integration in SBT 0.13 supports same argument format as [[org.scalatest.tools.Runner <code>Runner</code>]],
 * except the following arguments:
 * </p>
 *
 * <ul>
 *   <li><code>-R</code> -- runpath is not supported because test path and discovery is handled by SBT</li>
 *   <li><code>-s</code> -- suite is not supported because SBT's <code>test-only</code> serves the similar purpose</li>
 *   <li><code>-A</code> -- again is not supported because SBT's <code>test-quick</code> serves the similar purpose</li>
 *   <li><code>-j</code> -- junit is not supported because in SBT different test framework should be supported by its corresponding <code>Framework</code> implementation</li>
 *   <li><code>-b</code> -- testng is not supported because in SBT different test framework should be supported by its corresponding <code>Framework</code> implementation</li>
 *   <li><code>-P</code> -- concurrent/parallel is not supported because parallel execution is controlled by SBT.</li>
 *   <li><code>-q</code> is not supported because test discovery should be handled by SBT, and SBT's test-only or test filter serves the similar purpose</li>
 *   <li><code>-T</code> is not supported because correct ordering of text output is handled by SBT</li>
 *   <li><code>-g</code> is not supported because current Graphic Reporter implementation works differently than standard reporter</li>
 * </ul>
 *
 *
 * <em>
 * It is highly recommended to upgrade to SBT 0.13 to enjoy the best of ScalaTest 2.0 SBT integration.  Due to limitations
 * in old Framework API (prior to SBT 0.13), it is hard to support ScalaTest features in the most efficient way.  One example is
 * the nested suites, where in old Framework API they has to be executed sequentially, while new Framework API (included in SBT
 * 0.13) the concept of nested <a href="https://github.com/sbt/test-interface/blob/master/src/main/java/sbt/testing/Task.java"><code>Task</code></a>
 * has enabled parallel execution of ScalaTest's nested suites.
 * </em>
 *
 * @author Bill Venners
 * @author Josh Cough
 * @author Chee Seng
 */
class ScalaTestFramework extends SbtFramework {
  
  /**
   * Returns <code>"ScalaTest"</code>, the human readable name for this test framework.
   */
  def name = "ScalaTest"

  /**
   * Returns an array containing fingerprint for ScalaTest's test, which are classes  
   * whose superclass name is <code>org.scalatest.Suite</code>
   * or is annotated with <code>org.scalatest.WrapWith</code>.
   */
  def tests =
    Array(
      new org.scalatools.testing.TestFingerprint {
        def superClassName = "org.scalatest.Suite"
        def isModule = false
      },
      new org.scalatools.testing.AnnotatedFingerprint {
        def annotationName = "org.scalatest.WrapWith"
        def isModule = false
      }
    )
    
  private[scalatest] object RunConfig {

    val reporter: AtomicReference[Option[DispatchReporter]] = new AtomicReference(None)
    val reporterConfigs: AtomicReference[Option[ReporterConfigurations]] = new AtomicReference(None)
    val useStdout, presentAllDurations, presentInColor, presentShortStackTraces, presentFullStackTraces, presentUnformatted = new AtomicBoolean(false)
    val presentReminder, presentReminderWithShortStackTraces, presentReminderWithFullStackTraces, presentReminderWithoutCanceledTests, presentFilePathname, presentJson = new AtomicBoolean(false)
    val filter: AtomicReference[Option[Filter]] = new AtomicReference(None)
    val configMap: AtomicReference[Option[ConfigMap]] = new AtomicReference(None)
    val membersOnly: AtomicReference[Option[List[String]]] = new AtomicReference(None)
    val wildcard: AtomicReference[Option[List[String]]] = new AtomicReference(None)
    val detectSlowpokes: AtomicBoolean = new AtomicBoolean(false)
    val slowpokeDetectionDelay: AtomicLong = new AtomicLong(60000)
    val slowpokeDetectionPeriod: AtomicLong = new AtomicLong(60000)
    val resultHolder = new SuiteResultHolder()
    
    def getConfigurations(args: Array[String], loggers: Array[Logger], eventHandler: EventHandler, testLoader: ClassLoader) = 
      synchronized {
        if (reporterConfigs.get.isEmpty) {
          val ParsedArgs(
            runpathArgs,
            reporterArgs,
            suiteArgs,
            againArgs,
            junitArgs,
            propertiesArgs,
            tagsToIncludeArgs,
            tagsToExcludeArgs,
            concurrentArgs,
            membersOnlyArgs,
            wildcardArgs,
            testNGArgs,
            suffixes, 
            chosenStyles, 
            spanScaleFactors, 
            testSortingReporterTimeouts,
            slowpokeArgs,
            seedArgs,
            generatorMinSize,
            generatorSizeRange
          ) = parseArgs(FriendlyParamsTranslator.translateArguments(args))
          
          if (!runpathArgs.isEmpty)
            throw new IllegalArgumentException("-R (runpath) is not supported when runs in SBT.")
               
          if (!suiteArgs.isEmpty)
            throw new IllegalArgumentException("-s (suite) is not supported when runs in SBT, please use SBT's test-only instead.")
          
          if (!againArgs.isEmpty)
            throw new IllegalArgumentException("-A is not supported when runs in SBT, please use SBT's test-quick instead.")
          
          if (!junitArgs.isEmpty)
            throw new IllegalArgumentException("-j (junit) is not supported when runs in SBT.")
          
          if (!testNGArgs.isEmpty)
            throw new IllegalArgumentException("-b (testng) is not supported when runs in SBT.")
          
          if (!concurrentArgs.isEmpty)
            throw new IllegalArgumentException("-P (concurrent) is not supported when runs in SBT, please use SBT parallel configuration instead.")
          
          if (!suffixes.isEmpty)
            throw new IllegalArgumentException("-q is not supported when runs in SBT, please use SBT's test-only or test filter instead.")
          
          if (!testSortingReporterTimeouts.isEmpty)
            throw new IllegalArgumentException("-T is not supported when runs in SBT.")
          
          val propertiesMap = parsePropertiesArgsIntoMap(propertiesArgs)
          val chosenStyleSet: Set[String] = parseChosenStylesIntoChosenStyleSet(chosenStyles, "-y")
          if (propertiesMap.isDefinedAt(Suite.CHOSEN_STYLES))
            throw new IllegalArgumentException("Property name '" + Suite.CHOSEN_STYLES + "' is used by ScalaTest, please choose other property name.")
          configMap.getAndSet(Some(if (chosenStyleSet.isEmpty) propertiesMap else propertiesMap + (Suite.CHOSEN_STYLES -> chosenStyleSet)))
          val tagsToInclude: Set[String] = parseCompoundArgIntoSet(tagsToIncludeArgs, "-n")
          val tagsToExclude: Set[String] = parseCompoundArgIntoSet(tagsToExcludeArgs, "-l")
          filter.getAndSet(Some(org.scalatest.Filter(if (tagsToInclude.isEmpty) None else Some(tagsToInclude), tagsToExclude)))
          membersOnly.getAndSet(Some(parseSuiteArgsIntoNameStrings(membersOnlyArgs, "-m")))
          wildcard.getAndSet(Some(parseSuiteArgsIntoNameStrings(wildcardArgs, "-w")))
          val slowpokeConfig: Option[SlowpokeConfig] = parseSlowpokeConfig(slowpokeArgs)
          //val (detectSlowpokes: Boolean, slowpokeDetectionDelay: Long, slowpokeDetectionPeriod: Long) =
          slowpokeConfig match {
            case Some(SlowpokeConfig(delayInMillis, periodInMillis)) => 
              detectSlowpokes.getAndSet(true)
              slowpokeDetectionDelay.getAndSet(delayInMillis)
              slowpokeDetectionPeriod.getAndSet(periodInMillis)
            case _ => 
              detectSlowpokes.getAndSet(false)
              slowpokeDetectionDelay.getAndSet(60000L)
              slowpokeDetectionPeriod.getAndSet(60000L)
          }
<<<<<<< HEAD

=======
          
>>>>>>> cb7ccccc
          // We need to use the following code to set Runner object instance for different Runner using different class loader.
          import scala.reflect.runtime._

          val runtimeMirror = universe.runtimeMirror(testLoader)

<<<<<<< HEAD
          val runnerInstance = runtimeMirror.reflectModule(runtimeMirror.staticModule("org.scalatest.tools.Runner$")).instance.asInstanceOf[Runner.type]
          runnerInstance.spanScaleFactor = parseDoubleArgument(spanScaleFactors, "-F", 1.0)

          val configurationInstance = runtimeMirror.reflectModule(runtimeMirror.staticModule("org.scalatest.prop.Configuration$")).instance.asInstanceOf[Configuration.type]
          configurationInstance.minSize.getAndSet(parsePosZIntArgument(generatorMinSize, "-N", PosZInt(0)))
          configurationInstance.sizeRange.getAndSet(parsePosZIntArgument(generatorSizeRange, "-Z", PosZInt(100)))

          parseLongArgument(seedArgs, "-S") match {
            case Some(seed) =>
              val randomizerInstance = runtimeMirror.reflectModule(runtimeMirror.staticModule("org.scalatest.prop.Randomizer$")).instance.asInstanceOf[Randomizer.type]
              randomizerInstance.defaultSeed.getAndSet(Some(seed))

            case None => // do nothing
          }
=======
          val module = runtimeMirror.staticModule("org.scalatest.tools.Runner$")
          val obj = runtimeMirror.reflectModule(module)
          val runnerInstance = obj.instance.asInstanceOf[Runner.type]

          runnerInstance.spanScaleFactor = parseDoubleArgument(spanScaleFactors, "-F", 1.0)
>>>>>>> cb7ccccc
          
          val fullReporterConfigurations = parseReporterArgsIntoConfigurations(reporterArgs)
          val sbtNoFormat = java.lang.Boolean.getBoolean("sbt.log.noformat")
          
          fullReporterConfigurations.standardOutReporterConfiguration match {
            case Some(stdoutConfig) =>
              val configSet = stdoutConfig.configSet
              useStdout.getAndSet(true)
              presentAllDurations.getAndSet(configSet.contains(PresentAllDurations))
              presentInColor.getAndSet(!configSet.contains(PresentWithoutColor) && !sbtNoFormat)
              presentShortStackTraces.getAndSet(configSet.contains(PresentShortStackTraces) || configSet.contains(PresentFullStackTraces))
              presentFullStackTraces.getAndSet(configSet.contains(PresentFullStackTraces))
              presentUnformatted.getAndSet(configSet.contains(PresentUnformatted))
              presentReminder.getAndSet(
                configSet.exists { ele =>
                  ele == PresentReminderWithoutStackTraces || ele == PresentReminderWithShortStackTraces || ele == PresentReminderWithFullStackTraces
                }
              )
              presentReminderWithShortStackTraces.getAndSet(configSet.contains(PresentReminderWithShortStackTraces) && !configSet.contains(PresentReminderWithFullStackTraces))
              presentReminderWithFullStackTraces.getAndSet(configSet.contains(PresentReminderWithFullStackTraces))
              presentReminderWithoutCanceledTests.getAndSet(configSet.contains(PresentReminderWithoutCanceledTests))
              presentJson.getAndSet(configSet.contains(PresentJson))
            case None => 
              useStdout.getAndSet(reporterArgs.isEmpty)  // If no reporters specified, just give them a default stdout reporter
              presentAllDurations.getAndSet(false)
              presentInColor.getAndSet(!sbtNoFormat)
              presentShortStackTraces.getAndSet(false)
              presentFullStackTraces.getAndSet(false)
              presentUnformatted.getAndSet(false)
              presentReminder.getAndSet(false)
              presentReminderWithShortStackTraces.getAndSet(false)
              presentReminderWithFullStackTraces.getAndSet(false)
              presentReminderWithoutCanceledTests.getAndSet(false)
              presentJson.getAndSet(false)
          }
          
          fullReporterConfigurations.graphicReporterConfiguration match {
            case Some(g) => throw new IllegalArgumentException("Graphic reporter is not supported when runs in SBT.")
            case None => 
          }
          
          reporterConfigs.getAndSet(Some(fullReporterConfigurations.copy(standardOutReporterConfiguration = None)))
        }
        
        if (reporter.get.isEmpty || reporter.get.get.isDisposed) 
          reporter.getAndSet(Some(ReporterFactory.getDispatchReporter(reporterConfigs.get.get, None, None, testLoader, Some(resultHolder), detectSlowpokes.get, slowpokeDetectionDelay.get, slowpokeDetectionPeriod.get))) 
        
        val reporters =  
          if (useStdout.get)
            Vector(reporter.get.get, createSbtLogInfoReporter(loggers))
          else
            Vector(reporter.get.get)
            
        val dispatchReporter = new SbtDispatchReporter(reporters)
          
        (dispatchReporter, filter.get.get, configMap.get.get, membersOnly.get.get, wildcard.get.get)
      }
    
    private val atomicCount = new AtomicInteger(0)
  
    def increaseLatch(): Unit = {
      atomicCount.incrementAndGet()
    }
  
    def decreaseLatch(): Unit = {
      if (atomicCount.decrementAndGet() == 0) 
        reporter.get match {
          case Some(r) => r.dispatchDisposeAndWaitUntilDone()
          case None =>
        }
    }
    
    def createSbtLogInfoReporter(loggers: Array[Logger]) = {
      new SbtLogInfoReporter(
          loggers, 
          presentAllDurations.get,
          presentInColor.get,
          presentShortStackTraces.get,
          presentFullStackTraces.get, // If they say both S and F, F overrules
          presentUnformatted.get,
          presentReminder.get,
          presentReminderWithShortStackTraces.get,
          presentReminderWithFullStackTraces.get,
          presentReminderWithoutCanceledTests.get,
          presentFilePathname.get,
          presentJson.get
        )
    }
  }

  /**
   * Returns an <code>org.scalatools.testing.Runner</code> that will load test classes via the passed <code>testLoader</code>
   * and direct output from running the tests to the passed array of <code>Logger</code>s.
   */
  def testRunner(testLoader: ClassLoader, loggers: Array[Logger]) = {
    new ScalaTestRunner(testLoader, loggers)
  }
  
  private[scalatest] class SbtLogInfoReporter(
    loggers: Array[Logger],
    presentAllDurations: Boolean,
    presentInColor: Boolean,
    presentShortStackTraces: Boolean,
    presentFullStackTraces: Boolean,
    presentUnformatted: Boolean,
    presentReminder: Boolean,
    presentReminderWithShortStackTraces: Boolean,
    presentReminderWithFullStackTraces: Boolean,
    presentReminderWithoutCanceledTests: Boolean,
    presentFilePathname: Boolean,
    presentJson: Boolean
  ) extends StringReporter(
    presentAllDurations,
    presentInColor,
    presentShortStackTraces,
    presentFullStackTraces,
    presentUnformatted,
    presentReminder,
    presentReminderWithShortStackTraces,
    presentReminderWithFullStackTraces,
    presentReminderWithoutCanceledTests,
    presentFilePathname,
    presentJson
  ) {

    protected def printPossiblyInColor(fragment: Fragment): Unit = {
      loggers.foreach { logger =>
        logger.info(fragment.toPossiblyColoredText(logger.ansiCodesSupported && presentInColor))
      }
    }

    protected def printNoColor(text: String): Unit = {
      loggers.foreach { logger =>
        logger.info(text)
      }
    }

    def dispose(): Unit = ()
  }

  /**The test runner for ScalaTest suites. It is compiled in a second step after the rest of sbt.*/
  private[tools] class ScalaTestRunner(val testLoader: ClassLoader, val loggers: Array[Logger]) extends org.scalatools.testing.Runner2 {
    
    /* 
      test-only FredSuite -- -A -B -C -d  all things to right of == come in as a separate string in the array
 the other way is to set up the options and when I say test it always comes in that way

 new wqay, if one framework

testOptions in Test += Tests.Arguments("-d", "-g")

so each of those would come in as one separate string in the aray

testOptions in Test += Tests.Arguments(TestFrameworks.ScalaTest, "-d", "-g")

Remember:

maybe add a distributor like thing to run
maybe add some event things like pending, ignored as well skipped
maybe a call back for the summary

st look at wiki on xsbt

tasks & commands. commands have full control over everything.
tasks are more integrated, don't need to know as much.
write a sbt plugin to deploy the task.

Commands that should work:

-Ddbname=testdb -Dserver=192.168.1.188
Can't do a runpath
Can add more reporters. -g seems odd, but could be done, -o seems odd. Maybe it is a no-op. -e could work. -r for sure. -u for sure.
Ask Mark about -o. If there's some way to turn off his output, then that could mean -o. Or maybe -o is the default, which I think
it should be for runner anyway, and then if you say -g you don't get -o. Meaning I don't send the strings to log. yes, -o maybe
means log in the sbt case.

Reporters can be configured.

Tags to include and exclude: -n "CheckinTests FunctionalTests" -l "SlowTests NetworkTests"


     */
    
    private def filterWildcard(paths: List[String], testClassName: String): Boolean = 
      paths.exists(testClassName.startsWith(_))
      
    private def filterMembersOnly(paths: List[String], testClassName: String): Boolean =
      paths.exists(path => testClassName.startsWith(path) && testClassName.substring(path.length ).lastIndexOf('.') <= 0)
      
    def run(testClassName: String, fingerprint: Fingerprint, eventHandler: EventHandler, args: Array[String]): Unit = {
      try {
        RunConfig.increaseLatch()
        val suiteClass = Class.forName(testClassName, true, testLoader)
        //println("sbt args: " + args.toList)
        if ((isAccessibleSuite(suiteClass) || isRunnable(suiteClass)) && isDiscoverableSuite(suiteClass)) {
          val (reporter, filter, configMap, membersOnly, wildcard) = RunConfig.getConfigurations(args, loggers, eventHandler, testLoader)
          
          if ((wildcard.isEmpty && membersOnly.isEmpty) || filterWildcard(wildcard, testClassName) || filterMembersOnly(membersOnly, testClassName)) {
          
            val report = new SbtReporter(eventHandler, Some(reporter))
            val tracker = new Tracker
            val suiteStartTime = System.currentTimeMillis

            val wrapWithAnnotation = suiteClass.getAnnotation(classOf[WrapWith])
            val suite = 
            if (wrapWithAnnotation == null)
              suiteClass.newInstance.asInstanceOf[Suite]
            else {
              val suiteClazz = wrapWithAnnotation.value
              val constructorList = suiteClazz.getDeclaredConstructors()
              val constructor = constructorList.find { c => 
                  val types = c.getParameterTypes
                  types.length == 1 && types(0) == classOf[java.lang.Class[_]]
                }
              constructor.get.newInstance(suiteClass).asInstanceOf[Suite]
            }

            val formatter = formatterForSuiteStarting(suite)

            report(SuiteStarting(tracker.nextOrdinal(), suite.suiteName, suite.suiteId, Some(suiteClass.getName), formatter, Some(TopOfClass(suiteClass.getName))))

            try {  // TODO: I had to pass Set.empty for chosen styles now. Fix this later.
              val status = suite.run(None, Args(report, Stopper.default, filter, configMap, None, tracker, Set.empty))

              val formatter = formatterForSuiteCompleted(suite)

              val duration = System.currentTimeMillis - suiteStartTime

              // Need to finish all before returning back to sbt.
              status.succeeds()

              status.unreportedException match {
                case Some(ue) =>
                  report(SuiteAborted(tracker.nextOrdinal(), ue.getMessage, suite.suiteName, suite.suiteId, Some(suiteClass.getName), Some(ue), Some(duration), formatter, Some(SeeStackDepthException)))

                case None =>
                  report(SuiteCompleted(tracker.nextOrdinal(), suite.suiteName, suite.suiteId, Some(suiteClass.getName), Some(duration), formatter, Some(TopOfClass(suiteClass.getName))))
              }

            }
            catch {       
              case e: Exception => {

                // TODO: Could not get this from Resources. Got:
                // java.util.MissingResourceException: Can't find bundle for base name org.scalatest.ScalaTestBundle, locale en_US
                // TODO Chee Seng, I wonder why we couldn't access resources, and if that's still true. I'd rather get this stuff
                // from the resource file so we can later localize.
                val rawString = "Exception encountered when attempting to run a suite with class name: " + suiteClass.getName
                val formatter = formatterForSuiteAborted(suite, rawString)

                val duration = System.currentTimeMillis - suiteStartTime
                report(SuiteAborted(tracker.nextOrdinal(), rawString, suite.suiteName, suite.suiteId, Some(suiteClass.getName), Some(e), Some(duration), formatter, Some(SeeStackDepthException)))
              }
            }
          }
        } // I think we should do nothing for non accessible, non runnable or non discoverable suite. 
        //else throw new IllegalArgumentException("Class is not an accessible org.scalatest.Suite: " + testClassName)
      }
      catch {
        case t: Throwable => throw t // just rethrow it
      }
      finally {
        RunConfig.decreaseLatch()
      }
    }

    private val emptyClassArray = new Array[java.lang.Class[_]](0)
    
    private class SbtReporter(eventHandler: EventHandler, report: Option[Reporter]) extends Reporter {
      
      import org.scalatest.events._

      def fireEvent(tn: String, r: Result, e: Option[Throwable]): Unit = {
        eventHandler.handle(
          new org.scalatools.testing.Event {
            def testName = tn
            def description = tn
            def result = r
            def error = e getOrElse null
          }
        )
      }
      
      override def apply(event: Event): Unit = {
        report match {
          case Some(report) => report(event)
          case None =>
        }
        event match {
          // the results of running an actual test
          case t: TestPending => fireEvent(t.testName, Result.Skipped, None)
          case t: TestFailed => fireEvent(t.testName, Result.Failure, t.throwable)
          case t: TestSucceeded => fireEvent(t.testName, Result.Success, None)
          case t: TestIgnored => fireEvent(t.testName, Result.Skipped, None)
          case t: TestCanceled => fireEvent(t.testName, Result.Skipped, None)
          case t: SuiteAborted => fireEvent("!!! Suite Aborted !!!", Result.Failure, t.throwable)
          case _ => 
        }
      }
      
      def dispose(): Unit = {
        report match {
          case Some(report: DispatchReporter) => 
            report.dispatchDisposeAndWaitUntilDone()
          case _ =>
        }
      }
    }
  }
}<|MERGE_RESOLUTION|>--- conflicted
+++ resolved
@@ -205,17 +205,12 @@
               slowpokeDetectionDelay.getAndSet(60000L)
               slowpokeDetectionPeriod.getAndSet(60000L)
           }
-<<<<<<< HEAD
-
-=======
-          
->>>>>>> cb7ccccc
+
           // We need to use the following code to set Runner object instance for different Runner using different class loader.
           import scala.reflect.runtime._
 
           val runtimeMirror = universe.runtimeMirror(testLoader)
-
-<<<<<<< HEAD
+          
           val runnerInstance = runtimeMirror.reflectModule(runtimeMirror.staticModule("org.scalatest.tools.Runner$")).instance.asInstanceOf[Runner.type]
           runnerInstance.spanScaleFactor = parseDoubleArgument(spanScaleFactors, "-F", 1.0)
 
@@ -230,13 +225,6 @@
 
             case None => // do nothing
           }
-=======
-          val module = runtimeMirror.staticModule("org.scalatest.tools.Runner$")
-          val obj = runtimeMirror.reflectModule(module)
-          val runnerInstance = obj.instance.asInstanceOf[Runner.type]
-
-          runnerInstance.spanScaleFactor = parseDoubleArgument(spanScaleFactors, "-F", 1.0)
->>>>>>> cb7ccccc
           
           val fullReporterConfigurations = parseReporterArgsIntoConfigurations(reporterArgs)
           val sbtNoFormat = java.lang.Boolean.getBoolean("sbt.log.noformat")
