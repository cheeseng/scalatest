--- conflicted
+++ resolved
@@ -1803,13 +1803,8 @@
    * @param underlying the <code>WebElement</code> representing a text area
    * @throws TestFailedExeption if the passed <code>WebElement</code> does not represent a text area
    */
-<<<<<<< HEAD
   final class TextArea(val underlying: WebElement)(implicit pos: source.Position) extends Element {
-    if(!isTextArea(underlying))
-=======
-  final class TextArea(val underlying: WebElement) extends Element {
     if(!isTextArea(TagMeta(underlying)))
->>>>>>> f86608a4
       throw new TestFailedException(
                      (_: StackDepthException) => Some("Element " + underlying + " is not text area."),
                      None,
@@ -1897,13 +1892,8 @@
   trait ValueElement extends Element {
     val underlying: WebElement
 
-<<<<<<< HEAD
-    def checkCorrectType(isA: (WebElement) => Boolean, typeDescription: String)(implicit pos: source.Position): Unit = {
-      if(!isA(underlying))
-=======
-    def checkCorrectType(isA: (TagMeta) => Boolean, typeDescription: String) = {
+    def checkCorrectType(isA: (TagMeta) => Boolean, typeDescription: String)(implicit pos: source.Position): Unit = {
       if(!isA(TagMeta(underlying)))
->>>>>>> f86608a4
         throw new TestFailedException(
                      (_: StackDepthException) => Some("Element " + underlying + " is not " + typeDescription + " field."),
                      None,
@@ -1953,13 +1943,8 @@
    * @param underlying the <code>WebElement</code> representing a email field
    * @throws TestFailedExeption if the passed <code>WebElement</code> does not represent a email field
    */
-<<<<<<< HEAD
-  final class EmailField(val underlying: WebElement)(implicit pos: source.Position) extends Element with ValueElement {
+  final class EmailField(val underlying: WebElement)(implicit pos: source.Position) extends ValueElement {
     checkCorrectType(isEmailField, "email")(pos)
-=======
-  final class EmailField(val underlying: WebElement) extends ValueElement {
-    checkCorrectType(isEmailField, "email")
->>>>>>> f86608a4
   }
 
   /**
@@ -1977,13 +1962,8 @@
    * @param underlying the <code>WebElement</code> representing a color field
    * @throws TestFailedExeption if the passed <code>WebElement</code> does not represent a color field
    */
-<<<<<<< HEAD
-  final class ColorField(val underlying: WebElement)(implicit pos: source.Position) extends Element with ValueElement {
+  final class ColorField(val underlying: WebElement)(implicit pos: source.Position) extends ValueElement {
     checkCorrectType(isColorField, "color")(pos)
-=======
-  final class ColorField(val underlying: WebElement) extends ValueElement {
-    checkCorrectType(isColorField, "color")
->>>>>>> f86608a4
   }
 
   /**
@@ -2001,13 +1981,8 @@
    * @param underlying the <code>WebElement</code> representing a date field
    * @throws TestFailedExeption if the passed <code>WebElement</code> does not represent a date field
    */
-<<<<<<< HEAD
-  final class DateField(val underlying: WebElement)(implicit pos: source.Position) extends Element with ValueElement {
+  final class DateField(val underlying: WebElement)(implicit pos: source.Position) extends ValueElement {
     checkCorrectType(isDateField, "date")(pos)
-=======
-  final class DateField(val underlying: WebElement) extends ValueElement {
-    checkCorrectType(isDateField, "date")
->>>>>>> f86608a4
   }
 
   /**
@@ -2025,13 +2000,8 @@
    * @param underlying the <code>WebElement</code> representing a datetime field
    * @throws TestFailedExeption if the passed <code>WebElement</code> does not represent a datetime field
    */
-<<<<<<< HEAD
-  final class DateTimeField(val underlying: WebElement)(implicit pos: source.Position) extends Element with ValueElement {
+  final class DateTimeField(val underlying: WebElement)(implicit pos: source.Position) extends ValueElement {
     checkCorrectType(isDateTimeField, "datetime")(pos)
-=======
-  final class DateTimeField(val underlying: WebElement) extends ValueElement {
-    checkCorrectType(isDateTimeField, "datetime")
->>>>>>> f86608a4
   }
 
   /**
@@ -2049,13 +2019,8 @@
    * @param underlying the <code>WebElement</code> representing a datetime-local field
    * @throws TestFailedExeption if the passed <code>WebElement</code> does not represent a datetime-local field
    */
-<<<<<<< HEAD
-  final class DateTimeLocalField(val underlying: WebElement)(implicit pos: source.Position) extends Element with ValueElement {
+  final class DateTimeLocalField(val underlying: WebElement)(implicit pos: source.Position) extends ValueElement {
     checkCorrectType(isDateTimeLocalField, "datetime-local")(pos)
-=======
-  final class DateTimeLocalField(val underlying: WebElement) extends ValueElement {
-    checkCorrectType(isDateTimeLocalField, "datetime-local")
->>>>>>> f86608a4
   }
 
   /**
@@ -2073,13 +2038,8 @@
    * @param underlying the <code>WebElement</code> representing a month field
    * @throws TestFailedExeption if the passed <code>WebElement</code> does not represent a month field
    */
-<<<<<<< HEAD
-  final class MonthField(val underlying: WebElement)(implicit pos: source.Position) extends Element with ValueElement {
+  final class MonthField(val underlying: WebElement)(implicit pos: source.Position) extends ValueElement {
     checkCorrectType(isMonthField, "month")(pos)
-=======
-  final class MonthField(val underlying: WebElement) extends ValueElement {
-    checkCorrectType(isMonthField, "month")
->>>>>>> f86608a4
   }
 
   /**
@@ -2097,13 +2057,8 @@
    * @param underlying the <code>WebElement</code> representing a number field
    * @throws TestFailedExeption if the passed <code>WebElement</code> does not represent a number field
    */
-<<<<<<< HEAD
-  final class NumberField(val underlying: WebElement)(implicit pos: source.Position) extends Element with ValueElement {
+  final class NumberField(val underlying: WebElement)(implicit pos: source.Position) extends ValueElement {
     checkCorrectType(isNumberField, "number")(pos)
-=======
-  final class NumberField(val underlying: WebElement) extends ValueElement {
-    checkCorrectType(isNumberField, "number")
->>>>>>> f86608a4
   }
 
   /**
@@ -2121,13 +2076,8 @@
    * @param underlying the <code>WebElement</code> representing a range field
    * @throws TestFailedExeption if the passed <code>WebElement</code> does not represent a range field
    */
-<<<<<<< HEAD
-  final class RangeField(val underlying: WebElement)(implicit pos: source.Position) extends Element with ValueElement {
+  final class RangeField(val underlying: WebElement)(implicit pos: source.Position) extends ValueElement {
     checkCorrectType(isRangeField, "range")(pos)
-=======
-  final class RangeField(val underlying: WebElement) extends ValueElement {
-    checkCorrectType(isRangeField, "range")
->>>>>>> f86608a4
   }
 
   /**
@@ -2145,13 +2095,8 @@
    * @param underlying the <code>WebElement</code> representing a search field
    * @throws TestFailedExeption if the passed <code>WebElement</code> does not represent a search field
    */
-<<<<<<< HEAD
-  final class SearchField(val underlying: WebElement)(implicit pos: source.Position) extends Element with ValueElement {
+  final class SearchField(val underlying: WebElement)(implicit pos: source.Position) extends ValueElement {
     checkCorrectType(isSearchField, "search")(pos)
-=======
-  final class SearchField(val underlying: WebElement) extends ValueElement {
-    checkCorrectType(isSearchField, "search")
->>>>>>> f86608a4
   }
 
   /**
@@ -2169,13 +2114,8 @@
    * @param underlying the <code>WebElement</code> representing a tel field
    * @throws TestFailedExeption if the passed <code>WebElement</code> does not represent a tel field
    */
-<<<<<<< HEAD
-  final class TelField(val underlying: WebElement)(implicit pos: source.Position) extends Element with ValueElement {
+  final class TelField(val underlying: WebElement)(implicit pos: source.Position) extends ValueElement {
     checkCorrectType(isTelField, "tel")(pos)
-=======
-  final class TelField(val underlying: WebElement) extends ValueElement {
-    checkCorrectType(isTelField, "tel")
->>>>>>> f86608a4
   }
 
   /**
@@ -2193,13 +2133,8 @@
    * @param underlying the <code>WebElement</code> representing a time field
    * @throws TestFailedExeption if the passed <code>WebElement</code> does not represent a time field
    */
-<<<<<<< HEAD
-  final class TimeField(val underlying: WebElement)(implicit pos: source.Position) extends Element with ValueElement {
+  final class TimeField(val underlying: WebElement)(implicit pos: source.Position) extends ValueElement {
     checkCorrectType(isTimeField, "time")(pos)
-=======
-  final class TimeField(val underlying: WebElement) extends ValueElement {
-    checkCorrectType(isTimeField, "time")
->>>>>>> f86608a4
   }
 
   /**
@@ -2217,13 +2152,8 @@
    * @param underlying the <code>WebElement</code> representing a url field
    * @throws TestFailedExeption if the passed <code>WebElement</code> does not represent a url field
    */
-<<<<<<< HEAD
-  final class UrlField(val underlying: WebElement)(implicit pos: source.Position) extends Element with ValueElement {
+  final class UrlField(val underlying: WebElement)(implicit pos: source.Position) extends ValueElement {
     checkCorrectType(isUrlField, "url")(pos)
-=======
-  final class UrlField(val underlying: WebElement) extends ValueElement {
-    checkCorrectType(isUrlField, "url")
->>>>>>> f86608a4
   }
 
   /**
@@ -2241,13 +2171,8 @@
    * @param underlying the <code>WebElement</code> representing a week field
    * @throws TestFailedExeption if the passed <code>WebElement</code> does not represent a week field
    */
-<<<<<<< HEAD
-  final class WeekField(val underlying: WebElement)(implicit pos: source.Position) extends Element with ValueElement {
+  final class WeekField(val underlying: WebElement)(implicit pos: source.Position) extends ValueElement {
     checkCorrectType(isWeekField, "week")(pos)
-=======
-  final class WeekField(val underlying: WebElement) extends ValueElement {
-    checkCorrectType(isWeekField, "week")
->>>>>>> f86608a4
   }
 
   /**
@@ -2265,13 +2190,8 @@
    * @param underlying the <code>WebElement</code> representing a text area
    * @throws TestFailedExeption if the passed <code>WebElement</code> does not represent a text area
    */
-<<<<<<< HEAD
   final class RadioButton(val underlying: WebElement)(implicit pos: source.Position) extends Element {
-    if(!isRadioButton(underlying))
-=======
-  final class RadioButton(val underlying: WebElement) extends Element {
     if(!isRadioButton(TagMeta(underlying)))
->>>>>>> f86608a4
       throw new TestFailedException(
                      (_: StackDepthException) => Some("Element " + underlying + " is not radio button."),
                      None,
@@ -2381,13 +2301,8 @@
    * @param underlying the <code>WebElement</code> representing a checkbox
    * @throws TestFailedExeption if the passed <code>WebElement</code> does not represent a checkbox
    */
-<<<<<<< HEAD
   final class Checkbox(val underlying: WebElement)(implicit pos: source.Position) extends Element {
-    if(!isCheckBox(underlying))
-=======
-  final class Checkbox(val underlying: WebElement) extends Element {
     if(!isCheckBox(TagMeta(underlying)))
->>>>>>> f86608a4
       throw new TestFailedException(
                      (_: StackDepthException) => Some("Element " + underlying + " is not check box."),
                      None,
@@ -3224,84 +3139,44 @@
    */
   def tagName(tagName: String): TagNameQuery = new TagNameQuery(tagName)
 
-<<<<<<< HEAD
   private def createTypedElement(element: WebElement, pos: source.Position = implicitly[source.Position]): Element = {
-    if (isTextField(element))
-      new TextField(element)(pos)
-    else if (isTextArea(element))
-      new TextArea(element)(pos)
-    else if (isPasswordField(element))
-      new PasswordField(element)(pos)
-    else if (isEmailField(element))
-      new EmailField(element)(pos)
-    else if (isColorField(element))
-      new ColorField(element)(pos)
-    else if (isDateField(element))
-      new DateField(element)(pos)
-    else if (isDateTimeField(element))
-      new DateTimeField(element)(pos)
-    else if (isDateTimeLocalField(element))
-      new DateTimeLocalField(element)(pos)
-    else if (isMonthField(element))
-      new MonthField(element)(pos)
-    else if (isNumberField(element))
-      new NumberField(element)(pos)
-    else if (isRangeField(element))
-      new RangeField(element)(pos)
-    else if (isSearchField(element))
-      new SearchField(element)(pos)
-    else if (isTelField(element))
-      new TelField(element)(pos)
-    else if (isTimeField(element))
-      new TimeField(element)(pos)
-    else if (isUrlField(element))
-      new UrlField(element)(pos)
-    else if (isWeekField(element))
-      new WeekField(element)(pos)
-    else if (isCheckBox(element))
-      new Checkbox(element)(pos)
-    else if (isRadioButton(element))
-      new RadioButton(element)(pos)
-=======
-  private def createTypedElement(element: WebElement): Element = {
     val tagMeta = TagMeta(element)
     if (isTextField(tagMeta))
-      new TextField(element)
+      new TextField(element)(pos)
     else if (isTextArea(tagMeta))
-      new TextArea(element)
+      new TextArea(element)(pos)
     else if (isPasswordField(tagMeta))
-      new PasswordField(element)
+      new PasswordField(element)(pos)
     else if (isEmailField(tagMeta))
-      new EmailField(element)
+      new EmailField(element)(pos)
     else if (isColorField(tagMeta))
-      new ColorField(element)
+      new ColorField(element)(pos)
     else if (isDateField(tagMeta))
-      new DateField(element)
+      new DateField(element)(pos)
     else if (isDateTimeField(tagMeta))
-      new DateTimeField(element)
+      new DateTimeField(element)(pos)
     else if (isDateTimeLocalField(tagMeta))
-      new DateTimeLocalField(element)
+      new DateTimeLocalField(element)(pos)
     else if (isMonthField(tagMeta))
-      new MonthField(element)
+      new MonthField(element)(pos)
     else if (isNumberField(tagMeta))
-      new NumberField(element)
+      new NumberField(element)(pos)
     else if (isRangeField(tagMeta))
-      new RangeField(element)
+      new RangeField(element)(pos)
     else if (isSearchField(tagMeta))
-      new SearchField(element)
+      new SearchField(element)(pos)
     else if (isTelField(tagMeta))
-      new TelField(element)
+      new TelField(element)(pos)
     else if (isTimeField(tagMeta))
-      new TimeField(element)
+      new TimeField(element)(pos)
     else if (isUrlField(tagMeta))
-      new UrlField(element)
+      new UrlField(element)(pos)
     else if (isWeekField(tagMeta))
-      new WeekField(element)
+      new WeekField(element)(pos)
     else if (isCheckBox(tagMeta))
-      new Checkbox(element)
+      new Checkbox(element)(pos)
     else if (isRadioButton(tagMeta))
-      new RadioButton(element)
->>>>>>> f86608a4
+      new RadioButton(element)(pos)
     else if (element.getTagName.toLowerCase == "select") {
       val select = new Select(element)
       if (select.isMultiple)
