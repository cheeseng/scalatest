/*
 * Copyright 2001-2015 Artima, Inc.
 *
 * Licensed under the Apache License, Version 2.0 (the "License");
 * you may not use this file except in compliance with the License.
 * You may obtain a copy of the License at
 *
 *     http://www.apache.org/licenses/LICENSE-2.0
 *
 * Unless required by applicable law or agreed to in writing, software
 * distributed under the License is distributed on an "AS IS" BASIS,
 * WITHOUT WARRANTIES OR CONDITIONS OF ANY KIND, either express or implied.
 * See the License for the specific language governing permissions and
 * limitations under the License.
 */
package org.scalatest

import org.scalatest.exceptions.TestFailedException
import SharedHelpers.thisLineNumber
import scala.util.Failure
import scala.util.Success
import org.scalatest.exceptions.TestCanceledException
import OptionValues._
import java.util.Date
import org.scalactic.Prettifier
import org.scalactic.exceptions.NullArgumentException
import org.scalatest.funspec.AnyFunSpec

class AssertionsSpec extends AnyFunSpec {

  val fileName: String = "AssertionsSpec.scala"

  private val prettifier = Prettifier.default

  describe("The === method") {
    it("should be usable when the left expression results in null") {
      val npe = new NullPointerException
      assert(npe.getMessage === null)
    }
    it("should compare arrays structurally") {
      val a1 = Array(1, 2, 3)
      val a2 = Array(1, 2, 3)
      val a3 = Array(4, 5, 6)
      assert(a1 ne a2)
      assert(a1 === a2)
      intercept[TestFailedException] {
        assert(a1 === a3)
      }
    }
    it("should compare arrays deeply") {
      val a1 = Array(1, Array("a", "b"), 3)
      val a2 = Array(1, Array("a", "b"), 3)
      val a3 = Array(1, Array("c", "d"), 3)
      assert(a1 ne a2)
      assert(a1 === a2)
      intercept[TestFailedException] {
        assert(a1 === a3)
      }
    }
    it("should compare arrays containing nulls fine") {
      val a1 = Array(1, Array("a", null), 3)
      val a2 = Array(1, Array("a", null), 3)
      val a3 = Array(1, Array("c", "d"), 3)
      assert(a1 ne a2)
      assert(a1 === a2)
      intercept[TestFailedException] {
        assert(a1 === a3)
      }
      intercept[TestFailedException] {
        assert(a3 === a1)
      }
    }
    it("should compare nulls in a satisfying manner") {
      val n1: String = null
      val n2: String = null
      assert(n1 === n2)
      intercept[TestFailedException] {
        assert(n1 === "hi")
      }
      intercept[TestFailedException] {
        assert("hi" === n1)
      }
      val a1 = Array(1, 2, 3)
      intercept[TestFailedException] {
        assert(n1 === a1)
      }
      intercept[TestFailedException] {
        assert(a1 === n1)
      }
      val a = "hi"
      val e1 = intercept[TestFailedException] {
        assert(a === null)
      }
      assert(e1.message === Some(FailureMessages.didNotEqual(prettifier, a, null)))
    }
  }
  describe("The intercept method") {
    it("should catch subtypes") {
      class MyException extends RuntimeException
      class MyExceptionSubClass extends MyException
      intercept[MyException] {
        throw new MyException
      }
      intercept[MyException] {
        throw new MyExceptionSubClass
      }
      // Try with a trait
      trait MyTrait {
        def someRandomMethod(): Unit = {}
      }
      class AnotherException extends RuntimeException with MyTrait
      val caught = intercept[MyTrait] {
        throw new AnotherException
      }
      // Make sure the result type is the type passed in, so I can
      // not cast and still invoke any method on it I want
      caught.someRandomMethod()
    }

    it("should throw TFE if no exception is thrown") {
      assertThrows[TestFailedException] {
        intercept[IllegalArgumentException] { "hi" }
      }
    }

    it("should return the caught exception") {
      val e = new RuntimeException
      val result = intercept[RuntimeException] {
        throw e
      }
      assert(result eq e)
    }

    describe("when the bit of code throws the wrong exception") {
      it("should include that wrong exception as the TFE's cause") {
        val wrongException = new RuntimeException("oops!")
        val caught =
          intercept[TestFailedException] {
            intercept[IllegalArgumentException] {
              throw wrongException
            }
          }
        assert(caught.cause.value eq wrongException)
      }
    }
  }
  describe("The assertThrows method") {
    it("should catch subtypes") {
      class MyException extends RuntimeException
      class MyExceptionSubClass extends MyException
      assertThrows[MyException] {
        throw new MyException
      }
      assertThrows[MyException] {
        throw new MyExceptionSubClass
      }
      // Try with a trait
      trait MyTrait {
        def someRandomMethod(): Unit = {}
      }
      class AnotherException extends RuntimeException with MyTrait
      assertThrows[MyTrait] {
        throw new AnotherException
      }
    }

    it("should return Succeeded") {
      val e = new RuntimeException
      val result = assertThrows[RuntimeException] {
        throw e
      }
      assert(result eq Succeeded)
    }

    it("should throw TFE if no exception is thrown") {
      val caught =
        intercept[TestFailedException] {
          assertThrows[Exception] { "hi" }
        }
      assert(caught.isInstanceOf[TestFailedException])
    }

    describe("when the bit of code throws the wrong exception") {
      it("should include that wrong exception as the TFE's cause") {
        val wrongException = new RuntimeException("oops!")
        val caught =
          intercept[TestFailedException] {
            assertThrows[IllegalArgumentException] {
              throw wrongException
            }
          }
        assert(caught.cause.value eq wrongException)
      }
    }
  }

  def didNotEqual(left: Any, right: Any): String = {
    val (leftee, rightee) = Suite.getObjectsForFailureMessage(left, right)
    FailureMessages.didNotEqual(prettifier, leftee, rightee)
  }

  def equaled(left: Any, right: Any): String =
    FailureMessages.equaled(prettifier, left, right)

  def expressionFailed(left: String): String =
    FailureMessages.expressionFailed(prettifier, UnquotedString(left))

  def wasNotGreaterThan(left: Any, right: Any): String =
    FailureMessages.wasNotGreaterThan(prettifier, left, right)

  def wasGreaterThan(left: Any, right: Any): String =
    FailureMessages.wasGreaterThan(prettifier, left, right)

  def wasNotGreaterThanOrEqualTo(left: Any, right: Any): String =
    FailureMessages.wasNotGreaterThanOrEqualTo(prettifier, left, right)

  def wasGreaterThanOrEqualTo(left: Any, right: Any): String =
    FailureMessages.wasGreaterThanOrEqualTo(prettifier, left, right)

  def wasNotLessThan(left: Any, right: Any): String =
    FailureMessages.wasNotLessThan(prettifier, left, right)

  def wasLessThan(left: Any, right: Any): String =
    FailureMessages.wasLessThan(prettifier, left, right)

  def wasNotLessThanOrEqualTo(left: Any, right: Any): String =
    FailureMessages.wasNotLessThanOrEqualTo(prettifier, left, right)

  def wasLessThanOrEqualTo(left: Any, right: Any): String =
    FailureMessages.wasLessThanOrEqualTo(prettifier, left, right)

  def commaAnd(left: String, right: String): String =
    FailureMessages.commaAnd(prettifier, UnquotedString(left), UnquotedString(right))
  
  def commaBut(left: String, right: String): String =
    FailureMessages.commaBut(prettifier, UnquotedString(left), UnquotedString(right))
  
  def wasFalse(left: String): String =
    left + " was false"

  def wasTrue(left: String): String =
    left + " was true"

  def prettify(value: Any): String = Prettifier.default.apply(value)

  def didNotStartWith(left: Any, right: Any): String =
    prettify(left) + " did not start with " + prettify(right)

  def startedWith(left: Any, right: Any): String =
    prettify(left) + " started with " + prettify(right)

  def didNotEndWith(left: Any, right: Any): String =
    prettify(left) + " did not end with " + prettify(right)

  def endedWith(left: Any, right: Any): String =
    prettify(left) + " ended with " + prettify(right)

  def didNotContain(left: Any, right: Any): String =
    prettify(left) + " did not contain " + prettify(right)

  def contained(left: Any, right: Any): String =
    prettify(left) + " contained " + prettify(right)

  def didNotContainKey(left: Any, right: Any): String =
    prettify(left) + " did not contain key " + prettify(right)

  def containedKey(left: Any, right: Any): String =
    prettify(left) + " contained key " + prettify(right)

  def wasNotTheSameInstanceAs(left: AnyRef, right: AnyRef): String =
    prettify(left) + " was not the same instance as " + prettify(right)

  def wasTheSameInstanceAs(left: AnyRef, right: AnyRef): String =
    prettify(left) + " was the same instance as " + prettify(right)

  def wasNotEmpty(left: Any): String =
    prettify(left) + " was not empty"

  def wasEmpty(left: Any): String =
    prettify(left) + " was empty"

  def wasNotInstanceOf(left: Any, className: String) =
    prettify(left) + " was not instance of " + className

  def wasInstanceOf(left: Any, className: String) =
    prettify(left) + " was instance of " + className

  def hadLengthInsteadOfExpectedLength(left: Any, actual: Any, expected: Any): String =
    FailureMessages.hadLengthInsteadOfExpectedLength(prettifier, left, actual, expected)

  def hadLength(left: Any, actual: Long): String =
    FailureMessages.hadLength(prettifier, left, actual)

  def hadSizeInsteadOfExpectedSize(left: Any, actual: Any, expected: Any): String =
    FailureMessages.hadSizeInsteadOfExpectedSize(prettifier, left, actual, expected)

  def hadSize(left: Any, actual: Long): String =
    FailureMessages.hadSize(prettifier, left, actual)

  class Stateful {
    var state = false
    def changeState: Boolean = {
      state = true
      state
    }
  }

  class CustomInt(value: Int) {

    def startsWith(v: Int): Boolean = {
      value.toString.startsWith(v.toString)
    }

    def endsWith(v: Int): Boolean = {
      value.toString.endsWith(v.toString)
    }

    def contains(v: Int): Boolean = {
      value.toString.contains(v.toString)
    }

    def exists(v: Int): Boolean = {
      value == v
    }

    override def toString: String = value.toString
  }

  class CustomContainer[+E](e: E) {
    val element: E = e

    def contains[E1 >: E](elem: E1): Boolean = elem == element
  }

  private def neverRuns1(f: => Unit): Boolean = true
  private def neverRuns2(f: => Unit)(a: Int): Boolean = true
  private def neverRuns3[T](f: => Unit)(a: T): Boolean = true

  class FloatLengthSize(value: Float) {
    val length: Float = value
    val size: Float = value
  }

  val floatLengthSize = new FloatLengthSize(2.0f)

  describe("The assert(boolean) method") {
    val a = 3
    val b = 5

    val bob = "bob"
    val alice = "alice"

    it("should do nothing when is used to check a == 3") {
      assert(a == 3)
    }

    it("should throw TestFailedException with correct message and stack depth when is used to check a == 5") {
      val e = intercept[TestFailedException] {
        assert(a == 5)
      }
      assert(e.message === Some(didNotEqual(3, 5)))
      assert(e.failedCodeFileName === (Some(fileName)))
      assert(e.failedCodeLineNumber === (Some(thisLineNumber - 4)))
    }

    it("should do nothing when is used to check 5 == b") {
      assert(5 == b)
    }

    it("should throw TestFailedException with correct message and stack depth when is used to check 3 == b") {
      val e = intercept[TestFailedException] {
        assert(3 == b)
      }
      assert(e.message === Some(didNotEqual(3, 5)))
      assert(e.failedCodeFileName === (Some(fileName)))
      assert(e.failedCodeLineNumber === (Some(thisLineNumber - 4)))
    }

    it("should do nothing when is used to check a != 5") {
      assert(a != 5)
    }

    it("should throw TestFailedException with correct message and stack depth when is used to check a != 3") {
      val e = intercept[TestFailedException] {
        assert(a != 3)
      }
      assert(e.message === Some(equaled(3, 3)))
      assert(e.failedCodeFileName === (Some(fileName)))
      assert(e.failedCodeLineNumber === (Some(thisLineNumber - 4)))
    }

    it("should do nothing when is used to check 3 != b") {
      assert(3 != b)
    }

    it("should throw TestFailedException with correct message and stack depth when is used to check 5 != b") {
      val e = intercept[TestFailedException] {
        assert(5 != b)
      }
      assert(e.message === Some(equaled(5, 5)))
      assert(e.failedCodeFileName === (Some(fileName)))
      assert(e.failedCodeLineNumber === (Some(thisLineNumber - 4)))
    }

    it("should do nothing when is used to check 3 == 3") {
      assert(3 == 3)
    }

    it("should throw TestFailedException with message that contains the original code and correct stack depth when is used to check 3 == 5") {
      // This is because the compiler simply pass the false boolean literal
      // to the macro, can't find a way to get the 3 == 5 literal.
      val e1 = intercept[TestFailedException] {
        assert(3 == 5)
      }
      assert(e1.message === None)
      assert(e1.failedCodeFileName === (Some(fileName)))
      assert(e1.failedCodeLineNumber === (Some(thisLineNumber - 4)))

      val e2 = intercept[TestFailedException] {
        assert(3 == 5, "3 did not equal 5")
      }
      assert(e2.message === Some("3 did not equal 5"))
      assert(e2.failedCodeFileName === (Some(fileName)))
      assert(e2.failedCodeLineNumber === (Some(thisLineNumber - 4)))
    }

    it("should throw TestFailedException with correct message and stack depth when is used to check a == b") {
      val e = intercept[TestFailedException] {
        assert(a == b)
      }
      assert(e.message === Some(didNotEqual(3, 5)))
      assert(e.failedCodeFileName === (Some(fileName)))
      assert(e.failedCodeLineNumber === (Some(thisLineNumber - 4)))
    }


    it("should throw TestFailedException with correct message and stack depth when is used to check a == null") {
      val s = "test"
      val e = intercept[TestFailedException] {
        assert(s == null)
      }
      assert(e.message === Some(didNotEqual("test", null)))
      assert(e.failedCodeFileName === (Some(fileName)))
      assert(e.failedCodeLineNumber === (Some(thisLineNumber - 4)))
    }

    it("should throw TestFailedException with correct message and stack depth when is used to check null == a") {
      val s = "test"
      val e = intercept[TestFailedException] {
        assert(null == s)
      }
      assert(e.message === Some(didNotEqual(null, "test")))
      assert(e.failedCodeFileName === (Some(fileName)))
      assert(e.failedCodeLineNumber === (Some(thisLineNumber - 4)))
    }

    it("should throw TestFailedException with correct message and stack depth when is used to check 3 != a") {
      val e = intercept[TestFailedException] {
        assert(3 != a)
      }
      assert(e.message === Some(equaled(3, 3)))
      assert(e.failedCodeFileName === (Some(fileName)))
      assert(e.failedCodeLineNumber === (Some(thisLineNumber - 4)))
    }

    it("should do nothing when is used to check 5 != a") {
      assert(5 != a)
    }

    it("should do nothing when is used to check a > 2") {
      assert(a > 2)
    }

    it("should do nothing when is used to check 5 > a") {
      assert(5 > a)
    }

    it("should throw TestFailedException with correct message and stack depth when is used to check a > 3") {
      val e = intercept[TestFailedException] {
        assert(a > 3)
      }
      assert(e.message === Some(wasNotGreaterThan(3, 3)))
      assert(e.failedCodeFileName === (Some(fileName)))
      assert(e.failedCodeLineNumber === (Some(thisLineNumber - 4)))
    }

    it("should throw TestFailedException with correct message and stack depth when is used to check 3 > a") {
      val e = intercept[TestFailedException] {
        assert(3 > a)
      }
      assert(e.message === Some(wasNotGreaterThan(3, 3)))
      assert(e.failedCodeFileName === (Some(fileName)))
      assert(e.failedCodeLineNumber === (Some(thisLineNumber - 4)))
    }

    it("should do nothing when is used to check a >= 3") {
      assert(a >= 3)
    }

    it("should do nothing when is used to check 3 >= a") {
      assert(3 >= a)
    }

    it("should throw TestFailedException with correct message and stack depth when is used to check a >= 4") {
      val e = intercept[TestFailedException] {
        assert(a >= 4)
      }
      assert(e.message === Some(wasNotGreaterThanOrEqualTo(3, 4)))
      assert(e.failedCodeFileName === (Some(fileName)))
      assert(e.failedCodeLineNumber === (Some(thisLineNumber - 4)))
    }

    it("should throw TestFailedException with correct message and stack depth when is used to check 2 >= a") {
      val e = intercept[TestFailedException] {
        assert(2 >= a)
      }
      assert(e.message === Some(wasNotGreaterThanOrEqualTo(2, 3)))
      assert(e.failedCodeFileName === (Some(fileName)))
      assert(e.failedCodeLineNumber === (Some(thisLineNumber - 4)))
    }

    it("should do nothing when is used to check b < 6") {
      assert(b < 6)
    }

    it("should do nothing when is used to check 3 < b") {
      assert(3 < b)
    }

    it("should throw TestFailedException with correct message and stack depth when is used to check b < 5") {
      val e = intercept[TestFailedException] {
        assert(b < 5)
      }
      assert(e.message === Some(wasNotLessThan(5, 5)))
      assert(e.failedCodeFileName === (Some(fileName)))
      assert(e.failedCodeLineNumber === (Some(thisLineNumber - 4)))
    }

    it("should throw TestFailedException with correct message and stack depth when is used to check 5 < b") {
      val e = intercept[TestFailedException] {
        assert(5 < b)
      }
      assert(e.message === Some(wasNotLessThan(5, 5)))
      assert(e.failedCodeFileName === (Some(fileName)))
      assert(e.failedCodeLineNumber === (Some(thisLineNumber - 4)))
    }

    it("should do nothing when is used to check b <= 5") {
      assert(b <= 5)
    }

    it("should do nothing when is used to check 5 <= b") {
      assert(5 <= b)
    }

    it("should throw TestFailedException with correct message and stack depth when is used to check b <= 4") {
      val e = intercept[TestFailedException] {
        assert(b <= 4)
      }
      assert(e.message === Some(wasNotLessThanOrEqualTo(5, 4)))
      assert(e.failedCodeFileName === (Some(fileName)))
      assert(e.failedCodeLineNumber === (Some(thisLineNumber - 4)))
    }

    it("should throw TestFailedException with correct message and stack depth when is used to check 6 <= b") {
      val e = intercept[TestFailedException] {
        assert(6 <= b)
      }
      assert(e.message === Some(wasNotLessThanOrEqualTo(6, 5)))
      assert(e.failedCodeFileName === (Some(fileName)))
      assert(e.failedCodeLineNumber === (Some(thisLineNumber - 4)))
    }

    it("should do nothing when is used to check bob == \"bob\"") {
      assert(bob == "bob")
    }

    it("should do nothing when is used to check bob != \"alice\"") {
      assert(bob != "alice")
    }

    it("should do nothing when is used to check alice == \"alice\"") {
      assert(alice == "alice")
    }

    it("should do nothing when is used to check alice != \"bob\"") {
      assert(alice != "bob")
    }

    it("should throw TestFailedException with correct message and stack depth when is used to check bob == \"alice\"") {
      val e = intercept[TestFailedException] {
        assert(bob == "alice")
      }
      assert(e.message === Some(didNotEqual(bob, "alice")))
      assert(e.failedCodeFileName === (Some(fileName)))
      assert(e.failedCodeLineNumber === (Some(thisLineNumber - 4)))
    }

    it("should throw TestFailedException with correct message and stack depth when is used to check bob != \"bob\"") {
      val e = intercept[TestFailedException] {
        assert(bob != "bob")
      }
      assert(e.message === Some(equaled(bob, "bob")))
      assert(e.failedCodeFileName === (Some(fileName)))
      assert(e.failedCodeLineNumber === (Some(thisLineNumber - 4)))
    }

    it("should throw TestFailedException with correct message and stack depth when is used to check alice == \"bob\"") {
      val e = intercept[TestFailedException] {
        assert(alice == "bob")
      }
      assert(e.message === Some(didNotEqual(alice, "bob")))
      assert(e.failedCodeFileName === (Some(fileName)))
      assert(e.failedCodeLineNumber === (Some(thisLineNumber - 4)))
    }

    it("should throw TestFailedException with correct message and stack depth when is used to check alice != \"alice\"") {
      val e = intercept[TestFailedException] {
        assert(alice != "alice")
      }
      assert(e.message === Some(equaled(alice, "alice")))
      assert(e.failedCodeFileName === (Some(fileName)))
      assert(e.failedCodeLineNumber === (Some(thisLineNumber - 4)))
    }

    // TripleEquals tests
    // currently these tests are not calling TripleEquals's === and !== yet, import org.scalactic.TripleEquals does not seems to work
    // Should make Assertions to extend TripleEquals instead of LegacyTripleEquals instead.

    it("should do nothing when is used to check a === 3") {
      assert(a === 3)
    }

    it("should throw TestFailedException with correct message and stack depth when is used to check a === 5") {
      val e = intercept[TestFailedException] {
        assert(a === 5)
      }
      assert(e.message === Some(didNotEqual(3, 5)))
      assert(e.failedCodeFileName === (Some(fileName)))
      assert(e.failedCodeLineNumber === (Some(thisLineNumber - 4)))
    }

    it("should do nothing when is used to check 3 === a") {
      assert(3 === a)
    }

    it("should throw TestFailedException with correct message and stack depth when is used to check 5 === a") {
      val e = intercept[TestFailedException] {
        assert(5 === a)
      }
      assert(e.message === Some(didNotEqual(5, 3)))
      assert(e.failedCodeFileName === (Some(fileName)))
      assert(e.failedCodeLineNumber === (Some(thisLineNumber - 4)))
    }

    it("should do nothing when is used to check a !== 5") {
      assert(a !== 5)
    }

    it("should throw TestFailedException with correct message and stack depth when is used to check a !== 3") {
      val e = intercept[TestFailedException] {
        assert(a !== 3)
      }
      assert(e.message === Some(equaled(3, 3)))
      assert(e.failedCodeFileName === (Some(fileName)))
      assert(e.failedCodeLineNumber === (Some(thisLineNumber - 4)))
    }

    it("should do nothing when is used to check 5 !== a") {
      assert(5 !== a)
    }

    it("should throw TestFailedException with correct message and stack depth when is used to check 3 !== a") {
      val e = intercept[TestFailedException] {
        assert(3 !== a)
      }
      assert(e.message === Some(equaled(3, 3)))
      assert(e.failedCodeFileName === (Some(fileName)))
      assert(e.failedCodeLineNumber === (Some(thisLineNumber - 4)))
    }

    it("should do nothing when is used to check a == 3 && b == 5") {
      assert(a == 3 && b == 5)
    }

    it("should throw TestFailedException with correct message and stack depth when is used to check a == 3 && b == 6") {
      val e = intercept[TestFailedException] {
        assert(a == 3 && b == 6)
      }
      assert(e.message === Some(commaBut(equaled(3, 3), didNotEqual(5, 6))))
      assert(e.failedCodeFileName === (Some(fileName)))
      assert(e.failedCodeLineNumber === (Some(thisLineNumber - 4)))
    }

    it("should throw TestFailedException with correct message and stack depth when is used to check a == 2 && b == 5") {
      val e = intercept[TestFailedException] {
        assert(a == 2 && b == 5)
      }
      assert(e.message === Some(didNotEqual(3, 2)))
      assert(e.failedCodeFileName === (Some(fileName)))
      assert(e.failedCodeLineNumber === (Some(thisLineNumber - 4)))
    }

    it("should throw TestFailedException with correct message and stack depth when is used to check a == 2 && b == 6") {
      val e = intercept[TestFailedException] {
        assert(a == 2 && b == 6)
      }
      assert(e.message === Some(didNotEqual(3, 2)))
      assert(e.failedCodeFileName === (Some(fileName)))
      assert(e.failedCodeLineNumber === (Some(thisLineNumber - 4)))
    }

    it("should do nothing when is used to check a == 3 & b == 5") {
      assert(a == 3 & b == 5)
    }

    it("should throw TestFailedException with correct message and stack depth when is used to check a == 3 & b == 6") {
      val e = intercept[TestFailedException] {
        assert(a == 3 & b == 6)
      }
      assert(e.message === Some(commaBut(equaled(3, 3), didNotEqual(5, 6))))
      assert(e.failedCodeFileName === (Some(fileName)))
      assert(e.failedCodeLineNumber === (Some(thisLineNumber - 4)))
    }

    it("should throw TestFailedException with correct message and stack depth when is used to check a == 2 & b == 5") {
      val e = intercept[TestFailedException] {
        assert(a == 2 & b == 5)
      }
      assert(e.message === Some(didNotEqual(3, 2)))
      assert(e.failedCodeFileName === (Some(fileName)))
      assert(e.failedCodeLineNumber === (Some(thisLineNumber - 4)))
    }

    it("should throw TestFailedException with correct message and stack depth when is used to check a == 2 & b == 6") {
      val e = intercept[TestFailedException] {
        assert(a == 2 & b == 6)
      }
      assert(e.message === Some(didNotEqual(3, 2)))
      assert(e.failedCodeFileName === (Some(fileName)))
      assert(e.failedCodeLineNumber === (Some(thisLineNumber - 4)))
    }

    it("should do nothing when is used to check a == 3 || b == 5") {
      assert(a == 3 || b == 5)
    }

    it("should do nothing when is used to check a == 3 || b == 6") {
      assert(a == 3 || b == 6)
    }

    it("should do nothing when is used to check a == 2 || b == 5") {
      assert(a == 2 || b == 5)
    }

    it("should throw TestFailedException with correct message and stack depth when is used to check a == 2 || b == 6") {
      val e = intercept[TestFailedException] {
        assert(a == 2 || b == 6)
      }
      assert(e.message === Some(commaAnd(didNotEqual(3, 2), didNotEqual(5, 6))))
      assert(e.failedCodeFileName === (Some(fileName)))
      assert(e.failedCodeLineNumber === (Some(thisLineNumber - 4)))
    }

    it("should do nothing when is used to check a == 3 | b == 5") {
      assert(a == 3 | b == 5)
    }

    it("should do nothing when is used to check a == 3 | b == 6") {
      assert(a == 3 | b == 6)
    }

    it("should do nothing when is used to check a == 2 | b == 5") {
      assert(a == 2 | b == 5)
    }

    it("should throw TestFailedException with correct message and stack depth when is used to check a == 2 | b == 6") {
      val e = intercept[TestFailedException] {
        assert(a == 2 | b == 6)
      }
      assert(e.message === Some(commaAnd(didNotEqual(3, 2), didNotEqual(5, 6))))
      assert(e.failedCodeFileName === (Some(fileName)))
      assert(e.failedCodeLineNumber === (Some(thisLineNumber - 4)))
    }

    it("should do nothing when is used to check a == 3 && (b == 5 && b > 3)") {
      assert(a == 3 && (b == 5 && b > 3))
    }

    it("should throw TestFailedException with correct message and stack depth when is used to check a == 3 && (b == 5 && b > 5)") {
      val e = intercept[TestFailedException] {
        assert(a == 3 && (b == 5 && b > 5))
      }
      assert(e.message === Some(commaBut(equaled(3, 3), commaBut(equaled(5, 5), wasNotGreaterThan(5, 5)))))
      assert(e.failedCodeFileName === (Some(fileName)))
      assert(e.failedCodeLineNumber === (Some(thisLineNumber - 4)))
    }

    it("should do nothing when is used to check !(a == 5)") {
      assert(!(a == 5))
    }

    it("should throw TestFailedException with correct message and stack depth when is used to check !(a == 3)") {
      val e = intercept[TestFailedException] {
        assert(!(a == 3))
      }
      assert(e.message === Some(equaled(3, 3)))
      assert(e.failedCodeFileName === (Some(fileName)))
      assert(e.failedCodeLineNumber === (Some(thisLineNumber - 4)))
    }

    it("should throw TestFailedException with correct message and stack depth when is used to check a == 3 && !(b == 5)") {
      val e = intercept[TestFailedException] {
        assert(a == 3 && !(b == 5))
      }
      assert(e.message === Some(commaBut(equaled(3, 3), equaled(5, 5))))
      assert(e.failedCodeFileName === (Some(fileName)))
      assert(e.failedCodeLineNumber === (Some(thisLineNumber - 4)))
    }

    it("should do nothing when is used to check (a == 3) == (b == 5)") {
      assert((a == 3) == (b == 5))
    }

    it("should throw TestFailedException with correct message and stack depth when is used to check (a == 3) == (b != 5)") {
      val e = intercept[TestFailedException] {
        assert((a == 3) == (b != 5))
      }
      assert(e.message === Some(didNotEqual(true, false)))
      assert(e.failedCodeFileName === (Some(fileName)))
      assert(e.failedCodeLineNumber === (Some(thisLineNumber - 4)))
    }

    it("should short-circuit && when first condition was false") {
      val s = new Stateful
      intercept[TestFailedException] {
        assert(a == 5 && s.changeState)
      }
      assert(s.state == false)
    }

    it("should short-circuit & when first condition was false") {
      val s = new Stateful
      intercept[TestFailedException] {
        assert(a == 5 & s.changeState)
      }
      assert(s.state == false)
    }

    it("should short-circuit || when first condition was true") {
      val s = new Stateful
      assert(a == 3 || s.changeState)
      assert(s.state == false)
    }

    it("should short-circuit | when first condition was true") {
      val s = new Stateful
      assert(a == 3 | s.changeState)
      assert(s.state == false)
    }

    it("should do nothing when it is used to check a == 3 && { println(\"hi\"); b == 5}") {
      assert(a == 3 && { println("hi"); b == 5})
    }

    it("should throw TestFailedException with correct message and stack depth when is usesd to check a == 3 && { println(\"hi\"); b == 3}") {
      val e = intercept[TestFailedException] {
        assert(a == 3 && { println("hi"); b == 3})
      }
      if (ScalaTestVersions.BuiltForScalaVersion == "2.12" || ScalaTestVersions.BuiltForScalaVersion == "2.13")
        assert(e.message == Some(commaBut(equaled(3, 3), wasFalse("{" + Prettifier.lineSeparator + "  scala.Predef.println(\"hi\");" + Prettifier.lineSeparator + "  b.==(3)" + Prettifier.lineSeparator + "}"))))
      else if (ScalaTestVersions.BuiltForScalaVersion == "2.10" || ScalaTestVersions.BuiltForScalaVersion == "2.11")
        assert(e.message == Some(commaBut(equaled(3, 3), wasFalse("{" + Prettifier.lineSeparator + "  scala.this.Predef.println(\"hi\");" + Prettifier.lineSeparator + "  b.==(3)" + Prettifier.lineSeparator + "}"))))
      else // for dotty
        assert(e.message == Some(commaBut(equaled(3, 3), wasFalse("{" + Prettifier.lineSeparator + "  scala.Predef.println(\"hi\")" + Prettifier.lineSeparator + "  b.==(3)" + Prettifier.lineSeparator + "}"))))
      assert(e.failedCodeFileName == (Some(fileName)))
      assert(e.failedCodeLineNumber == (Some(thisLineNumber - 9)))
    }

    it("should do nothing when it is used to check { println(\"hi\"); b == 5} && a == 3") {
      assert({ println("hi"); b == 5} && a == 3)
    }

    it("should throw TestFailedException with correct message and stack depth when is usesd to check { println(\"hi\"); b == 5} && a == 5") {
      val e = intercept[TestFailedException] {
        assert({ println("hi"); b == 5} && a == 5)
      }
      if (ScalaTestVersions.BuiltForScalaVersion == "2.12" || ScalaTestVersions.BuiltForScalaVersion == "2.13")
        assert(e.message == Some(commaBut(wasTrue("{" + Prettifier.lineSeparator + "  scala.Predef.println(\"hi\");" + Prettifier.lineSeparator + "  b.==(5)" + Prettifier.lineSeparator + "}"), didNotEqual(3, 5))))
      else if (ScalaTestVersions.BuiltForScalaVersion == "2.10" || ScalaTestVersions.BuiltForScalaVersion == "2.11")
        assert(e.message == Some(commaBut(wasTrue("{" + Prettifier.lineSeparator + "  scala.this.Predef.println(\"hi\");" + Prettifier.lineSeparator + "  b.==(5)" + Prettifier.lineSeparator + "}"), didNotEqual(3, 5))))
      else
        assert(e.message == Some(commaBut(wasTrue("{" + Prettifier.lineSeparator + "  scala.Predef.println(\"hi\")" + Prettifier.lineSeparator + "  b.==(5)" + Prettifier.lineSeparator + "}"), didNotEqual(3, 5))))
      assert(e.failedCodeFileName == (Some(fileName)))
      assert(e.failedCodeLineNumber == (Some(thisLineNumber - 9)))
    }

    it("should preserve side effects when Apply with single argument is passed in") {
      assert(neverRuns1(sys.error("Sad times 1")))
    }

    it("should preserve side effects when Apply with 2 argument list is passed in") {
      assert(neverRuns2(sys.error("Sad times 2"))(0))
    }

    it("should preserve side effects when typed Apply with 2 argument list is passed in") {
      assert(neverRuns3(sys.error("Sad times 3"))(0))
    }

    val s1 = "hi ScalaTest"
    val s2 = "ScalaTest hi"
    val s3 = "Say hi to ScalaTest"
    val s4 = ""

    val ci1 = new CustomInt(123)
    val ci2 = new CustomInt(321)
    val ci3 = ci1

    val l1 = List(1, 2, 3)
    val l2 = List.empty[Int]
    val l3 = List("one", "two", "three")

    val m1 = Map(1 -> "one", 2 -> "two", 3 -> "three")
    val m2 = Map.empty[Int, String]

    val ct1 = new CustomContainer(8)

    val date = new Date

    it("should do nothing when is used to check s1 startsWith \"hi\"") {
      assert(s1 startsWith "hi")
      assert(s1.startsWith("hi"))
    }

    it("should throw TestFailedException with correct message and stack depth when is used to check s2 startsWith \"hi\"") {
      val e1 = intercept[TestFailedException] {
        assert(s2 startsWith "hi")
      }
      assert(e1.message == Some(didNotStartWith(s2, "hi")))
      assert(e1.failedCodeFileName == (Some(fileName)))
      assert(e1.failedCodeLineNumber == (Some(thisLineNumber - 4)))

      val e2 = intercept[TestFailedException] {
        assert(s2.startsWith("hi"))
      }
      assert(e2.message == Some(didNotStartWith(s2, "hi")))
      assert(e2.failedCodeFileName == (Some(fileName)))
      assert(e2.failedCodeLineNumber == (Some(thisLineNumber - 4)))
    }

    it("should do nothing when is used to check ci1 startsWith 1") {
      assert(ci1 startsWith 1)
      assert(ci1.startsWith(1))
    }

    it("should throw TestFailedException with correct message and stack depth when is used to check ci2 startsWith 1") {
      val e1 = intercept[TestFailedException] {
        assert(ci2 startsWith 1)
      }
      assert(e1.message == Some(didNotStartWith(ci2, 1)))
      assert(e1.failedCodeFileName == (Some(fileName)))
      assert(e1.failedCodeLineNumber == (Some(thisLineNumber - 4)))

      val e2 = intercept[TestFailedException] {
        assert(ci2.startsWith(1))
      }
      assert(e2.message == Some(didNotStartWith(ci2, 1)))
      assert(e2.failedCodeFileName == (Some(fileName)))
      assert(e2.failedCodeLineNumber == (Some(thisLineNumber - 4)))
    }

    it("should do nothing when is used to check !s2.startsWith(\"hi\")") {
      assert(!s2.startsWith("hi"))
    }

    it("should throw TestFailedException with correct message and stack depth when is used to check !s1.startsWith(\"hi\")") {
      val e1 = intercept[TestFailedException] {
        assert(!s1.startsWith("hi"))
      }
      assert(e1.message == Some(startedWith(s1, "hi")))
      assert(e1.failedCodeFileName == (Some(fileName)))
      assert(e1.failedCodeLineNumber == (Some(thisLineNumber - 4)))
    }

    it("should do nothing when is used to check s2 endsWith \"hi\"") {
      assert(s2 endsWith "hi")
      assert(s2.endsWith("hi"))
    }

    it("should throw TestFailedException with correct message and stack depth when is used to check s1 endsWith \"hi\"") {
      val e1 = intercept[TestFailedException] {
        assert(s1 endsWith "hi")
      }
      assert(e1.message == Some(didNotEndWith(s1, "hi")))
      assert(e1.failedCodeFileName == (Some(fileName)))
      assert(e1.failedCodeLineNumber == (Some(thisLineNumber - 4)))

      val e2 = intercept[TestFailedException] {
        assert(s1.endsWith("hi"))
      }
      assert(e2.message == Some(didNotEndWith(s1, "hi")))
      assert(e2.failedCodeFileName == (Some(fileName)))
      assert(e2.failedCodeLineNumber == (Some(thisLineNumber - 4)))
    }

    it("should do nothing when is used to check ci2 endsWith 1") {
      assert(ci2 endsWith 1)
      assert(ci2.endsWith(1))
    }

    it("should throw TestFailedException with correct message and stack depth when is used to check ci1 endsWith 1") {
      val e1 = intercept[TestFailedException] {
        assert(ci1 endsWith 1)
      }
      assert(e1.message == Some(didNotEndWith(ci1, 1)))
      assert(e1.failedCodeFileName == (Some(fileName)))
      assert(e1.failedCodeLineNumber == (Some(thisLineNumber - 4)))

      val e2 = intercept[TestFailedException] {
        assert(ci1.endsWith(1))
      }
      assert(e2.message == Some(didNotEndWith(ci1, 1)))
      assert(e2.failedCodeFileName == (Some(fileName)))
      assert(e2.failedCodeLineNumber == (Some(thisLineNumber - 4)))
    }

    it("should do nothing when is used to check !s1.endsWith(\"hi\")") {
      assert(!s1.endsWith("hi"))
    }

    it("should throw TestFailedException with correct message and stack depth when is used to check !s2.endsWith(\"hi\")") {
      val e1 = intercept[TestFailedException] {
        assert(!s2.endsWith("hi"))
      }
      assert(e1.message == Some(endedWith(s2, "hi")))
      assert(e1.failedCodeFileName == (Some(fileName)))
      assert(e1.failedCodeLineNumber == (Some(thisLineNumber - 4)))
    }

    it("should do nothing when is used to check s3 contains \"hi\"") {
      assert(s3 contains "hi")
      assert(s3.contains("hi"))
    }

    it("should throw TestFailedException with correct message and stack depth when is used to check s3 contains \"hello\"") {
      val e1 = intercept[TestFailedException] {
        assert(s3 contains "hello")
      }
      assert(e1.message == Some(didNotContain(s3, "hello")))
      assert(e1.failedCodeFileName == (Some(fileName)))
      assert(e1.failedCodeLineNumber == (Some(thisLineNumber - 4)))

      val e2 = intercept[TestFailedException] {
        assert(s3.contains("hello"))
      }
      assert(e2.message == Some(didNotContain(s3, "hello")))
      assert(e2.failedCodeFileName == (Some(fileName)))
      assert(e2.failedCodeLineNumber == (Some(thisLineNumber - 4)))
    }

    it("should do nothing when is used to check ci2 contains 2") {
      assert(ci2 contains 2)
      assert(ci2.contains(2))
    }

    it("should throw TestFailedException with correct message and stack depth when is used to check ci1 contains 5") {
      val e1 = intercept[TestFailedException] {
        assert(ci1 contains 5)
      }
      assert(e1.message == Some(didNotContain(ci1, 5)))
      assert(e1.failedCodeFileName == (Some(fileName)))
      assert(e1.failedCodeLineNumber == (Some(thisLineNumber - 4)))

      val e2 = intercept[TestFailedException] {
        assert(ci1.contains(5))
      }
      assert(e2.message == Some(didNotContain(ci1, 5)))
      assert(e2.failedCodeFileName == (Some(fileName)))
      assert(e2.failedCodeLineNumber == (Some(thisLineNumber - 4)))
    }

    it("should do nothing when is used to check !s1.contains(\"hello\")") {
      assert(!s3.contains("hello"))
    }

    it("should throw TestFailedException with correct message and stack depth when is used to check !s3.contains(\"hi\")") {
      val e1 = intercept[TestFailedException] {
        assert(!s3.contains("hi"))
      }
      assert(e1.message == Some(contained(s3, "hi")))
      assert(e1.failedCodeFileName == (Some(fileName)))
      assert(e1.failedCodeLineNumber == (Some(thisLineNumber - 4)))
    }

    it("should do nothing when is used to check l1 contains 2") {
      assert(l1 contains 2)
      assert(l1.contains(2))
    }

    it("should throw TestFailedException with correct message and stack depth when is used to check l1 contains 5") {
      val e1 = intercept[TestFailedException] {
        assert(l1 contains 5)
      }
      assert(e1.message == Some(didNotContain(l1, 5)))
      assert(e1.failedCodeFileName == (Some(fileName)))
      assert(e1.failedCodeLineNumber == (Some(thisLineNumber - 4)))

      val e2 = intercept[TestFailedException] {
        assert(l1.contains(5))
      }
      assert(e2.message == Some(didNotContain(l1, 5)))
      assert(e2.failedCodeFileName == (Some(fileName)))
      assert(e2.failedCodeLineNumber == (Some(thisLineNumber - 4)))
    }

    it("should do nothing when is used to check !(l1 contains 5)") {
      assert(!(l1 contains 5))
      assert(!l1.contains(5))
    }

    it("should throw TestFailedException with correct message and stack depth when is used to check !(l1 contains 2)") {
      val e1 = intercept[TestFailedException] {
        assert(!(l1 contains 2))
      }
      assert(e1.message == Some(contained(l1, 2)))
      assert(e1.failedCodeFileName == (Some(fileName)))
      assert(e1.failedCodeLineNumber == (Some(thisLineNumber - 4)))

      val e2 = intercept[TestFailedException] {
        assert(!l1.contains(2))
      }
      assert(e2.message == Some(contained(l1, 2)))
      assert(e2.failedCodeFileName == (Some(fileName)))
      assert(e2.failedCodeLineNumber == (Some(thisLineNumber - 4)))
    }

    it("should do nothing when is used to check m1 contains 2") {
      assert(m1 contains 2)
      assert(m1.contains(2))
    }

    it("should throw TestFailedException with correct message and stack depth when is used to check m1 contains 5") {
      val e1 = intercept[TestFailedException] {
        assert(m1 contains 5)
      }
      assert(e1.message == Some(didNotContainKey(m1, 5)))
      assert(e1.failedCodeFileName == (Some(fileName)))
      assert(e1.failedCodeLineNumber == (Some(thisLineNumber - 4)))

      val e2 = intercept[TestFailedException] {
        assert(m1.contains(5))
      }
      assert(e2.message == Some(didNotContainKey(m1, 5)))
      assert(e2.failedCodeFileName == (Some(fileName)))
      assert(e2.failedCodeLineNumber == (Some(thisLineNumber - 4)))
    }

    it("should do nothing when is used to check !(m1 contains 5)") {
      assert(!(m1 contains 5))
      assert(!m1.contains(5))
    }

    it("should throw TestFailedException with correct message and stack depth when is used to check !(m1 contains 2)") {
      val e1 = intercept[TestFailedException] {
        assert(!(m1 contains 2))
      }
      assert(e1.message == Some(containedKey(m1, 2)))
      assert(e1.failedCodeFileName == (Some(fileName)))
      assert(e1.failedCodeLineNumber == (Some(thisLineNumber - 4)))

      val e2 = intercept[TestFailedException] {
        assert(!m1.contains(2))
      }
      assert(e2.message == Some(containedKey(m1, 2)))
      assert(e2.failedCodeFileName == (Some(fileName)))
      assert(e2.failedCodeLineNumber == (Some(thisLineNumber - 4)))
    }

    it("should do nothing when is used to check ct1 contains 8") {
      assert(ct1 contains 8)
      assert(ct1.contains(8))
    }

    it("should throw TestFailedException with correct message and stack depth when is used to check ct1 contains 5") {
      val e1 = intercept[TestFailedException] {
        assert(ct1 contains 5)
      }
      assert(e1.message == Some(didNotContain(ct1, 5)))
      assert(e1.failedCodeFileName == (Some(fileName)))
      assert(e1.failedCodeLineNumber == (Some(thisLineNumber - 4)))

      val e2 = intercept[TestFailedException] {
        assert(ct1.contains(5))
      }
      assert(e2.message == Some(didNotContain(ct1, 5)))
      assert(e2.failedCodeFileName == (Some(fileName)))
      assert(e2.failedCodeLineNumber == (Some(thisLineNumber - 4)))
    }

    it("should do nothing when is used to check !ct1.contains(5)") {
      assert(!ct1.contains(5))
    }

    it("should throw TestFailedException with correct message and stack depth when is used to check !ct1.contains(8)") {
      val e1 = intercept[TestFailedException] {
        assert(!ct1.contains(8))
      }
      assert(e1.message == Some(contained(ct1, 8)))
      assert(e1.failedCodeFileName == (Some(fileName)))
      assert(e1.failedCodeLineNumber == (Some(thisLineNumber - 4)))
    }

    it("should do nothing when is used to check ci1 eq ci3") {
      assert(ci1 eq ci3)
      assert(ci1.eq(ci3))
    }

    it("should throw TestFailedException with correct message and stack depth when is used to check ci1 eq ci2") {
      val e1 = intercept[TestFailedException] {
        assert(ci1 eq ci2)
      }
      assert(e1.message == Some(wasNotTheSameInstanceAs(ci1, ci2)))
      assert(e1.failedCodeFileName == (Some(fileName)))
      assert(e1.failedCodeLineNumber == (Some(thisLineNumber - 4)))

      val e2 = intercept[TestFailedException] {
        assert(ci1.eq(ci2))
      }
      assert(e2.message == Some(wasNotTheSameInstanceAs(ci1, ci2)))
      assert(e2.failedCodeFileName == (Some(fileName)))
      assert(e2.failedCodeLineNumber == (Some(thisLineNumber - 4)))
    }

    it("should do nothing when is used to check !ci1.eq(ci2)") {
      assert(!ci1.eq(ci2))
    }

    it("should throw TestFailedException with correct message and stack depth when is used to check !ci1.eq(ci3)") {
      val e = intercept[TestFailedException] {
        assert(!ci1.eq(ci3))
      }
      assert(e.message == Some(wasTheSameInstanceAs(ci1, ci3)))
      assert(e.failedCodeFileName == (Some(fileName)))
      assert(e.failedCodeLineNumber == (Some(thisLineNumber - 4)))
    }

    it("should do nothing when is used to check ci1 ne ci2") {
      assert(ci1 ne ci2)
      assert(ci1.ne(ci2))
    }

    it("should throw TestFailedException with correct message and stack depth when is used to check ci1 ne ci3") {
      val e1 = intercept[TestFailedException] {
        assert(ci1 ne ci3)
      }
      assert(e1.message == Some(wasTheSameInstanceAs(ci1, ci3)))
      assert(e1.failedCodeFileName == (Some(fileName)))
      assert(e1.failedCodeLineNumber == (Some(thisLineNumber - 4)))

      val e2 = intercept[TestFailedException] {
        assert(ci1.ne(ci3))
      }
      assert(e2.message == Some(wasTheSameInstanceAs(ci1, ci3)))
      assert(e2.failedCodeFileName == (Some(fileName)))
      assert(e2.failedCodeLineNumber == (Some(thisLineNumber - 4)))
    }

    it("should do nothing when is used to check !ci1.ne(ci3)") {
      assert(!ci1.ne(ci3))
    }

    it("should throw TestFailedException with correct message and stack depth when is used to check !ci1.ne(ci2)") {
      val e = intercept[TestFailedException] {
        assert(!ci1.ne(ci2))
      }
      assert(e.message == Some(wasNotTheSameInstanceAs(ci1, ci2)))
      assert(e.failedCodeFileName == (Some(fileName)))
      assert(e.failedCodeLineNumber == (Some(thisLineNumber - 4)))
    }

    it("should do nothing when is used to check s4.isEmpty") {
      assert(s4.isEmpty)
    }

    it("should throw TestFailedException with correct message and stack depth when is used to check s3.isEmpty") {
      val e = intercept[TestFailedException] {
        assert(s3.isEmpty)
      }
      assert(e.message == Some(wasNotEmpty(s3)))
      assert(e.failedCodeFileName == (Some(fileName)))
      assert(e.failedCodeLineNumber == (Some(thisLineNumber - 4)))
    }

    it("should do nothing when is used to check !s3.isEmpty") {
      assert(!s3.isEmpty)
    }

    it("should throw TestFailedException with correct message and stack depth when is used to check !s4.isEmpty") {
      val e = intercept[TestFailedException] {
        assert(!s4.isEmpty)
      }
      assert(e.message == Some(wasEmpty(s4)))
      assert(e.failedCodeFileName == (Some(fileName)))
      assert(e.failedCodeLineNumber == (Some(thisLineNumber - 4)))
    }

    it("should do nothing when is used to check l2.isEmpty") {
      assert(l2.isEmpty)
    }

    it("should throw TestFailedException with correct message and stack depth when is used to check l1.isEmpty") {
      val e = intercept[TestFailedException] {
        assert(l1.isEmpty)
      }
      assert(e.message == Some(wasNotEmpty(l1)))
      assert(e.failedCodeFileName == (Some(fileName)))
      assert(e.failedCodeLineNumber == (Some(thisLineNumber - 4)))
    }

    it("should do nothing when is used to check !l1.isEmpty") {
      assert(!l1.isEmpty)
    }

    it("should throw TestFailedException with correct message and stack depth when is used to check !l2.isEmpty") {
      val e = intercept[TestFailedException] {
        assert(!l2.isEmpty)
      }
      assert(e.message == Some(wasEmpty(l2)))
      assert(e.failedCodeFileName == (Some(fileName)))
      assert(e.failedCodeLineNumber == (Some(thisLineNumber - 4)))
    }

    it("should do nothing when is used to check s3.nonEmpty") {
      assert(s3.nonEmpty)
    }

    it("should throw TestFailedException with correct message and stack depth when is used to check s4.nonEmpty ") {
      val e = intercept[TestFailedException] {
        assert(s4.nonEmpty)
      }
      assert(e.message == Some(wasEmpty(s4)))
      assert(e.failedCodeFileName == (Some(fileName)))
      assert(e.failedCodeLineNumber == (Some(thisLineNumber - 4)))
    }

    it("should do nothing when is used to check !s4.nonEmpty") {
      assert(!s4.nonEmpty)
    }

    it("should throw TestFailedException with correct message and stack depth when is used to check !s3.nonEmpty") {
      val e = intercept[TestFailedException] {
        assert(!s3.nonEmpty)
      }
      assert(e.message == Some(wasNotEmpty(s3)))
      assert(e.failedCodeFileName == (Some(fileName)))
      assert(e.failedCodeLineNumber == (Some(thisLineNumber - 4)))
    }

    it("should do nothing when is used to check l1.nonEmpty") {
      assert(l1.nonEmpty)
    }

    it("should throw TestFailedException with correct message and stack depth when is used to check l2.nonEmpty") {
      val e = intercept[TestFailedException] {
        assert(l2.nonEmpty)
      }
      assert(e.message == Some(wasEmpty(l2)))
      assert(e.failedCodeFileName == (Some(fileName)))
      assert(e.failedCodeLineNumber == (Some(thisLineNumber - 4)))
    }

    it("should do nothing when is used to check !l2.isEmpty") {
      assert(!l2.nonEmpty)
    }

    it("should throw TestFailedException with correct message and stack depth when is used to check !l1.nonEmpty") {
      val e = intercept[TestFailedException] {
        assert(!l1.nonEmpty)
      }
      assert(e.message == Some(wasNotEmpty(l1)))
      assert(e.failedCodeFileName == (Some(fileName)))
      assert(e.failedCodeLineNumber == (Some(thisLineNumber - 4)))
    }

    it("should do nothing when is used to check s1.isInstanceOf[String]") {
      assert(s1.isInstanceOf[String])
    }

    it("should throw TestFailedException with correct message and stack depth when is used to check l1.isInstanceOf[String]") {
      val e = intercept[TestFailedException] {
        assert(l1.isInstanceOf[String])
      }
      assert(e.message == Some(wasNotInstanceOf(l1, "scala.Predef.String")))
      assert(e.failedCodeFileName == (Some(fileName)))
      assert(e.failedCodeLineNumber == (Some(thisLineNumber - 4)))
    }

    it("should do nothing when is used to check l1.isInstanceOf[List[Int]]") {
      assert(l1.isInstanceOf[List[Int]])
    }

    it("should throw TestFailedException with correct message and stack depth when is used to check s1.isInstanceOf[List[Int]]") {
      val e = intercept[TestFailedException] {
        assert(s1.isInstanceOf[List[Int]])
      }
      assert(e.message == Some(wasNotInstanceOf(s1, if (ScalaTestVersions.BuiltForScalaVersion.startsWith("3.")) "scala.collection.immutable.List[scala.Int]" else "scala.List")))
      assert(e.failedCodeFileName == (Some(fileName)))
      assert(e.failedCodeLineNumber == (Some(thisLineNumber - 4)))
    }

    it("should do nothing when is used to check date.isInstanceOf[Date]") {
      assert(date.isInstanceOf[Date])
    }

    it("should throw TestFailedException with correct message and stack depth when is used to check l1.isInstanceOf[Date]") {
      val e = intercept[TestFailedException] {
        assert(l1.isInstanceOf[Date])
      }
      assert(e.message == Some(wasNotInstanceOf(l1, "java.util.Date")))
      assert(e.failedCodeFileName == (Some(fileName)))
      assert(e.failedCodeLineNumber == (Some(thisLineNumber - 4)))
    }

    it("should do nothing when is used to check !l1.isInstanceOf[String]") {
      assert(!l1.isInstanceOf[String])
    }

    it("should throw TestFailedException with correct message and stack depth when is used to check !s1.isInstanceOf[String]") {
      val e = intercept[TestFailedException] {
        assert(!s1.isInstanceOf[String])
      }
      assert(e.message == Some(wasInstanceOf(s1, "scala.Predef.String")))
      assert(e.failedCodeFileName == (Some(fileName)))
      assert(e.failedCodeLineNumber == (Some(thisLineNumber - 4)))
    }

    it("should do nothing when is used to check !s1.isInstanceOf[List[Int]]") {
      assert(!s1.isInstanceOf[List[Int]])
    }

    it("should throw TestFailedException with correct message and stack depth when is used to check !l1.isInstanceOf[List[Int]]") {
      val e = intercept[TestFailedException] {
        assert(!l1.isInstanceOf[List[Int]])
      }
      assert(e.message == Some(wasInstanceOf(l1, if (ScalaTestVersions.BuiltForScalaVersion.startsWith("3.")) "scala.collection.immutable.List[scala.Int]" else "scala.List")))
      assert(e.failedCodeFileName == (Some(fileName)))
      assert(e.failedCodeLineNumber == (Some(thisLineNumber - 4)))
    }

    it("should do nothing when is used to check !l1.isInstanceOf[Date]") {
      assert(!l1.isInstanceOf[Date])
    }

    it("should throw TestFailedException with correct message and stack depth when is used to check !date.isInstanceOf[Date]") {
      val e = intercept[TestFailedException] {
        assert(!date.isInstanceOf[Date])
      }
      assert(e.message == Some(wasInstanceOf(date, "java.util.Date")))
      assert(e.failedCodeFileName == (Some(fileName)))
      assert(e.failedCodeLineNumber == (Some(thisLineNumber - 4)))
    }

    it("should do nothing when is used to check s1.length == 9") {
      assert(s1.length == 12)
    }

    it("should throw TestFailedException with correct message and stack depth when is used to check s1.length == 10") {
      val e = intercept[TestFailedException] {
        assert(s1.length == 10)
      }
      assert(e.message == Some(hadLengthInsteadOfExpectedLength(s1, 12, 10)))
      assert(e.failedCodeFileName == (Some(fileName)))
      assert(e.failedCodeLineNumber == (Some(thisLineNumber - 4)))
    }

    it("should do nothing when is used to check l1.length == 3") {
      assert(l1.length == 3)
    }

    it("should throw TestFailedException with correct message and stack depth when is used to check l1.length == 10") {
      val e = intercept[TestFailedException] {
        assert(l1.length == 10)
      }
      assert(e.message == Some(hadLengthInsteadOfExpectedLength(l1, 3, 10)))
      assert(e.failedCodeFileName == (Some(fileName)))
      assert(e.failedCodeLineNumber == (Some(thisLineNumber - 4)))
    }

    it("should do nothing when is used to check !(s1.length == 10)") {
      assert(!(s1.length == 10))
    }

    it("should throw TestFailedException with correct message and stack depth when is used to check !(s1.length == 9)") {
      val e = intercept[TestFailedException] {
        assert(!(s1.length == 12))
      }
      assert(e.message == Some(hadLength(s1, 12)))
      assert(e.failedCodeFileName == (Some(fileName)))
      assert(e.failedCodeLineNumber == (Some(thisLineNumber - 4)))
    }

    it("should do nothing when is used to check !(l1.length == 2)") {
      assert(!(l1.length == 2))
    }

    it("should throw TestFailedException with correct message and stack depth when is used to check !(l1.length == 9)") {
      val e = intercept[TestFailedException] {
        assert(!(l1.length == 3))
      }
      assert(e.message == Some(hadLength(l1, 3)))
      assert(e.failedCodeFileName == (Some(fileName)))
      assert(e.failedCodeLineNumber == (Some(thisLineNumber - 4)))
    }

    it("should do nothing when is used to check floatLengthSize.length == 2.0f") {
      assert(floatLengthSize.length == 2.0f)
    }

    it("should throw TestFailedException with correct message and stack depth when is used to check floatLengthSize.length == 1.0f") {
      val e = intercept[TestFailedException] {
        assert(floatLengthSize.length == 1.0f)
      }
      assert(e.message == Some(hadLengthInsteadOfExpectedLength(floatLengthSize, 2.0f, 1.0f)))
      assert(e.failedCodeFileName == (Some(fileName)))
      assert(e.failedCodeLineNumber == (Some(thisLineNumber - 4)))
    }

    it("should do nothing when is used to check s1.size == 9") {
      assert(s1.size == 12)
    }

    it("should throw TestFailedException with correct message and stack depth when is used to check s1.size == 10") {
      val e = intercept[TestFailedException] {
        assert(s1.size == 10)
      }
      assert(e.message == Some(hadSizeInsteadOfExpectedSize(s1, 12, 10)))
      assert(e.failedCodeFileName == (Some(fileName)))
      assert(e.failedCodeLineNumber == (Some(thisLineNumber - 4)))
    }

    it("should do nothing when is used to check l1.size == 3") {
      assert(l1.size == 3)
    }

    it("should throw TestFailedException with correct message and stack depth when is used to check l1.size == 10") {
      val e = intercept[TestFailedException] {
        assert(l1.size == 10)
      }
      assert(e.message == Some(hadSizeInsteadOfExpectedSize(l1, 3, 10)))
      assert(e.failedCodeFileName == (Some(fileName)))
      assert(e.failedCodeLineNumber == (Some(thisLineNumber - 4)))
    }

    it("should do nothing when is used to check !(s1.size == 10)") {
      assert(!(s1.size == 10))
    }

    it("should throw TestFailedException with correct message and stack depth when is used to check !(s1.size == 9)") {
      val e = intercept[TestFailedException] {
        assert(!(s1.size == 12))
      }
      assert(e.message == Some(hadSize(s1, 12)))
      assert(e.failedCodeFileName == (Some(fileName)))
      assert(e.failedCodeLineNumber == (Some(thisLineNumber - 4)))
    }

    it("should do nothing when is used to check !(l1.size == 2)") {
      assert(!(l1.size == 2))
    }

    it("should throw TestFailedException with correct message and stack depth when is used to check !(l1.size == 9)") {
      val e = intercept[TestFailedException] {
        assert(!(l1.size == 3))
      }
      assert(e.message == Some(hadSize(l1, 3)))
      assert(e.failedCodeFileName == (Some(fileName)))
      assert(e.failedCodeLineNumber == (Some(thisLineNumber - 4)))
    }

    it("should do nothing when is used to check floatLengthSize.size == 2.0f") {
      assert(floatLengthSize.size == 2.0f)
    }

    it("should throw TestFailedException with correct message and stack depth when is used to check floatLengthSize.size == 1.0f") {
      val e = intercept[TestFailedException] {
        assert(floatLengthSize.size == 1.0f)
      }
      assert(e.message == Some(hadSizeInsteadOfExpectedSize(floatLengthSize, 2.0f, 1.0f)))
      assert(e.failedCodeFileName == (Some(fileName)))
      assert(e.failedCodeLineNumber == (Some(thisLineNumber - 4)))
    }

    it("should do nothing when is used to check l1.exists(_ == 3)") {
      assert(l1.exists(_ == 3))
    }

    it("should do nothing when is used to check l1.exists(3 == _)") {
      assert(l1.exists(3 == _))
    }


    it("should throw TestFailedException with correct message and stack depth when is used to check l1.exists(_ == 5)") {
      val e = intercept[TestFailedException] {
        assert(l1.exists(_ == 5))
      }
      assert(e.message == Some(didNotContain(l1, 5)))
      assert(e.failedCodeFileName == (Some(fileName)))
      assert(e.failedCodeLineNumber == (Some(thisLineNumber - 4)))
    }

    it("should throw TestFailedException with correct message and stack depth when is used to check l1.exists(5 == _)") {
      val e = intercept[TestFailedException] {
        assert(l1.exists(5 == _))
      }
      assert(e.message == Some(didNotContain(l1, 5)))
      assert(e.failedCodeFileName == (Some(fileName)))
      assert(e.failedCodeLineNumber == (Some(thisLineNumber - 4)))
    }

    it("should do nothing when is used to check !l1.exists(_ == 5)") {
      assert(!l1.exists(_ == 5))
    }

    it("should do nothing when is used to check !l1.exists(5 == _)") {
      assert(!l1.exists(5 == _))
    }

    it("should throw TestFailedException with correct message and stack depth when is used to check !l1.exists(_ == 3)") {
      val e = intercept[TestFailedException] {
        assert(!l1.exists(_ == 3))
      }
      assert(e.message == Some(contained(l1, 3)))
      assert(e.failedCodeFileName == (Some(fileName)))
      assert(e.failedCodeLineNumber == (Some(thisLineNumber - 4)))
    }

    it("should throw TestFailedException with correct message and stack depth when is used to check !l1.exists(3 == _)") {
      val e = intercept[TestFailedException] {
        assert(!l1.exists(3 == _))
      }
      assert(e.message == Some(contained(l1, 3)))
      assert(e.failedCodeFileName == (Some(fileName)))
      assert(e.failedCodeLineNumber == (Some(thisLineNumber - 4)))
    }

    it("should throw TestFailedException with correct message and stack depth when is used to check l1.exists(_ > 3)") {
      val e = intercept[TestFailedException] {
        assert(l1.exists(_ > 3))
      }
      assert(e.message == Some(wasFalse(if (ScalaTestVersions.BuiltForScalaVersion.startsWith("3.")) "l1.exists(((_$9: scala.Int) => _$9.>(3)))" else "l1.exists(((x$10: Int) => x$10.>(3)))")))
      assert(e.failedCodeFileName == (Some(fileName)))
      assert(e.failedCodeLineNumber == (Some(thisLineNumber - 4)))
    }

    it("should throw TestFailedException with correct message and stack depth when is used to check l1.exists(3 < _)") {
      val e = intercept[TestFailedException] {
        assert(l1.exists(3 < _))
      }
      assert(e.message == Some(wasFalse(if (ScalaTestVersions.BuiltForScalaVersion.startsWith("3.")) "l1.exists(((_$10: scala.Int) => 3.<(_$10)))" else "l1.exists(((x$11: Int) => 3.<(x$11)))")))
      assert(e.failedCodeFileName == (Some(fileName)))
      assert(e.failedCodeLineNumber == (Some(thisLineNumber - 4)))
    }

    it("should throw TestFailedException with correct message and stack depth when is used to check l3.exists(_.isEmpty)") {
      val e = intercept[TestFailedException] {
        assert(l3.exists(_.isEmpty))
      }
      assert(e.message == Some(wasFalse(if (ScalaTestVersions.BuiltForScalaVersion.startsWith("3.")) "l3.exists(((_$11: java.lang.String) => _$11.isEmpty()))" else "l3.exists(((x$12: String) => x$12.isEmpty()))")))
      assert(e.failedCodeFileName == (Some(fileName)))
      assert(e.failedCodeLineNumber == (Some(thisLineNumber - 4)))
    }
    
    it("should throw TestFailedException with correct message and stack depth when is used to check l3.exists(false)") {
      val e = intercept[TestFailedException] {
        assert(ci1.exists(321))
      }
      assert(e.message == Some(wasFalse("ci1.exists(321)")))
      assert(e.failedCodeFileName == (Some(fileName)))
      assert(e.failedCodeLineNumber == (Some(thisLineNumber - 4)))
    }

    def woof(f: => Unit) = "woof"
    def meow(x: Int = 0, y: Int = 3) = "meow"

    it("should do nothing when used to check woof { meow(y = 5) } == \"woof\"") {
      assert(woof { meow(y = 5) } == "woof")
    }

    it("should throw TestFailedException with correct message and stack depth when is used to check woof { meow(y = 5) } == \"meow\"") {
      val e = intercept[TestFailedException] {
        assert(woof { meow(y = 5) } == "meow")
      }
      assert(e.message == Some(didNotEqual("woof", "meow")))
      assert(e.failedCodeFileName == (Some(fileName)))
      assert(e.failedCodeLineNumber == (Some(thisLineNumber - 4)))
    }

    it("should compile when used with org == xxx that shadow org.scalactic") {
      assertCompiles(
        """
        val org = "test"
        assert(org == "test")
        """)
    }

    it("should compile when used with org === xxx that shadow org.scalactic") {
      assertCompiles(
        """
          val org = "test"
          assert(org === "test")
        """)
    }

    it("should compile when used with org === xxx with TypeCheckedTripleEquals that shadow org.scalactic") {
      assertCompiles(
        """
          class TestSpec extends AnyFunSpec with org.scalactic.TypeCheckedTripleEquals {
            it("testing here") {
              val org = "test"
              assert(org === "test")
            }
          }
        """)
    }
    
    it("should compile when used with org.aCustomMethod that shadow org.scalactic") {
      assertCompiles(
        """
          class Test {
            def aCustomMethod: Boolean = true
          }
          val org = new Test
          assert(org.aCustomMethod)
        """)
    }

    it("should compile when used with !org that shadow org.scalactic") {
      assertCompiles(
        """
          val org = false
          assert(!org)
        """)
    }

    it("should compile when used with org.isEmpty that shadow org.scalactic") {
      assertCompiles(
        """
          val org = ""
          assert(org.isEmpty)
        """)
    }

    it("should compile when used with org.isInstanceOf that shadow org.scalactic") {
      assertCompiles(
        """
          val org = ""
          assert(org.isInstanceOf[String])
        """)
    }

    it("should compile when used with org.size == 0 that shadow org.scalactic") {
      assertCompiles(
        """
          val org = Array.empty[String]
          assert(org.size == 0)
        """)
    }

    it("should compile when used with org.length == 0 that shadow org.scalactic") {
      assertCompiles(
        """
          val org = ""
          assert(org.length == 0)
        """)
    }

    it("should compile when used with org.exists(_ == 'b') that shadow org.scalactic ") {
      assertCompiles(
        """
          val org = "abc"
          assert(org.exists(_ == 'b'))
        """)
    }

    it("should result in type Assertion and, on success, return the Succeeded value") {
      val x = 1
      assert(assert(x + 1 == 2) eq Succeeded)
    }

  }

  describe("The assert(boolean, clue) method") {
    val a = 3
    val b = 5

    val bob = "bob"
    val alice = "alice"

    it("should throw NullArgumentException when null is passed in as clue") {
      val e = intercept[NullArgumentException] {
        assert(a == 3, null)
      }
      assert(e.getMessage == "clue was null")
    }

    it("should do nothing when is used to check a == 3") {
      assert(a == 3, "dude")
    }

    it("should throw TestFailedException with correct message and stack depth when is used to check a == 5") {
      val e = intercept[TestFailedException] {
        assert(a == 5, "dude")
      }
      assert(e.message === Some(didNotEqual(3, 5) + " dude"))
      assert(e.failedCodeFileName === (Some(fileName)))
      assert(e.failedCodeLineNumber === (Some(thisLineNumber - 4)))
    }

    it("should do nothing when is used to check 5 == b") {
      assert(5 == b, ", dude")
    }

    it("should throw TestFailedException with correct message and stack depth when is used to check 3 == b") {
      val e = intercept[TestFailedException] {
        assert(3 == b, ", dude")
      }
      assert(e.message === Some(didNotEqual(3, 5) + ", dude"))
      assert(e.failedCodeFileName === (Some(fileName)))
      assert(e.failedCodeLineNumber === (Some(thisLineNumber - 4)))
    }

    it("should do nothing when is used to check a != 5") {
      assert(a != 5, ". dude")
    }

    it("should throw TestFailedException with correct message and stack depth when is used to check a != 3") {
      val e = intercept[TestFailedException] {
        assert(a != 3, ". dude")
      }
      assert(e.message === Some(equaled(3, 3) + ". dude"))
      assert(e.failedCodeFileName === (Some(fileName)))
      assert(e.failedCodeLineNumber === (Some(thisLineNumber - 4)))
    }

    it("should do nothing when is used to check 3 != b") {
      assert(3 != b, "; dude")
    }

    it("should throw TestFailedException with correct message and stack depth when is used to check 5 != b") {
      val e = intercept[TestFailedException] {
        assert(5 != b, "; dude")
      }
      assert(e.message === Some(equaled(5, 5) + "; dude"))
      assert(e.failedCodeFileName === (Some(fileName)))
      assert(e.failedCodeLineNumber === (Some(thisLineNumber - 4)))
    }

    it("should do nothing when is used to check 3 == 3") {
      assert(3 == 3, "dude")
    }

    it("should throw TestFailedException with message that contains the original code and correct stack depth when is used to check 3 == 5") {
      // This is because the compiler simply pass the false boolean literal
      // to the macro, can't find a way to get the 3 == 5 literal.
      val e1 = intercept[TestFailedException] {
        assert(3 == 5, "dude")
      }
      assert(e1.message === Some("dude"))
      assert(e1.failedCodeFileName === (Some(fileName)))
      assert(e1.failedCodeLineNumber === (Some(thisLineNumber - 4)))

      val e2 = intercept[TestFailedException] {
        assert(3 == 5, "3 did not equal 5")
      }
      assert(e2.message === Some("3 did not equal 5"))
      assert(e2.failedCodeFileName === (Some(fileName)))
      assert(e2.failedCodeLineNumber === (Some(thisLineNumber - 4)))
    }

    it("should throw TestFailedException with correct message and stack depth when is used to check a == b") {
      val e = intercept[TestFailedException] {
        assert(a == b, ", dude")
      }
      assert(e.message === Some(didNotEqual(3, 5) + ", dude"))
      assert(e.failedCodeFileName === (Some(fileName)))
      assert(e.failedCodeLineNumber === (Some(thisLineNumber - 4)))
    }

    it("should throw TestFailedException with correct message and stack depth when is used to check a == null") {
      val s = "test"
      val e = intercept[TestFailedException] {
        assert(s == null, ". dude")
      }
      assert(e.message === Some(didNotEqual("test", null) + ". dude"))
      assert(e.failedCodeFileName === (Some(fileName)))
      assert(e.failedCodeLineNumber === (Some(thisLineNumber - 4)))
    }

    it("should throw TestFailedException with correct message and stack depth when is used to check null == a") {
      val s = "test"
      val e = intercept[TestFailedException] {
        assert(null == s, "; dude")
      }
      assert(e.message === Some(didNotEqual(null, "test") + "; dude"))
      assert(e.failedCodeFileName === (Some(fileName)))
      assert(e.failedCodeLineNumber === (Some(thisLineNumber - 4)))
    }

    it("should throw TestFailedException with correct message and stack depth when is used to check 3 != a") {
      val e = intercept[TestFailedException] {
        assert(3 != a, ", dude")
      }
      assert(e.message === Some(equaled(3, 3) + ", dude"))
      assert(e.failedCodeFileName === (Some(fileName)))
      assert(e.failedCodeLineNumber === (Some(thisLineNumber - 4)))
    }

    it("should do nothing when is used to check 5 != a") {
      assert(5 != a, ". dude")
    }

    it("should do nothing when is used to check a > 2") {
      assert(a > 2, ". dude")
    }

    it("should do nothing when is used to check 5 > a") {
      assert(5 > a, ". dude")
    }

    it("should throw TestFailedException with correct message and stack depth when is used to check a > 3") {
      val e = intercept[TestFailedException] {
        assert(a > 3, ". dude")
      }
      assert(e.message === Some(wasNotGreaterThan(3, 3) + ". dude"))
      assert(e.failedCodeFileName === (Some(fileName)))
      assert(e.failedCodeLineNumber === (Some(thisLineNumber - 4)))
    }

    it("should throw TestFailedException with correct message and stack depth when is used to check 3 > a") {
      val e = intercept[TestFailedException] {
        assert(3 > a, "; dude")
      }
      assert(e.message === Some(wasNotGreaterThan(3, 3) + "; dude"))
      assert(e.failedCodeFileName === (Some(fileName)))
      assert(e.failedCodeLineNumber === (Some(thisLineNumber - 4)))
    }

    it("should do nothing when is used to check a >= 3") {
      assert(a >= 3, ", dude")
    }

    it("should do nothing when is used to check 3 >= a") {
      assert(3 >= a, ", dude")
    }

    it("should throw TestFailedException with correct message and stack depth when is used to check a >= 4") {
      val e = intercept[TestFailedException] {
        assert(a >= 4, ", dude")
      }
      assert(e.message === Some(wasNotGreaterThanOrEqualTo(3, 4) + ", dude"))
      assert(e.failedCodeFileName === (Some(fileName)))
      assert(e.failedCodeLineNumber === (Some(thisLineNumber - 4)))
    }

    it("should throw TestFailedException with correct message and stack depth when is used to check 2 >= a") {
      val e = intercept[TestFailedException] {
        assert(2 >= a, ". dude")
      }
      assert(e.message === Some(wasNotGreaterThanOrEqualTo(2, 3) + ". dude"))
      assert(e.failedCodeFileName === (Some(fileName)))
      assert(e.failedCodeLineNumber === (Some(thisLineNumber - 4)))
    }

    it("should do nothing when is used to check b < 6") {
      assert(b < 6, "; dude")
    }

    it("should do nothing when is used to check 3 < b") {
      assert(3 < b, "; dude")
    }

    it("should throw TestFailedException with correct message and stack depth when is used to check b < 5") {
      val e = intercept[TestFailedException] {
        assert(b < 5, "; dude")
      }
      assert(e.message === Some(wasNotLessThan(5, 5) + "; dude"))
      assert(e.failedCodeFileName === (Some(fileName)))
      assert(e.failedCodeLineNumber === (Some(thisLineNumber - 4)))
    }

    it("should throw TestFailedException with correct message and stack depth when is used to check 5 < b") {
      val e = intercept[TestFailedException] {
        assert(5 < b, ", dude")
      }
      assert(e.message === Some(wasNotLessThan(5, 5) + ", dude"))
      assert(e.failedCodeFileName === (Some(fileName)))
      assert(e.failedCodeLineNumber === (Some(thisLineNumber - 4)))
    }

    it("should do nothing when is used to check b <= 5") {
      assert(b <= 5, ". dude")
    }

    it("should do nothing when is used to check 5 <= b") {
      assert(5 <= b, ". dude")
    }

    it("should throw TestFailedException with correct message and stack depth when is used to check b <= 4") {
      val e = intercept[TestFailedException] {
        assert(b <= 4, ". dude")
      }
      assert(e.message === Some(wasNotLessThanOrEqualTo(5, 4) + ". dude"))
      assert(e.failedCodeFileName === (Some(fileName)))
      assert(e.failedCodeLineNumber === (Some(thisLineNumber - 4)))
    }

    it("should throw TestFailedException with correct message and stack depth when is used to check 6 <= b") {
      val e = intercept[TestFailedException] {
        assert(6 <= b, "; dude")
      }
      assert(e.message === Some(wasNotLessThanOrEqualTo(6, 5) + "; dude"))
      assert(e.failedCodeFileName === (Some(fileName)))
      assert(e.failedCodeLineNumber === (Some(thisLineNumber - 4)))
    }

    it("should do nothing when is used to check bob == \"bob\"") {
      assert(bob == "bob", "dude")
    }

    it("should do nothing when is used to check bob != \"alice\"") {
      assert(bob != "alice", "dude")
    }

    it("should do nothing when is used to check alice == \"alice\"") {
      assert(alice == "alice", "dude")
    }

    it("should do nothing when is used to check alice != \"bob\"") {
      assert(alice != "bob", "dude")
    }

    it("should throw TestFailedException with correct message and stack depth when is used to check bob == \"alice\"") {
      val e = intercept[TestFailedException] {
        assert(bob == "alice", "dude")
      }
      assert(e.message === Some(didNotEqual(bob, "alice") + " dude"))
      assert(e.failedCodeFileName === (Some(fileName)))
      assert(e.failedCodeLineNumber === (Some(thisLineNumber - 4)))
    }

    it("should throw TestFailedException with correct message and stack depth when is used to check bob != \"bob\"") {
      val e = intercept[TestFailedException] {
        assert(bob != "bob", ", dude")
      }
      assert(e.message === Some(equaled(bob, "bob") + ", dude"))
      assert(e.failedCodeFileName === (Some(fileName)))
      assert(e.failedCodeLineNumber === (Some(thisLineNumber - 4)))
    }

    it("should throw TestFailedException with correct message and stack depth when is used to check alice == \"bob\"") {
      val e = intercept[TestFailedException] {
        assert(alice == "bob", ". dude")
      }
      assert(e.message === Some(didNotEqual(alice, "bob") + ". dude"))
      assert(e.failedCodeFileName === (Some(fileName)))
      assert(e.failedCodeLineNumber === (Some(thisLineNumber - 4)))
    }

    it("should throw TestFailedException with correct message and stack depth when is used to check alice != \"alice\"") {
      val e = intercept[TestFailedException] {
        assert(alice != "alice", "; dude")
      }
      assert(e.message === Some(equaled(alice, "alice") + "; dude"))
      assert(e.failedCodeFileName === (Some(fileName)))
      assert(e.failedCodeLineNumber === (Some(thisLineNumber - 4)))
    }

    // TripleEquals tests
    // currently these tests are not calling TripleEquals's === and !== yet, import org.scalactic.TripleEquals does not seems to work
    // Should make Assertions to extend TripleEquals instead of LegacyTripleEquals instead.

    it("should do nothing when is used to check a === 3") {
      assert(a === 3, "dude")
    }

    it("should throw TestFailedException with correct message and stack depth when is used to check a === 5") {
      val e = intercept[TestFailedException] {
        assert(a === 5, "dude")
      }
      assert(e.message === Some(didNotEqual(3, 5) + " dude"))
      assert(e.failedCodeFileName === (Some(fileName)))
      assert(e.failedCodeLineNumber === (Some(thisLineNumber - 4)))
    }

    it("should do nothing when is used to check 3 === a") {
      assert(3 === a, ", dude")
    }

    it("should throw TestFailedException with correct message and stack depth when is used to check 5 === a") {
      val e = intercept[TestFailedException] {
        assert(5 === a, ", dude")
      }
      assert(e.message === Some(didNotEqual(5, 3) + ", dude"))
      assert(e.failedCodeFileName === (Some(fileName)))
      assert(e.failedCodeLineNumber === (Some(thisLineNumber - 4)))
    }

    it("should do nothing when is used to check a !== 5") {
      assert(a !== 5, ". dude")
    }

    it("should throw TestFailedException with correct message and stack depth when is used to check a !== 3") {
      val e = intercept[TestFailedException] {
        assert(a !== 3, ". dude")
      }
      assert(e.message === Some(equaled(3, 3) + ". dude"))
      assert(e.failedCodeFileName === (Some(fileName)))
      assert(e.failedCodeLineNumber === (Some(thisLineNumber - 4)))
    }

    it("should do nothing when is used to check 5 !== a") {
      assert(5 !== a, "; dude")
    }

    it("should throw TestFailedException with correct message and stack depth when is used to check 3 !== a") {
      val e = intercept[TestFailedException] {
        assert(3 !== a, "; dude")
      }
      assert(e.message === Some(equaled(3, 3) + "; dude"))
      assert(e.failedCodeFileName === (Some(fileName)))
      assert(e.failedCodeLineNumber === (Some(thisLineNumber - 4)))
    }

    it("should do nothing when is used to check a == 3 && b == 5") {
      assert(a == 3 && b == 5, ", dude")
    }

    it("should throw TestFailedException with correct message and stack depth when is used to check a == 3 && b == 6") {
      val e = intercept[TestFailedException] {
        assert(a == 3 && b == 6, ", dude")
      }
      assert(e.message === Some(commaBut(equaled(3, 3), didNotEqual(5, 6)) + ", dude"))
      assert(e.failedCodeFileName === (Some(fileName)))
      assert(e.failedCodeLineNumber === (Some(thisLineNumber - 4)))
    }

    it("should throw TestFailedException with correct message and stack depth when is used to check a == 2 && b == 5") {
      val e = intercept[TestFailedException] {
        assert(a == 2 && b == 5, ", dude")
      }
      assert(e.message === Some(didNotEqual(3, 2) + ", dude"))
      assert(e.failedCodeFileName === (Some(fileName)))
      assert(e.failedCodeLineNumber === (Some(thisLineNumber - 4)))
    }

    it("should throw TestFailedException with correct message and stack depth when is used to check a == 2 && b == 6") {
      val e = intercept[TestFailedException] {
        assert(a == 2 && b == 6, ", dude")
      }
      assert(e.message === Some(didNotEqual(3, 2) + ", dude"))
      assert(e.failedCodeFileName === (Some(fileName)))
      assert(e.failedCodeLineNumber === (Some(thisLineNumber - 4)))
    }

    it("should do nothing when is used to check a == 3 & b == 5") {
      assert(a == 3 & b == 5, ", dude")
    }

    it("should throw TestFailedException with correct message and stack depth when is used to check a == 3 & b == 6") {
      val e = intercept[TestFailedException] {
        assert(a == 3 & b == 6, ", dude")
      }
      assert(e.message === Some(commaBut(equaled(3, 3), didNotEqual(5, 6)) + ", dude"))
      assert(e.failedCodeFileName === (Some(fileName)))
      assert(e.failedCodeLineNumber === (Some(thisLineNumber - 4)))
    }

    it("should throw TestFailedException with correct message and stack depth when is used to check a == 2 & b == 5") {
      val e = intercept[TestFailedException] {
        assert(a == 2 & b == 5, ", dude")
      }
      assert(e.message === Some(didNotEqual(3, 2) + ", dude"))
      assert(e.failedCodeFileName === (Some(fileName)))
      assert(e.failedCodeLineNumber === (Some(thisLineNumber - 4)))
    }

    it("should throw TestFailedException with correct message and stack depth when is used to check a == 2 & b == 6") {
      val e = intercept[TestFailedException] {
        assert(a == 2 & b == 6, ", dude")
      }
      assert(e.message === Some(didNotEqual(3, 2) + ", dude"))
      assert(e.failedCodeFileName === (Some(fileName)))
      assert(e.failedCodeLineNumber === (Some(thisLineNumber - 4)))
    }

    it("should do nothing when is used to check a == 3 || b == 5") {
      assert(a == 3 || b == 5, ", dude")
    }

    it("should do nothing when is used to check a == 3 || b == 6") {
      assert(a == 3 || b == 6, ", dude")
    }

    it("should do nothing when is used to check a == 2 || b == 5") {
      assert(a == 2 || b == 5, ", dude")
    }

    it("should throw TestFailedException with correct message and stack depth when is used to check a == 2 || b == 6") {
      val e = intercept[TestFailedException] {
        assert(a == 2 || b == 6, ", dude")
      }
      assert(e.message === Some(commaAnd(didNotEqual(3, 2), didNotEqual(5, 6)) + ", dude"))
      assert(e.failedCodeFileName === (Some(fileName)))
      assert(e.failedCodeLineNumber === (Some(thisLineNumber - 4)))
    }

    it("should do nothing when is used to check a == 3 | b == 5") {
      assert(a == 3 | b == 5, ", dude")
    }

    it("should do nothing when is used to check a == 3 | b == 6") {
      assert(a == 3 | b == 6, ", dude")
    }

    it("should do nothing when is used to check a == 2 | b == 5") {
      assert(a == 2 | b == 5, ", dude")
    }

    it("should throw TestFailedException with correct message and stack depth when is used to check a == 2 | b == 6") {
      val e = intercept[TestFailedException] {
        assert(a == 2 | b == 6, ", dude")
      }
      assert(e.message === Some(commaAnd(didNotEqual(3, 2), didNotEqual(5, 6)) + ", dude"))
      assert(e.failedCodeFileName === (Some(fileName)))
      assert(e.failedCodeLineNumber === (Some(thisLineNumber - 4)))
    }

    it("should do nothing when is used to check a == 3 && (b == 5 && b > 3)") {
      assert(a == 3 && (b == 5 && b > 3), ", dude")
    }

    it("should throw TestFailedException with correct message and stack depth when is used to check a == 3 && (b == 5 && b > 5)") {
      val e = intercept[TestFailedException] {
        assert(a == 3 && (b == 5 && b > 5), ", dude")
      }
      assert(e.message === Some(commaBut(equaled(3, 3), commaBut(equaled(5, 5), wasNotGreaterThan(5, 5))) + ", dude"))
      assert(e.failedCodeFileName === (Some(fileName)))
      assert(e.failedCodeLineNumber === (Some(thisLineNumber - 4)))
    }

    it("should do nothing when is used to check !(a == 5)") {
      assert(!(a == 5), ", dude")
    }

    it("should throw TestFailedException with correct message and stack depth when is used to check !(a == 3)") {
      val e = intercept[TestFailedException] {
        assert(!(a == 3), ", dude")
      }
      assert(e.message === Some(equaled(3, 3) + ", dude"))
      assert(e.failedCodeFileName === (Some(fileName)))
      assert(e.failedCodeLineNumber === (Some(thisLineNumber - 4)))
    }

    it("should throw TestFailedException with correct message and stack depth when is used to check a == 3 && !(b == 5)") {
      val e = intercept[TestFailedException] {
        assert(a == 3 && !(b == 5), ", dude")
      }
      assert(e.message === Some(commaBut(equaled(3, 3), equaled(5, 5)) + ", dude"))
      assert(e.failedCodeFileName === (Some(fileName)))
      assert(e.failedCodeLineNumber === (Some(thisLineNumber - 4)))
    }

    it("should do nothing when is used to check (a == 3) == (b == 5)") {
      assert((a == 3) == (b == 5), ", dude")
    }

    it("should throw TestFailedException with correct message and stack depth when is used to check (a == 3) == (b != 5)") {
      val e = intercept[TestFailedException] {
        assert((a == 3) == (b != 5), ", dude")
      }
      assert(e.message === Some(didNotEqual(true, false) + ", dude"))
      assert(e.failedCodeFileName === (Some(fileName)))
      assert(e.failedCodeLineNumber === (Some(thisLineNumber - 4)))
    }

    it("should short-circuit && when first condition was false") {
      val s = new Stateful
      intercept[TestFailedException] {
        assert(a == 5 && s.changeState, ", dude")
      }
      assert(s.state == false)
    }

    it("should short-circuit & when first condition was false") {
      val s = new Stateful
      intercept[TestFailedException] {
        assert(a == 5 & s.changeState, ", dude")
      }
      assert(s.state == false)
    }

    it("should short-circuit || when first condition was true") {
      val s = new Stateful
      assert(a == 3 || s.changeState, ", dude")
      assert(s.state == false)
    }

    it("should short-circuit | when first condition was true") {
      val s = new Stateful
      assert(a == 3 | s.changeState, ", dude")
      assert(s.state == false)
    }

    it("should do nothing when it is used to check a == 3 && { println(\"hi\"); b == 5}") {
      assert(a == 3 && { println("hi"); b == 5}, ", dude")
    }

    it("should throw TestFailedException with correct message and stack depth when is usesd to check a == 3 && { println(\"hi\"); b == 3}") {
      val e = intercept[TestFailedException] {
        assert(a == 3 && { println("hi"); b == 3}, ", dude")
      }
      if (ScalaTestVersions.BuiltForScalaVersion == "2.12" || ScalaTestVersions.BuiltForScalaVersion == "2.13")
        assert(e.message == Some(commaBut(equaled(3, 3), wasFalse("{" + Prettifier.lineSeparator + "  scala.Predef.println(\"hi\");" + Prettifier.lineSeparator + "  b.==(3)" + Prettifier.lineSeparator + "}")) + ", dude"))
      else if (ScalaTestVersions.BuiltForScalaVersion == "2.10" || ScalaTestVersions.BuiltForScalaVersion == "2.11")
        assert(e.message == Some(commaBut(equaled(3, 3), wasFalse("{" + Prettifier.lineSeparator + "  scala.this.Predef.println(\"hi\");" + Prettifier.lineSeparator + "  b.==(3)" + Prettifier.lineSeparator + "}")) + ", dude"))
      else // dotty
        assert(e.message == Some(commaBut(equaled(3, 3), wasFalse("{" + Prettifier.lineSeparator + "  scala.Predef.println(\"hi\")" + Prettifier.lineSeparator + "  b.==(3)" + Prettifier.lineSeparator + "}")) + ", dude"))
      assert(e.failedCodeFileName == (Some(fileName)))
      assert(e.failedCodeLineNumber == (Some(thisLineNumber - 9)))
    }

    it("should do nothing when it is used to check { println(\"hi\"); b == 5} && a == 3 ") {
      assert({ println("hi"); b == 5} && a == 3, ", dude")
    }

    it("should throw TestFailedException with correct message and stack depth when is usesd to check { println(\"hi\"); b == 5} && a == 5") {
      val e = intercept[TestFailedException] {
        assert({ println("hi"); b == 5} && a == 5, ", dude")
      }
      if (ScalaTestVersions.BuiltForScalaVersion == "2.12" || ScalaTestVersions.BuiltForScalaVersion == "2.13")
        assert(e.message == Some(commaBut(wasTrue("{" + Prettifier.lineSeparator + "  scala.Predef.println(\"hi\");" + Prettifier.lineSeparator + "  b.==(5)" + Prettifier.lineSeparator + "}"), didNotEqual(3, 5)) + ", dude"))
      else if (ScalaTestVersions.BuiltForScalaVersion == "2.10" || ScalaTestVersions.BuiltForScalaVersion == "2.11")
        assert(e.message == Some(commaBut(wasTrue("{" + Prettifier.lineSeparator + "  scala.this.Predef.println(\"hi\");" + Prettifier.lineSeparator + "  b.==(5)" + Prettifier.lineSeparator + "}"), didNotEqual(3, 5)) + ", dude"))
      else // dotty
        assert(e.message == Some(commaBut(wasTrue("{" + Prettifier.lineSeparator + "  scala.Predef.println(\"hi\")" + Prettifier.lineSeparator + "  b.==(5)" + Prettifier.lineSeparator + "}"), didNotEqual(3, 5)) + ", dude"))
      assert(e.failedCodeFileName == (Some(fileName)))
      assert(e.failedCodeLineNumber == (Some(thisLineNumber - 9)))
    }

    it("should preserve side effects when Apply with single argument is passed in") {
      assert(neverRuns1(sys.error("Sad times 1")), "should not fail!")
    }

    it("should preserve side effects when Apply with 2 argument list is passed in") {
      assert(neverRuns2(sys.error("Sad times 2"))(0), "should not fail!")
    }

    it("should preserve side effects when typed Apply with 2 argument list is passed in") {
      assert(neverRuns3(sys.error("Sad times 3"))(0), "should not fail!")
    }

    val s1 = "hi ScalaTest"
    val s2 = "ScalaTest hi"
    val s3 = "Say hi to ScalaTest"
    val s4 = ""

    val ci1 = new CustomInt(123)
    val ci2 = new CustomInt(321)
    val ci3 = ci1

    val l1 = List(1, 2, 3)
    val l2 = List.empty[Int]
    val l3 = List("one", "two", "three")

    val m1 = Map(1 -> "one", 2 -> "two", 3 -> "three")
    val m2 = Map.empty[Int, String]

    val ct1 = new CustomContainer(8)

    val date = new Date

    it("should do nothing when is used to check s1 startsWith \"hi\"") {
      assert(s1 startsWith "hi", ", dude")
      assert(s1.startsWith("hi"), ", dude")
    }

    it("should throw TestFailedException with correct message and stack depth when is used to check s2 startsWith \"hi\"") {
      val e1 = intercept[TestFailedException] {
        assert(s2 startsWith "hi", ", dude")
      }
      assert(e1.message == Some(didNotStartWith(s2, "hi") + ", dude"))
      assert(e1.failedCodeFileName == (Some(fileName)))
      assert(e1.failedCodeLineNumber == (Some(thisLineNumber - 4)))

      val e2 = intercept[TestFailedException] {
        assert(s2.startsWith("hi"), ", dude")
      }
      assert(e2.message == Some(didNotStartWith(s2, "hi") + ", dude"))
      assert(e2.failedCodeFileName == (Some(fileName)))
      assert(e2.failedCodeLineNumber == (Some(thisLineNumber - 4)))
    }

    it("should do nothing when is used to check ci1 startsWith 1") {
      assert(ci1 startsWith 1, ", dude")
      assert(ci1.startsWith(1), ", dude")
    }

    it("should throw TestFailedException with correct message and stack depth when is used to check ci2 startsWith 1") {
      val e1 = intercept[TestFailedException] {
        assert(ci2 startsWith 1, ", dude")
      }
      assert(e1.message == Some(didNotStartWith(ci2, 1) + ", dude"))
      assert(e1.failedCodeFileName == (Some(fileName)))
      assert(e1.failedCodeLineNumber == (Some(thisLineNumber - 4)))

      val e2 = intercept[TestFailedException] {
        assert(ci2.startsWith(1), ", dude")
      }
      assert(e2.message == Some(didNotStartWith(ci2, 1) + ", dude"))
      assert(e2.failedCodeFileName == (Some(fileName)))
      assert(e2.failedCodeLineNumber == (Some(thisLineNumber - 4)))
    }

    it("should do nothing when is used to check !s2.startsWith(\"hi\")") {
      assert(!s2.startsWith("hi"), ", dude")
    }

    it("should throw TestFailedException with correct message and stack depth when is used to check !s1.startsWith(\"hi\")") {
      val e1 = intercept[TestFailedException] {
        assert(!s1.startsWith("hi"), ", dude")
      }
      assert(e1.message == Some(startedWith(s1, "hi") + ", dude"))
      assert(e1.failedCodeFileName == (Some(fileName)))
      assert(e1.failedCodeLineNumber == (Some(thisLineNumber - 4)))
    }

    it("should do nothing when is used to check s2 endsWith \"hi\"") {
      assert(s2 endsWith "hi", ", dude")
      assert(s2.endsWith("hi"), ", dude")
    }

    it("should throw TestFailedException with correct message and stack depth when is used to check s1 endsWith \"hi\"") {
      val e1 = intercept[TestFailedException] {
        assert(s1 endsWith "hi", ", dude")
      }
      assert(e1.message == Some(didNotEndWith(s1, "hi") + ", dude"))
      assert(e1.failedCodeFileName == (Some(fileName)))
      assert(e1.failedCodeLineNumber == (Some(thisLineNumber - 4)))

      val e2 = intercept[TestFailedException] {
        assert(s1.endsWith("hi"), ", dude")
      }
      assert(e2.message == Some(didNotEndWith(s1, "hi") + ", dude"))
      assert(e2.failedCodeFileName == (Some(fileName)))
      assert(e2.failedCodeLineNumber == (Some(thisLineNumber - 4)))
    }

    it("should do nothing when is used to check ci2 endsWith 1") {
      assert(ci2 endsWith 1, ", dude")
      assert(ci2.endsWith(1), ", dude")
    }

    it("should throw TestFailedException with correct message and stack depth when is used to check ci1 endsWith 1") {
      val e1 = intercept[TestFailedException] {
        assert(ci1 endsWith 1, ", dude")
      }
      assert(e1.message == Some(didNotEndWith(ci1, 1) + ", dude"))
      assert(e1.failedCodeFileName == (Some(fileName)))
      assert(e1.failedCodeLineNumber == (Some(thisLineNumber - 4)))

      val e2 = intercept[TestFailedException] {
        assert(ci1.endsWith(1), ", dude")
      }
      assert(e2.message == Some(didNotEndWith(ci1, 1) + ", dude"))
      assert(e2.failedCodeFileName == (Some(fileName)))
      assert(e2.failedCodeLineNumber == (Some(thisLineNumber - 4)))
    }

    it("should do nothing when is used to check !s1.endsWith(\"hi\")") {
      assert(!s1.endsWith("hi"), ", dude")
    }

    it("should throw TestFailedException with correct message and stack depth when is used to check !s2.endsWith(\"hi\")") {
      val e1 = intercept[TestFailedException] {
        assert(!s2.endsWith("hi"), ", dude")
      }
      assert(e1.message == Some(endedWith(s2, "hi") + ", dude"))
      assert(e1.failedCodeFileName == (Some(fileName)))
      assert(e1.failedCodeLineNumber == (Some(thisLineNumber - 4)))
    }

    it("should do nothing when is used to check s3 contains \"hi\"") {
      assert(s3 contains "hi", ", dude")
      assert(s3.contains("hi"), ", dude")
    }

    it("should throw TestFailedException with correct message and stack depth when is used to check s3 contains \"hello\"") {
      val e1 = intercept[TestFailedException] {
        assert(s3 contains "hello", ", dude")
      }
      assert(e1.message == Some(didNotContain(s3, "hello") + ", dude"))
      assert(e1.failedCodeFileName == (Some(fileName)))
      assert(e1.failedCodeLineNumber == (Some(thisLineNumber - 4)))

      val e2 = intercept[TestFailedException] {
        assert(s3.contains("hello"), ", dude")
      }
      assert(e2.message == Some(didNotContain(s3, "hello") + ", dude"))
      assert(e2.failedCodeFileName == (Some(fileName)))
      assert(e2.failedCodeLineNumber == (Some(thisLineNumber - 4)))
    }

    it("should do nothing when is used to check ci2 contains 2") {
      assert(ci2 contains 2, ", dude")
      assert(ci2.contains(2), ", dude")
    }

    it("should throw TestFailedException with correct message and stack depth when is used to check ci1 contains 5") {
      val e1 = intercept[TestFailedException] {
        assert(ci1 contains 5, ", dude")
      }
      assert(e1.message == Some(didNotContain(ci1, 5) + ", dude"))
      assert(e1.failedCodeFileName == (Some(fileName)))
      assert(e1.failedCodeLineNumber == (Some(thisLineNumber - 4)))

      val e2 = intercept[TestFailedException] {
        assert(ci1.contains(5), ", dude")
      }
      assert(e2.message == Some(didNotContain(ci1, 5) + ", dude"))
      assert(e2.failedCodeFileName == (Some(fileName)))
      assert(e2.failedCodeLineNumber == (Some(thisLineNumber - 4)))
    }

    it("should do nothing when is used to check !s1.contains(\"hello\")") {
      assert(!s3.contains("hello"), ", dude")
    }

    it("should throw TestFailedException with correct message and stack depth when is used to check !s3.contains(\"hi\")") {
      val e1 = intercept[TestFailedException] {
        assert(!s3.contains("hi"), ", dude")
      }
      assert(e1.message == Some(contained(s3, "hi") + ", dude"))
      assert(e1.failedCodeFileName == (Some(fileName)))
      assert(e1.failedCodeLineNumber == (Some(thisLineNumber - 4)))
    }

    it("should do nothing when is used to check l1 contains 2") {
      assert(l1 contains 2, ", dude")
      assert(l1.contains(2), ", dude")
    }

    it("should throw TestFailedException with correct message and stack depth when is used to check l1 contains 5") {
      val e1 = intercept[TestFailedException] {
        assert(l1 contains 5, ", dude")
      }
      assert(e1.message == Some(didNotContain(l1, 5) + ", dude"))
      assert(e1.failedCodeFileName == (Some(fileName)))
      assert(e1.failedCodeLineNumber == (Some(thisLineNumber - 4)))

      val e2 = intercept[TestFailedException] {
        assert(l1.contains(5), ", dude")
      }
      assert(e2.message == Some(didNotContain(l1, 5) + ", dude"))
      assert(e2.failedCodeFileName == (Some(fileName)))
      assert(e2.failedCodeLineNumber == (Some(thisLineNumber - 4)))
    }

    it("should do nothing when is used to check !(l1 contains 5)") {
      assert(!(l1 contains 5), ", dude")
      assert(!l1.contains(5), ", dude")
    }

    it("should throw TestFailedException with correct message and stack depth when is used to check !(l1 contains 2)") {
      val e1 = intercept[TestFailedException] {
        assert(!(l1 contains 2), ", dude")
      }
      assert(e1.message == Some(contained(l1, 2) + ", dude"))
      assert(e1.failedCodeFileName == (Some(fileName)))
      assert(e1.failedCodeLineNumber == (Some(thisLineNumber - 4)))

      val e2 = intercept[TestFailedException] {
        assert(!l1.contains(2), ", dude")
      }
      assert(e2.message == Some(contained(l1, 2) + ", dude"))
      assert(e2.failedCodeFileName == (Some(fileName)))
      assert(e2.failedCodeLineNumber == (Some(thisLineNumber - 4)))
    }

    it("should do nothing when is used to check m1 contains 2") {
      assert(m1 contains 2, ", dude")
      assert(m1.contains(2), ", dude")
    }

    it("should throw TestFailedException with correct message and stack depth when is used to check m1 contains 5") {
      val e1 = intercept[TestFailedException] {
        assert(m1 contains 5, ", dude")
      }
      assert(e1.message == Some(didNotContainKey(m1, 5) + ", dude"))
      assert(e1.failedCodeFileName == (Some(fileName)))
      assert(e1.failedCodeLineNumber == (Some(thisLineNumber - 4)))

      val e2 = intercept[TestFailedException] {
        assert(m1.contains(5), ", dude")
      }
      assert(e2.message == Some(didNotContainKey(m1, 5) + ", dude"))
      assert(e2.failedCodeFileName == (Some(fileName)))
      assert(e2.failedCodeLineNumber == (Some(thisLineNumber - 4)))
    }

    it("should do nothing when is used to check !(m1 contains 5)") {
      assert(!(m1 contains 5), ", dude")
      assert(!m1.contains(5), ", dude")
    }

    it("should throw TestFailedException with correct message and stack depth when is used to check !(m1 contains 2)") {
      val e1 = intercept[TestFailedException] {
        assert(!(m1 contains 2), ", dude")
      }
      assert(e1.message == Some(containedKey(m1, 2) + ", dude"))
      assert(e1.failedCodeFileName == (Some(fileName)))
      assert(e1.failedCodeLineNumber == (Some(thisLineNumber - 4)))

      val e2 = intercept[TestFailedException] {
        assert(!m1.contains(2), ", dude")
      }
      assert(e2.message == Some(containedKey(m1, 2) + ", dude"))
      assert(e2.failedCodeFileName == (Some(fileName)))
      assert(e2.failedCodeLineNumber == (Some(thisLineNumber - 4)))
    }

    it("should do nothing when is used to check ct1 contains 8") {
      assert(ct1 contains 8, ", dude")
      assert(ct1.contains(8), ", dude")
    }

    it("should throw TestFailedException with correct message and stack depth when is used to check ct1 contains 5") {
      val e1 = intercept[TestFailedException] {
        assert(ct1 contains 5, ", dude")
      }
      assert(e1.message == Some(didNotContain(ct1, 5) + ", dude"))
      assert(e1.failedCodeFileName == (Some(fileName)))
      assert(e1.failedCodeLineNumber == (Some(thisLineNumber - 4)))

      val e2 = intercept[TestFailedException] {
        assert(ct1.contains(5), ", dude")
      }
      assert(e2.message == Some(didNotContain(ct1, 5) + ", dude"))
      assert(e2.failedCodeFileName == (Some(fileName)))
      assert(e2.failedCodeLineNumber == (Some(thisLineNumber - 4)))
    }

    it("should do nothing when is used to check !ct1.contains(5)") {
      assert(!ct1.contains(5), ", dude")
    }

    it("should throw TestFailedException with correct message and stack depth when is used to check !ct1.contains(8)") {
      val e1 = intercept[TestFailedException] {
        assert(!ct1.contains(8), ", dude")
      }
      assert(e1.message == Some(contained(ct1, 8) + ", dude"))
      assert(e1.failedCodeFileName == (Some(fileName)))
      assert(e1.failedCodeLineNumber == (Some(thisLineNumber - 4)))
    }

    it("should do nothing when is used to check ci1 eq ci3") {
      assert(ci1 eq ci3, ", dude")
      assert(ci1.eq(ci3), ", dude")
    }

    it("should throw TestFailedException with correct message and stack depth when is used to check ci1 eq ci2") {
      val e1 = intercept[TestFailedException] {
        assert(ci1 eq ci2, ", dude")
      }
      assert(e1.message == Some(wasNotTheSameInstanceAs(ci1, ci2) + ", dude"))
      assert(e1.failedCodeFileName == (Some(fileName)))
      assert(e1.failedCodeLineNumber == (Some(thisLineNumber - 4)))

      val e2 = intercept[TestFailedException] {
        assert(ci1.eq(ci2), ", dude")
      }
      assert(e2.message == Some(wasNotTheSameInstanceAs(ci1, ci2) + ", dude"))
      assert(e2.failedCodeFileName == (Some(fileName)))
      assert(e2.failedCodeLineNumber == (Some(thisLineNumber - 4)))
    }

    it("should do nothing when is used to check !ci1.eq(ci2)") {
      assert(!ci1.eq(ci2), ", dude")
    }

    it("should throw TestFailedException with correct message and stack depth when is used to check !ci1.eq(ci3)") {
      val e = intercept[TestFailedException] {
        assert(!ci1.eq(ci3), ", dude")
      }
      assert(e.message == Some(wasTheSameInstanceAs(ci1, ci3) + ", dude"))
      assert(e.failedCodeFileName == (Some(fileName)))
      assert(e.failedCodeLineNumber == (Some(thisLineNumber - 4)))
    }

    it("should do nothing when is used to check ci1 ne ci2") {
      assert(ci1 ne ci2, ", dude")
      assert(ci1.ne(ci2), ", dude")
    }

    it("should throw TestFailedException with correct message and stack depth when is used to check ci1 ne ci3") {
      val e1 = intercept[TestFailedException] {
        assert(ci1 ne ci3, ", dude")
      }
      assert(e1.message == Some(wasTheSameInstanceAs(ci1, ci3) + ", dude"))
      assert(e1.failedCodeFileName == (Some(fileName)))
      assert(e1.failedCodeLineNumber == (Some(thisLineNumber - 4)))

      val e2 = intercept[TestFailedException] {
        assert(ci1.ne(ci3), ", dude")
      }
      assert(e2.message == Some(wasTheSameInstanceAs(ci1, ci3) + ", dude"))
      assert(e2.failedCodeFileName == (Some(fileName)))
      assert(e2.failedCodeLineNumber == (Some(thisLineNumber - 4)))
    }

    it("should do nothing when is used to check !ci1.ne(ci3)") {
      assert(!ci1.ne(ci3), ", dude")
    }

    it("should throw TestFailedException with correct message and stack depth when is used to check !ci1.ne(ci2)") {
      val e = intercept[TestFailedException] {
        assert(!ci1.ne(ci2), ", dude")
      }
      assert(e.message == Some(wasNotTheSameInstanceAs(ci1, ci2) + ", dude"))
      assert(e.failedCodeFileName == (Some(fileName)))
      assert(e.failedCodeLineNumber == (Some(thisLineNumber - 4)))
    }

    it("should do nothing when is used to check s4.isEmpty") {
      assert(s4.isEmpty, ", dude")
    }

    it("should throw TestFailedException with correct message and stack depth when is used to check s3.isEmpty") {
      val e = intercept[TestFailedException] {
        assert(s3.isEmpty, ", dude")
      }
      assert(e.message == Some(wasNotEmpty(s3) + ", dude"))
      assert(e.failedCodeFileName == (Some(fileName)))
      assert(e.failedCodeLineNumber == (Some(thisLineNumber - 4)))
    }

    it("should do nothing when is used to check !s3.isEmpty") {
      assert(!s3.isEmpty, ", dude")
    }

    it("should throw TestFailedException with correct message and stack depth when is used to check !s4.isEmpty") {
      val e = intercept[TestFailedException] {
        assert(!s4.isEmpty, ", dude")
      }
      assert(e.message == Some(wasEmpty(s4) + ", dude"))
      assert(e.failedCodeFileName == (Some(fileName)))
      assert(e.failedCodeLineNumber == (Some(thisLineNumber - 4)))
    }

    it("should do nothing when is used to check l2.isEmpty") {
      assert(l2.isEmpty, ", dude")
    }

    it("should throw TestFailedException with correct message and stack depth when is used to check l1.isEmpty") {
      val e = intercept[TestFailedException] {
        assert(l1.isEmpty, ", dude")
      }
      assert(e.message == Some(wasNotEmpty(l1) + ", dude"))
      assert(e.failedCodeFileName == (Some(fileName)))
      assert(e.failedCodeLineNumber == (Some(thisLineNumber - 4)))
    }

    it("should do nothing when is used to check !l1.isEmpty") {
      assert(!l1.isEmpty, ", dude")
    }

    it("should throw TestFailedException with correct message and stack depth when is used to check !l2.isEmpty") {
      val e = intercept[TestFailedException] {
        assert(!l2.isEmpty, ", dude")
      }
      assert(e.message == Some(wasEmpty(l2) + ", dude"))
      assert(e.failedCodeFileName == (Some(fileName)))
      assert(e.failedCodeLineNumber == (Some(thisLineNumber - 4)))
    }

    it("should do nothing when is used to check s3.nonEmpty") {
      assert(s3.nonEmpty, ", dude")
    }

    it("should throw TestFailedException with correct message and stack depth when is used to check s4.nonEmpty") {
      val e = intercept[TestFailedException] {
        assert(s4.nonEmpty, ", dude")
      }
      assert(e.message == Some(wasEmpty(s4) + ", dude"))
      assert(e.failedCodeFileName == (Some(fileName)))
      assert(e.failedCodeLineNumber == (Some(thisLineNumber - 4)))
    }

    it("should do nothing when is used to check !s4.nonEmpty") {
      assert(!s4.nonEmpty, ", dude")
    }

    it("should throw TestFailedException with correct message and stack depth when is used to check !s3.nonEmpty") {
      val e = intercept[TestFailedException] {
        assert(!s3.nonEmpty, ", dude")
      }
      assert(e.message == Some(wasNotEmpty(s3) + ", dude"))
      assert(e.failedCodeFileName == (Some(fileName)))
      assert(e.failedCodeLineNumber == (Some(thisLineNumber - 4)))
    }

    it("should do nothing when is used to check l1.nonEmpty") {
      assert(l1.nonEmpty, ", dude")
    }

    it("should throw TestFailedException with correct message and stack depth when is used to check l2.nonEmpty") {
      val e = intercept[TestFailedException] {
        assert(l2.nonEmpty, ", dude")
      }
      assert(e.message == Some(wasEmpty(l2) + ", dude"))
      assert(e.failedCodeFileName == (Some(fileName)))
      assert(e.failedCodeLineNumber == (Some(thisLineNumber - 4)))
    }

    it("should do nothing when is used to check !l2.nonEmpty") {
      assert(!l2.nonEmpty, ", dude")
    }

    it("should throw TestFailedException with correct message and stack depth when is used to check !l1.nonEmpty") {
      val e = intercept[TestFailedException] {
        assert(!l1.nonEmpty, ", dude")
      }
      assert(e.message == Some(wasNotEmpty(l1) + ", dude"))
      assert(e.failedCodeFileName == (Some(fileName)))
      assert(e.failedCodeLineNumber == (Some(thisLineNumber - 4)))
    }

    it("should do nothing when is used to check s1.isInstanceOf[String]") {
      assert(s1.isInstanceOf[String], ", dude")
    }

    it("should throw TestFailedException with correct message and stack depth when is used to check l1.isInstanceOf[String]") {
      val e = intercept[TestFailedException] {
        assert(l1.isInstanceOf[String], ", dude")
      }
      assert(e.message == Some(wasNotInstanceOf(l1, "scala.Predef.String") + ", dude"))
      assert(e.failedCodeFileName == (Some(fileName)))
      assert(e.failedCodeLineNumber == (Some(thisLineNumber - 4)))
    }

    it("should do nothing when is used to check l1.isInstanceOf[List[Int]]") {
      assert(l1.isInstanceOf[List[Int]], ", dude")
    }

    it("should throw TestFailedException with correct message and stack depth when is used to check s1.isInstanceOf[List[Int]]") {
      val e = intercept[TestFailedException] {
        assert(s1.isInstanceOf[List[Int]], ", dude")
      }
      assert(e.message == Some(wasNotInstanceOf(s1, if (ScalaTestVersions.BuiltForScalaVersion.startsWith("3.")) "scala.collection.immutable.List[scala.Int]" else "scala.List") + ", dude"))
      assert(e.failedCodeFileName == (Some(fileName)))
      assert(e.failedCodeLineNumber == (Some(thisLineNumber - 4)))
    }
    
    it("should do nothing when is used to check date.isInstanceOf[Date]") {
      assert(date.isInstanceOf[Date], ", dude")
    }

    it("should throw TestFailedException with correct message and stack depth when is used to check l1.isInstanceOf[Date]") {
      val e = intercept[TestFailedException] {
        assert(l1.isInstanceOf[Date], ", dude")
      }
      assert(e.message == Some(wasNotInstanceOf(l1, "java.util.Date") + ", dude"))
      assert(e.failedCodeFileName == (Some(fileName)))
      assert(e.failedCodeLineNumber == (Some(thisLineNumber - 4)))
    }

    it("should do nothing when is used to check !l1.isInstanceOf[String]") {
      assert(!l1.isInstanceOf[String], ", dude")
    }

    it("should throw TestFailedException with correct message and stack depth when is used to check !s1.isInstanceOf[String]") {
      val e = intercept[TestFailedException] {
        assert(!s1.isInstanceOf[String], ", dude")
      }
      assert(e.message == Some(wasInstanceOf(s1, "scala.Predef.String") + ", dude"))
      assert(e.failedCodeFileName == (Some(fileName)))
      assert(e.failedCodeLineNumber == (Some(thisLineNumber - 4)))
    }

    it("should do nothing when is used to check !s1.isInstanceOf[List[Int]]") {
      assert(!s1.isInstanceOf[List[Int]], ", dude")
    }

    it("should throw TestFailedException with correct message and stack depth when is used to check !l1.isInstanceOf[List[Int]]") {
      val e = intercept[TestFailedException] {
        assert(!l1.isInstanceOf[List[Int]], ", dude")
      }
      assert(e.message == Some(wasInstanceOf(l1, if (ScalaTestVersions.BuiltForScalaVersion.startsWith("3.")) "scala.collection.immutable.List[scala.Int]" else "scala.List") + ", dude"))
      assert(e.failedCodeFileName == (Some(fileName)))
      assert(e.failedCodeLineNumber == (Some(thisLineNumber - 4)))
    }
    
    it("should do nothing when is used to check !l1.isInstanceOf[Date]") {
      assert(!l1.isInstanceOf[Date], ", dude")
    }

    it("should throw TestFailedException with correct message and stack depth when is used to check !date.isInstanceOf[Date]") {
      val e = intercept[TestFailedException] {
        assert(!date.isInstanceOf[Date], ", dude")
      }
      assert(e.message == Some(wasInstanceOf(date, "java.util.Date") + ", dude"))
      assert(e.failedCodeFileName == (Some(fileName)))
      assert(e.failedCodeLineNumber == (Some(thisLineNumber - 4)))
    }

    it("should do nothing when is used to check s1.length == 9") {
      assert(s1.length == 12, ", dude")
    }

    it("should throw TestFailedException with correct message and stack depth when is used to check s1.length == 10") {
      val e = intercept[TestFailedException] {
        assert(s1.length == 10, ", dude")
      }
      assert(e.message == Some(hadLengthInsteadOfExpectedLength(s1, 12, 10) + ", dude"))
      assert(e.failedCodeFileName == (Some(fileName)))
      assert(e.failedCodeLineNumber == (Some(thisLineNumber - 4)))
    }

    it("should do nothing when is used to check l1.length == 3") {
      assert(l1.length == 3, ", dude")
    }

    it("should throw TestFailedException with correct message and stack depth when is used to check l1.length == 10") {
      val e = intercept[TestFailedException] {
        assert(l1.length == 10, ", dude")
      }
      assert(e.message == Some(hadLengthInsteadOfExpectedLength(l1, 3, 10) + ", dude"))
      assert(e.failedCodeFileName == (Some(fileName)))
      assert(e.failedCodeLineNumber == (Some(thisLineNumber - 4)))
    }

    it("should do nothing when is used to check !(s1.length == 10)") {
      assert(!(s1.length == 10), ", dude")
    }

    it("should throw TestFailedException with correct message and stack depth when is used to check !(s1.length == 9)") {
      val e = intercept[TestFailedException] {
        assert(!(s1.length == 12), ", dude")
      }
      assert(e.message == Some(hadLength(s1, 12) + ", dude"))
      assert(e.failedCodeFileName == (Some(fileName)))
      assert(e.failedCodeLineNumber == (Some(thisLineNumber - 4)))
    }

    it("should do nothing when is used to check !(l1.length == 2)") {
      assert(!(l1.length == 2))
    }

    it("should throw TestFailedException with correct message and stack depth when is used to check !(l1.length == 9)") {
      val e = intercept[TestFailedException] {
        assert(!(l1.length == 3), ", dude")
      }
      assert(e.message == Some(hadLength(l1, 3) + ", dude"))
      assert(e.failedCodeFileName == (Some(fileName)))
      assert(e.failedCodeLineNumber == (Some(thisLineNumber - 4)))
    }

    it("should do nothing when is used to check floatLengthSize.length == 2.0f") {
      assert(floatLengthSize.length == 2.0f, ", dude")
    }

    it("should throw TestFailedException with correct message and stack depth when is used to check floatLengthSize.length == 1.0f") {
      val e = intercept[TestFailedException] {
        assert(floatLengthSize.length == 1.0f, ", dude")
      }
      assert(e.message == Some(hadLengthInsteadOfExpectedLength(floatLengthSize, 2.0f, 1.0f) + ", dude"))
      assert(e.failedCodeFileName == (Some(fileName)))
      assert(e.failedCodeLineNumber == (Some(thisLineNumber - 4)))
    }

    it("should do nothing when is used to check s1.size == 9") {
      assert(s1.size == 12, ", dude")
    }

    it("should throw TestFailedException with correct message and stack depth when is used to check s1.size == 10") {
      val e = intercept[TestFailedException] {
        assert(s1.size == 10, ", dude")
      }
      assert(e.message == Some(hadSizeInsteadOfExpectedSize(s1, 12, 10) + ", dude"))
      assert(e.failedCodeFileName == (Some(fileName)))
      assert(e.failedCodeLineNumber == (Some(thisLineNumber - 4)))
    }

    it("should do nothing when is used to check l1.size == 3") {
      assert(l1.size == 3, ", dude")
    }

    it("should throw TestFailedException with correct message and stack depth when is used to check l1.size == 10") {
      val e = intercept[TestFailedException] {
        assert(l1.size == 10, ", dude")
      }
      assert(e.message == Some(hadSizeInsteadOfExpectedSize(l1, 3, 10) + ", dude"))
      assert(e.failedCodeFileName == (Some(fileName)))
      assert(e.failedCodeLineNumber == (Some(thisLineNumber - 4)))
    }

    it("should do nothing when is used to check !(s1.size == 10)") {
      assert(!(s1.size == 10), ", dude")
    }

    it("should throw TestFailedException with correct message and stack depth when is used to check !(s1.size == 9)") {
      val e = intercept[TestFailedException] {
        assert(!(s1.size == 12), ", dude")
      }
      assert(e.message == Some(hadSize(s1, 12) + ", dude"))
      assert(e.failedCodeFileName == (Some(fileName)))
      assert(e.failedCodeLineNumber == (Some(thisLineNumber - 4)))
    }

    it("should do nothing when is used to check !(l1.size == 2)") {
      assert(!(l1.size == 2), ", dude")
    }

    it("should do nothing when is used to check floatLengthSize.size == 2.0f") {
      assert(floatLengthSize.size == 2.0f, ", dude")
    }

    it("should throw TestFailedException with correct message and stack depth when is used to check floatLengthSize.size == 1.0f") {
      val e = intercept[TestFailedException] {
        assert(floatLengthSize.size == 1.0f, ", dude")
      }
      assert(e.message == Some(hadSizeInsteadOfExpectedSize(floatLengthSize, 2.0f, 1.0f) + ", dude"))
      assert(e.failedCodeFileName == (Some(fileName)))
      assert(e.failedCodeLineNumber == (Some(thisLineNumber - 4)))
    }

    it("should throw TestFailedException with correct message and stack depth when is used to check !(l1.size == 9)") {
      val e = intercept[TestFailedException] {
        assert(!(l1.size == 3), ", dude")
      }
      assert(e.message == Some(hadSize(l1, 3) + ", dude"))
      assert(e.failedCodeFileName == (Some(fileName)))
      assert(e.failedCodeLineNumber == (Some(thisLineNumber - 4)))
    }

    it("should do nothing when is used to check l1.exists(_ == 3)") {
      assert(l1.exists(_ == 3), ", dude")
    }

    it("should do nothing when is used to check l1.exists(3 == _)") {
      assert(l1.exists(3 == _), ", dude")
    }

    it("should throw TestFailedException with correct message and stack depth when is used to check l1.exists(_ == 5)") {
      val e = intercept[TestFailedException] {
        assert(l1.exists(_ == 5), ", dude")
      }
      assert(e.message == Some(didNotContain(l1, 5) + ", dude"))
      assert(e.failedCodeFileName == (Some(fileName)))
      assert(e.failedCodeLineNumber == (Some(thisLineNumber - 4)))
    }

    it("should throw TestFailedException with correct message and stack depth when is used to check l1.exists(5 == _)") {
      val e = intercept[TestFailedException] {
        assert(l1.exists(5 == _), ", dude")
      }
      assert(e.message == Some(didNotContain(l1, 5) + ", dude"))
      assert(e.failedCodeFileName == (Some(fileName)))
      assert(e.failedCodeLineNumber == (Some(thisLineNumber - 4)))
    }

    it("should do nothing when is used to check !l1.exists(_ == 5)") {
      assert(!l1.exists(_ == 5), ", dude")
    }

    it("should do nothing when is used to check !l1.exists(5 == _)") {
      assert(!l1.exists(5 == _), ", dude")
    }

    it("should throw TestFailedException with correct message and stack depth when is used to check !l1.exists(_ == 3)") {
      val e = intercept[TestFailedException] {
        assert(!l1.exists(_ == 3), ", dude")
      }
      assert(e.message == Some(contained(l1, 3) + ", dude"))
      assert(e.failedCodeFileName == (Some(fileName)))
      assert(e.failedCodeLineNumber == (Some(thisLineNumber - 4)))
    }

    it("should throw TestFailedException with correct message and stack depth when is used to check !l1.exists(3 == _)") {
      val e = intercept[TestFailedException] {
        assert(!l1.exists(3 == _), ", dude")
      }
      assert(e.message == Some(contained(l1, 3) + ", dude"))
      assert(e.failedCodeFileName == (Some(fileName)))
      assert(e.failedCodeLineNumber == (Some(thisLineNumber - 4)))
    }

    it("should throw TestFailedException with correct message and stack depth when is used to check l1.exists(_ > 3)") {
      val e = intercept[TestFailedException] {
        assert(l1.exists(_ > 3), ", dude")
      }
      assert(e.message == Some(wasFalse(if (ScalaTestVersions.BuiltForScalaVersion.startsWith("3.")) "l1.exists(((_$20: scala.Int) => _$20.>(3)))" else "l1.exists(((x$21: Int) => x$21.>(3)))") + ", dude"))
      assert(e.failedCodeFileName == (Some(fileName)))
      assert(e.failedCodeLineNumber == (Some(thisLineNumber - 4)))
    }

    it("should throw TestFailedException with correct message and stack depth when is used to check l1.exists(3 < _)") {
      val e = intercept[TestFailedException] {
        assert(l1.exists(3 < _), ", dude")
      }
      assert(e.message == Some(wasFalse(if (ScalaTestVersions.BuiltForScalaVersion.startsWith("3.")) "l1.exists(((_$21: scala.Int) => 3.<(_$21)))" else "l1.exists(((x$22: Int) => 3.<(x$22)))") + ", dude"))
      assert(e.failedCodeFileName == (Some(fileName)))
      assert(e.failedCodeLineNumber == (Some(thisLineNumber - 4)))
    }

    it("should throw TestFailedException with correct message and stack depth when is used to check l3.exists(_.isEmpty)") {
      val e = intercept[TestFailedException] {
        assert(l3.exists(_.isEmpty), ", dude")
      }
      assert(e.message == Some(wasFalse(if (ScalaTestVersions.BuiltForScalaVersion.startsWith("3.")) "l3.exists(((_$22: java.lang.String) => _$22.isEmpty()))" else "l3.exists(((x$23: String) => x$23.isEmpty()))") + ", dude"))
      assert(e.failedCodeFileName == (Some(fileName)))
      assert(e.failedCodeLineNumber == (Some(thisLineNumber - 4)))
    }

    it("should throw TestFailedException with correct message and stack depth when is used to check l3.exists(false)") {
      val e = intercept[TestFailedException] {
        assert(ci1.exists(321), ", dude")
      }
      assert(e.message == Some(wasFalse("ci1.exists(321)") + ", dude"))
      assert(e.failedCodeFileName == (Some(fileName)))
      assert(e.failedCodeLineNumber == (Some(thisLineNumber - 4)))
    }
    
    def woof(f: => Unit) = "woof"
    def meow(x: Int = 0, y: Int = 3) = "meow"

    it("should do nothing when used to check woof { meow(y = 5) } == \"woof\"") {
      assert(woof { meow(y = 5) } == "woof", ", dude")
    }

    it("should throw TestFailedException with correct message and stack depth when is used to check woof { meow(y = 5) } == \"meow\"") {
      val e = intercept[TestFailedException] {
        assert(woof { meow(y = 5) } == "meow", ", dude")
      }
      assert(e.message == Some(didNotEqual("woof", "meow") + ", dude"))
      assert(e.failedCodeFileName == (Some(fileName)))
      assert(e.failedCodeLineNumber == (Some(thisLineNumber - 4)))
    }

    it("should compile when used with org == xxx that shadow org.scalactic") {
      assertCompiles(
        """
          val org = "test"
          assert(org == "test", ", dude")
        """)
    }

    it("should compile when used with org === xxx that shadow org.scalactic") {
      assertCompiles(
        """
          val org = "test"
          assert(org === "test", ", dude")
        """)
    }

    it("should compile when used with org === xxx with TypeCheckedTripleEquals that shadow org.scalactic") {
      assertCompiles(
        """
          class TestSpec extends AnyFunSpec with org.scalactic.TypeCheckedTripleEquals {
            it("testing here") {
              val org = "test"
              assert(org === "test", ", dude")
            }
          }
        """)
    }
    
    it("should compile when used with org.aCustomMethod that shadow org.scalactic") {
      assertCompiles(
        """
          class Test {
            def aCustomMethod: Boolean = true
          }
          val org = new Test
          assert(org.aCustomMethod, ", dude")
        """)
    }

    it("should compile when used with !org that shadow org.scalactic") {
      assertCompiles(
        """
          val org = false
          assert(!org, ", dude")
        """)
    }

    it("should compile when used with org.isEmpty that shadow org.scalactic") {
      assertCompiles(
        """
          val org = ""
          assert(org.isEmpty, ", dude")
        """)
    }

    it("should compile when used with org.isInstanceOf that shadow org.scalactic") {
      assertCompiles(
        """
          val org = ""
          assert(org.isInstanceOf[String], ", dude")
        """)
    }

    it("should compile when used with org.size == 0 that shadow org.scalactic") {
      assertCompiles(
        """
          val org = Array.empty[String]
          assert(org.size == 0, ", dude")
        """)
    }

    it("should compile when used with org.length == 0 that shadow org.scalactic") {
      assertCompiles(
        """
          val org = ""
          assert(org.length == 0, ", dude")
        """)
    }

    it("should compile when used with org.exists(_ == 'b') that shadow org.scalactic ") {
      assertCompiles(
        """
          val org = "abc"
          assert(org.exists(_ == 'b'), ", dude")
        """)
    }

    it("should result in type Assertion and, on success, return the Succeeded value") {
      val x = 1
      assert(assert(x + 1 == 2, "clue") eq Succeeded)
    }
  }

  describe("The assume(boolean) method") {
    val a = 3
    val b = 5

    val bob = "bob"
    val alice = "alice"

    it("should do nothing when is used to check a == 3") {
      assume(a == 3)
    }

    it("should throw TestCanceledException with correct message and stack depth when is used to check a == 5") {
      val e = intercept[TestCanceledException] {
        assume(a == 5)
      }
      assert(e.message === Some(didNotEqual(3, 5)))
      assert(e.failedCodeFileName === (Some(fileName)))
      assert(e.failedCodeLineNumber === (Some(thisLineNumber - 4)))
    }

    it("should do nothing when is used to check 5 == b") {
      assume(5 == b)
    }

    it("should throw TestCanceledException with correct message and stack depth when is used to check 3 == b") {
      val e = intercept[TestCanceledException] {
        assume(3 == b)
      }
      assert(e.message === Some(didNotEqual(3, 5)))
      assert(e.failedCodeFileName === (Some(fileName)))
      assert(e.failedCodeLineNumber === (Some(thisLineNumber - 4)))
    }

    it("should do nothing when is used to check a != 5") {
      assume(a != 5)
    }

    it("should throw TestCanceledException with correct message and stack depth when is used to check a != 3") {
      val e = intercept[TestCanceledException] {
        assume(a != 3)
      }
      assert(e.message === Some(equaled(3, 3)))
      assert(e.failedCodeFileName === (Some(fileName)))
      assert(e.failedCodeLineNumber === (Some(thisLineNumber - 4)))
    }

    it("should do nothing when is used to check 3 != b") {
      assume(3 != b)
    }

    it("should throw TestCanceledException with correct message and stack depth when is used to check 5 != b") {
      val e = intercept[TestCanceledException] {
        assume(5 != b)
      }
      assert(e.message === Some(equaled(5, 5)))
      assert(e.failedCodeFileName === (Some(fileName)))
      assert(e.failedCodeLineNumber === (Some(thisLineNumber - 4)))
    }

    it("should do nothing when is used to check 3 == 3") {
      assume(3 == 3)
    }

    it("should throw TestCanceledException with message that contains the original code and correct stack depth when is used to check 3 == 5") {
      // This is because the compiler simply pass the false boolean literal
      // to the macro, can't find a way to get the 3 == 5 literal.
      val e1 = intercept[TestCanceledException] {
        assume(3 == 5)
      }
      assert(e1.message === None)
      assert(e1.failedCodeFileName === (Some(fileName)))
      assert(e1.failedCodeLineNumber === (Some(thisLineNumber - 4)))

      val e2 = intercept[TestCanceledException] {
        assume(3 == 5, "3 did not equal 5")
      }
      assert(e2.message === Some("3 did not equal 5"))
      assert(e2.failedCodeFileName === (Some(fileName)))
      assert(e2.failedCodeLineNumber === (Some(thisLineNumber - 4)))
    }

    it("should throw TestCanceledException with correct message and stack depth when is used to check a == b") {
      val e = intercept[TestCanceledException] {
        assume(a == b)
      }
      assert(e.message === Some(didNotEqual(3, 5)))
      assert(e.failedCodeFileName === (Some(fileName)))
      assert(e.failedCodeLineNumber === (Some(thisLineNumber - 4)))
    }

    it("should throw TestCanceledException with correct message and stack depth when is used to check a == null") {
      val s = "test"
      val e = intercept[TestCanceledException] {
        assume(s == null)
      }
      assert(e.message === Some(didNotEqual("test", null)))
      assert(e.failedCodeFileName === (Some(fileName)))
      assert(e.failedCodeLineNumber === (Some(thisLineNumber - 4)))
    }

    it("should throw TestFailedException with correct message and stack depth when is used to check null == a") {
      val s = "test"
      val e = intercept[TestCanceledException] {
        assume(null == s)
      }
      assert(e.message === Some(didNotEqual(null, "test")))
      assert(e.failedCodeFileName === (Some(fileName)))
      assert(e.failedCodeLineNumber === (Some(thisLineNumber - 4)))
    }

    it("should throw TestFailedException with correct message and stack depth when is used to check 3 != a") {
      val e = intercept[TestCanceledException] {
        assume(3 != a)
      }
      assert(e.message === Some(equaled(3, 3)))
      assert(e.failedCodeFileName === (Some(fileName)))
      assert(e.failedCodeLineNumber === (Some(thisLineNumber - 4)))
    }

    it("should do nothing when is used to check 5 != a") {
      assume(5 != a)
    }

    it("should do nothing when is used to check a > 2") {
      assume(a > 2)
    }

    it("should do nothing when is used to check 5 > a") {
      assume(5 > a)
    }

    it("should throw TestCanceledException with correct message and stack depth when is used to check a > 3") {
      val e = intercept[TestCanceledException] {
        assume(a > 3)
      }
      assert(e.message === Some(wasNotGreaterThan(3, 3)))
      assert(e.failedCodeFileName === (Some(fileName)))
      assert(e.failedCodeLineNumber === (Some(thisLineNumber - 4)))
    }

    it("should throw TestCanceledException with correct message and stack depth when is used to check 3 > a") {
      val e = intercept[TestCanceledException] {
        assume(3 > a)
      }
      assert(e.message === Some(wasNotGreaterThan(3, 3)))
      assert(e.failedCodeFileName === (Some(fileName)))
      assert(e.failedCodeLineNumber === (Some(thisLineNumber - 4)))
    }

    it("should do nothing when is used to check a >= 3") {
      assume(a >= 3)
    }

    it("should do nothing when is used to check 3 >= a") {
      assume(3 >= a)
    }

    it("should throw TestCanceledException with correct message and stack depth when is used to check a >= 4") {
      val e = intercept[TestCanceledException] {
        assume(a >= 4)
      }
      assert(e.message === Some(wasNotGreaterThanOrEqualTo(3, 4)))
      assert(e.failedCodeFileName === (Some(fileName)))
      assert(e.failedCodeLineNumber === (Some(thisLineNumber - 4)))
    }

    it("should throw TestCanceledException with correct message and stack depth when is used to check 2 >= a") {
      val e = intercept[TestCanceledException] {
        assume(2 >= a)
      }
      assert(e.message === Some(wasNotGreaterThanOrEqualTo(2, 3)))
      assert(e.failedCodeFileName === (Some(fileName)))
      assert(e.failedCodeLineNumber === (Some(thisLineNumber - 4)))
    }

    it("should do nothing when is used to check b < 6") {
      assume(b < 6)
    }

    it("should do nothing when is used to check 3 < b") {
      assume(3 < b)
    }

    it("should throw TestCanceledException with correct message and stack depth when is used to check b < 5") {
      val e = intercept[TestCanceledException] {
        assume(b < 5)
      }
      assert(e.message === Some(wasNotLessThan(5, 5)))
      assert(e.failedCodeFileName === (Some(fileName)))
      assert(e.failedCodeLineNumber === (Some(thisLineNumber - 4)))
    }

    it("should throw TestCanceledException with correct message and stack depth when is used to check 5 < b") {
      val e = intercept[TestCanceledException] {
        assume(5 < b)
      }
      assert(e.message === Some(wasNotLessThan(5, 5)))
      assert(e.failedCodeFileName === (Some(fileName)))
      assert(e.failedCodeLineNumber === (Some(thisLineNumber - 4)))
    }

    it("should do nothing when is used to check b <= 5") {
      assume(b <= 5)
    }

    it("should do nothing when is used to check 5 <= b") {
      assume(5 <= b)
    }

    it("should throw TestCanceledException with correct message and stack depth when is used to check b <= 4") {
      val e = intercept[TestCanceledException] {
        assume(b <= 4)
      }
      assert(e.message === Some(wasNotLessThanOrEqualTo(5, 4)))
      assert(e.failedCodeFileName === (Some(fileName)))
      assert(e.failedCodeLineNumber === (Some(thisLineNumber - 4)))
    }

    it("should throw TestCanceledException with correct message and stack depth when is used to check 6 <= b") {
      val e = intercept[TestCanceledException] {
        assume(6 <= b)
      }
      assert(e.message === Some(wasNotLessThanOrEqualTo(6, 5)))
      assert(e.failedCodeFileName === (Some(fileName)))
      assert(e.failedCodeLineNumber === (Some(thisLineNumber - 4)))
    }

    it("should do nothing when is used to check bob == \"bob\"") {
      assume(bob == "bob")
    }

    it("should do nothing when is used to check bob != \"alice\"") {
      assume(bob != "alice")
    }

    it("should do nothing when is used to check alice == \"alice\"") {
      assume(alice == "alice")
    }

    it("should do nothing when is used to check alice != \"bob\"") {
      assume(alice != "bob")
    }

    it("should throw TestCanceledException with correct message and stack depth when is used to check bob == \"alice\"") {
      val e = intercept[TestCanceledException] {
        assume(bob == "alice")
      }
      assert(e.message === Some(didNotEqual(bob, "alice")))
      assert(e.failedCodeFileName === (Some(fileName)))
      assert(e.failedCodeLineNumber === (Some(thisLineNumber - 4)))
    }

    it("should throw TestCanceledException with correct message and stack depth when is used to check bob != \"bob\"") {
      val e = intercept[TestCanceledException] {
        assume(bob != "bob")
      }
      assert(e.message === Some(equaled(bob, "bob")))
      assert(e.failedCodeFileName === (Some(fileName)))
      assert(e.failedCodeLineNumber === (Some(thisLineNumber - 4)))
    }

    it("should throw TestCanceledException with correct message and stack depth when is used to check alice == \"bob\"") {
      val e = intercept[TestCanceledException] {
        assume(alice == "bob")
      }
      assert(e.message === Some(didNotEqual(alice, "bob")))
      assert(e.failedCodeFileName === (Some(fileName)))
      assert(e.failedCodeLineNumber === (Some(thisLineNumber - 4)))
    }

    it("should throw TestCanceledException with correct message and stack depth when is used to check alice != \"alice\"") {
      val e = intercept[TestCanceledException] {
        assume(alice != "alice")
      }
      assert(e.message === Some(equaled(alice, "alice")))
      assert(e.failedCodeFileName === (Some(fileName)))
      assert(e.failedCodeLineNumber === (Some(thisLineNumber - 4)))
    }

    // TripleEquals tests
    // currently these tests are not calling TripleEquals's === and !== yet, import org.scalactic.TripleEquals does not seems to work
    // Should make Assertions to extend TripleEquals instead of LegacyTripleEquals instead.

    it("should do nothing when is used to check a === 3") {
      assume(a === 3)
    }

    it("should throw TestFailedException with correct message and stack depth when is used to check a === 5") {
      val e = intercept[TestCanceledException] {
        assume(a === 5)
      }
      assert(e.message === Some(didNotEqual(3, 5)))
      assert(e.failedCodeFileName === (Some(fileName)))
      assert(e.failedCodeLineNumber === (Some(thisLineNumber - 4)))
    }

    it("should do nothing when is used to check 3 === a") {
      assume(3 === a)
    }

    it("should throw TestFailedException with correct message and stack depth when is used to check 5 === a") {
      val e = intercept[TestCanceledException] {
        assume(5 === a)
      }
      assert(e.message === Some(didNotEqual(5, 3)))
      assert(e.failedCodeFileName === (Some(fileName)))
      assert(e.failedCodeLineNumber === (Some(thisLineNumber - 4)))
    }

    it("should do nothing when is used to check a !== 5") {
      assume(a !== 5)
    }

    it("should throw TestCanceledException with correct message and stack depth when is used to check a !== 3") {
      val e = intercept[TestCanceledException] {
        assume(a !== 3)
      }
      assert(e.message === Some(equaled(3, 3)))
      assert(e.failedCodeFileName === (Some(fileName)))
      assert(e.failedCodeLineNumber === (Some(thisLineNumber - 4)))
    }

    it("should do nothing when is used to check 5 !== a") {
      assume(5 !== a)
    }

    it("should throw TestCanceledException with correct message and stack depth when is used to check 3 !== a") {
      val e = intercept[TestCanceledException] {
        assume(3 !== a)
      }
      assert(e.message === Some(equaled(3, 3)))
      assert(e.failedCodeFileName === (Some(fileName)))
      assert(e.failedCodeLineNumber === (Some(thisLineNumber - 4)))
    }

    it("should do nothing when is used to check a == 3 && b == 5") {
      assume(a == 3 && b == 5)
    }

    it("should throw TestCanceledException with correct message and stack depth when is used to check a == 3 && b == 6") {
      val e = intercept[TestCanceledException] {
        assume(a == 3 && b == 6)
      }
      assert(e.message === Some(commaBut(equaled(3, 3), didNotEqual(5, 6))))
      assert(e.failedCodeFileName === (Some(fileName)))
      assert(e.failedCodeLineNumber === (Some(thisLineNumber - 4)))
    }

    it("should throw TestCanceledException with correct message and stack depth when is used to check a == 2 && b == 5") {
      val e = intercept[TestCanceledException] {
        assume(a == 2 && b == 5)
      }
      assert(e.message === Some(didNotEqual(3, 2)))
      assert(e.failedCodeFileName === (Some(fileName)))
      assert(e.failedCodeLineNumber === (Some(thisLineNumber - 4)))
    }

    it("should throw TestCanceledException with correct message and stack depth when is used to check a == 2 && b == 6") {
      val e = intercept[TestCanceledException] {
        assume(a == 2 && b == 6)
      }
      assert(e.message === Some(didNotEqual(3, 2)))
      assert(e.failedCodeFileName === (Some(fileName)))
      assert(e.failedCodeLineNumber === (Some(thisLineNumber - 4)))
    }

    it("should do nothing when is used to check a == 3 & b == 5") {
      assume(a == 3 & b == 5)
    }

    it("should throw TestCanceledException with correct message and stack depth when is used to check a == 3 & b == 6") {
      val e = intercept[TestCanceledException] {
        assume(a == 3 & b == 6)
      }
      assert(e.message === Some(commaBut(equaled(3, 3), didNotEqual(5, 6))))
      assert(e.failedCodeFileName === (Some(fileName)))
      assert(e.failedCodeLineNumber === (Some(thisLineNumber - 4)))
    }

    it("should throw TestCanceledException with correct message and stack depth when is used to check a == 2 & b == 5") {
      val e = intercept[TestCanceledException] {
        assume(a == 2 & b == 5)
      }
      assert(e.message === Some(didNotEqual(3, 2)))
      assert(e.failedCodeFileName === (Some(fileName)))
      assert(e.failedCodeLineNumber === (Some(thisLineNumber - 4)))
    }

    it("should throw TestCanceledException with correct message and stack depth when is used to check a == 2 & b == 6") {
      val e = intercept[TestCanceledException] {
        assume(a == 2 & b == 6)
      }
      assert(e.message === Some(didNotEqual(3, 2)))
      assert(e.failedCodeFileName === (Some(fileName)))
      assert(e.failedCodeLineNumber === (Some(thisLineNumber - 4)))
    }

    it("should do nothing when is used to check a == 3 || b == 5") {
      assume(a == 3 || b == 5)
    }

    it("should do nothing when is used to check a == 3 || b == 6") {
      assume(a == 3 || b == 6)
    }

    it("should do nothing when is used to check a == 2 || b == 5") {
      assume(a == 2 || b == 5)
    }

    it("should throw TestCanceledException with correct message and stack depth when is used to check a == 2 || b == 6") {
      val e = intercept[TestCanceledException] {
        assume(a == 2 || b == 6)
      }
      assert(e.message === Some(commaAnd(didNotEqual(3, 2), didNotEqual(5, 6))))
      assert(e.failedCodeFileName === (Some(fileName)))
      assert(e.failedCodeLineNumber === (Some(thisLineNumber - 4)))
    }

    it("should do nothing when is used to check a == 3 | b == 5") {
      assume(a == 3 | b == 5)
    }

    it("should do nothing when is used to check a == 3 | b == 6") {
      assume(a == 3 | b == 6)
    }

    it("should do nothing when is used to check a == 2 | b == 5") {
      assume(a == 2 | b == 5)
    }

    it("should throw TestCanceledException with correct message and stack depth when is used to check a == 2 | b == 6") {
      val e = intercept[TestCanceledException] {
        assume(a == 2 | b == 6)
      }
      assert(e.message === Some(commaAnd(didNotEqual(3, 2), didNotEqual(5, 6))))
      assert(e.failedCodeFileName === (Some(fileName)))
      assert(e.failedCodeLineNumber === (Some(thisLineNumber - 4)))
    }

    it("should do nothing when is used to check a == 3 && (b == 5 && b > 3)") {
      assume(a == 3 && (b == 5 && b > 3))
    }

    it("should throw TestCanceledException with correct message and stack depth when is used to check a == 3 && (b == 5 && b > 5)") {
      val e = intercept[TestCanceledException] {
        assume(a == 3 && (b == 5 && b > 5))
      }
      assert(e.message === Some(commaBut(equaled(3, 3), commaBut(equaled(5, 5), wasNotGreaterThan(5, 5)))))
      assert(e.failedCodeFileName === (Some(fileName)))
      assert(e.failedCodeLineNumber === (Some(thisLineNumber - 4)))
    }

    it("should do nothing when is used to check !(a == 5)") {
      assume(!(a == 5))
    }

    it("should throw TestCanceledException with correct message and stack depth when is used to check !(a == 3)") {
      val e = intercept[TestCanceledException] {
        assume(!(a == 3))
      }
      assert(e.message === Some(equaled(3, 3)))
      assert(e.failedCodeFileName === (Some(fileName)))
      assert(e.failedCodeLineNumber === (Some(thisLineNumber - 4)))
    }

    it("should throw TestCanceledException with correct message and stack depth when is used to check a == 3 && !(b == 5)") {
      val e = intercept[TestCanceledException] {
        assume(a == 3 && !(b == 5))
      }
      assert(e.message === Some(commaBut(equaled(3, 3), equaled(5, 5))))
      assert(e.failedCodeFileName === (Some(fileName)))
      assert(e.failedCodeLineNumber === (Some(thisLineNumber - 4)))
    }

    it("should do nothing when is used to check (a == 3) == (b == 5)") {
      assume((a == 3) == (b == 5))
    }

    it("should throw TestCanceledException with correct message and stack depth when is used to check (a == 3) == (b != 5)") {
      val e = intercept[TestCanceledException] {
        assume((a == 3) == (b != 5))
      }
      assert(e.message === Some(didNotEqual(true, false)))
      assert(e.failedCodeFileName === (Some(fileName)))
      assert(e.failedCodeLineNumber === (Some(thisLineNumber - 4)))
    }

    it("should short-circuit && when first condition was false") {
      val s = new Stateful
      intercept[TestCanceledException] {
        assume(a == 5 && s.changeState)
      }
      assert(s.state == false)
    }

    it("should short-circuit & when first condition was false") {
      val s = new Stateful
      intercept[TestCanceledException] {
        assume(a == 5 & s.changeState)
      }
      assert(s.state == false)
    }

    it("should short-circuit || when first condition was true") {
      val s = new Stateful
      assume(a == 3 || s.changeState)
      assert(s.state == false)
    }

    it("should short-circuit | when first condition was true") {
      val s = new Stateful
      assume(a == 3 | s.changeState)
      assert(s.state == false)
    }

    it("should do nothing when it is used to check a == 3 && { println(\"hi\"); b == 5}") {
      assume(a == 3 && { println("hi"); b == 5})
    }

    it("should throw TestCanceledException with correct message and stack depth when is usesd to check a == 3 && { println(\"hi\"); b == 3}") {
      val e = intercept[TestCanceledException] {
        assume(a == 3 && { println("hi"); b == 3})
      }
      if (ScalaTestVersions.BuiltForScalaVersion == "2.12" || ScalaTestVersions.BuiltForScalaVersion == "2.13")
        assert(e.message == Some(commaBut(equaled(3, 3), wasFalse("{" + Prettifier.lineSeparator + "  scala.Predef.println(\"hi\");" + Prettifier.lineSeparator + "  b.==(3)" + Prettifier.lineSeparator + "}"))))
      else if (ScalaTestVersions.BuiltForScalaVersion == "2.10" || ScalaTestVersions.BuiltForScalaVersion == "2.11")
        assert(e.message == Some(commaBut(equaled(3, 3), wasFalse("{" + Prettifier.lineSeparator + "  scala.this.Predef.println(\"hi\");" + Prettifier.lineSeparator + "  b.==(3)" + Prettifier.lineSeparator + "}"))))
      else // dotty
        assert(e.message == Some(commaBut(equaled(3, 3), wasFalse("{" + Prettifier.lineSeparator + "  scala.Predef.println(\"hi\")" + Prettifier.lineSeparator + "  b.==(3)" + Prettifier.lineSeparator + "}"))))
      assert(e.failedCodeFileName == (Some(fileName)))
      assert(e.failedCodeLineNumber == (Some(thisLineNumber - 9)))
    }

    it("should do nothing when it is used to check { println(\"hi\"); b == 5} && a == 3") {
      assume({ println("hi"); b == 5} && a == 3)
    }

    it("should throw TestCanceledException with correct message and stack depth when is usesd to check { println(\"hi\"); b == 5} && a == 5") {
      val e = intercept[TestCanceledException] {
        assume({ println("hi"); b == 5} && a == 5)
      }
      if (ScalaTestVersions.BuiltForScalaVersion == "2.12" || ScalaTestVersions.BuiltForScalaVersion == "2.13")
        assert(e.message == Some(commaBut(wasTrue("{" + Prettifier.lineSeparator + "  scala.Predef.println(\"hi\");" + Prettifier.lineSeparator + "  b.==(5)" + Prettifier.lineSeparator + "}"), didNotEqual(3, 5))))
      else if (ScalaTestVersions.BuiltForScalaVersion == "2.10" || ScalaTestVersions.BuiltForScalaVersion == "2.11")
        assert(e.message == Some(commaBut(wasTrue("{" + Prettifier.lineSeparator + "  scala.this.Predef.println(\"hi\");" + Prettifier.lineSeparator + "  b.==(5)" + Prettifier.lineSeparator + "}"), didNotEqual(3, 5))))
      else // dotty
        assert(e.message == Some(commaBut(wasTrue("{" + Prettifier.lineSeparator + "  scala.Predef.println(\"hi\")" + Prettifier.lineSeparator + "  b.==(5)" + Prettifier.lineSeparator + "}"), didNotEqual(3, 5))))
      assert(e.failedCodeFileName == (Some(fileName)))
      assert(e.failedCodeLineNumber == (Some(thisLineNumber - 9)))
    }

    it("should preserve side effects when Apply with single argument is passed in") {
      assume(neverRuns1(sys.error("Sad times 1")))
    }

    it("should preserve side effects when Apply with 2 argument list is passed in") {
      assume(neverRuns2(sys.error("Sad times 2"))(0))
    }

    it("should preserve side effects when typed Apply with 2 argument list is passed in") {
      assume(neverRuns3(sys.error("Sad times 3"))(0))
    }

    val s1 = "hi ScalaTest"
    val s2 = "ScalaTest hi"
    val s3 = "Say hi to ScalaTest"
    val s4 = ""

    val ci1 = new CustomInt(123)
    val ci2 = new CustomInt(321)
    val ci3 = ci1

    val l1 = List(1, 2, 3)
    val l2 = List.empty[Int]
    val l3 = List("one", "two", "three")

    val m1 = Map(1 -> "one", 2 -> "two", 3 -> "three")
    val m2 = Map.empty[Int, String]

    val ct1 = new CustomContainer(8)

    val date = new Date

    it("should do nothing when is used to check s1 startsWith \"hi\"") {
      assume(s1 startsWith "hi")
      assume(s1.startsWith("hi"))
    }

    it("should throw TestCanceledException with correct message and stack depth when is used to check s2 startsWith \"hi\"") {
      val e1 = intercept[TestCanceledException] {
        assume(s2 startsWith "hi")
      }
      assert(e1.message == Some(didNotStartWith(s2, "hi")))
      assert(e1.failedCodeFileName == (Some(fileName)))
      assert(e1.failedCodeLineNumber == (Some(thisLineNumber - 4)))

      val e2 = intercept[TestCanceledException] {
        assume(s2.startsWith("hi"))
      }
      assert(e2.message == Some(didNotStartWith(s2, "hi")))
      assert(e2.failedCodeFileName == (Some(fileName)))
      assert(e2.failedCodeLineNumber == (Some(thisLineNumber - 4)))
    }

    it("should do nothing when is used to check ci1 startsWith 1") {
      assume(ci1 startsWith 1)
      assume(ci1.startsWith(1))
    }

    it("should throw TestCanceledException with correct message and stack depth when is used to check ci2 startsWith 1") {
      val e1 = intercept[TestCanceledException] {
        assume(ci2 startsWith 1)
      }
      assert(e1.message == Some(didNotStartWith(ci2, 1)))
      assert(e1.failedCodeFileName == (Some(fileName)))
      assert(e1.failedCodeLineNumber == (Some(thisLineNumber - 4)))

      val e2 = intercept[TestCanceledException] {
        assume(ci2.startsWith(1))
      }
      assert(e2.message == Some(didNotStartWith(ci2, 1)))
      assert(e2.failedCodeFileName == (Some(fileName)))
      assert(e2.failedCodeLineNumber == (Some(thisLineNumber - 4)))
    }

    it("should do nothing when is used to check !s2.startsWith(\"hi\")") {
      assume(!s2.startsWith("hi"))
    }

    it("should throw TestCanceledException with correct message and stack depth when is used to check !s1.startsWith(\"hi\")") {
      val e1 = intercept[TestCanceledException] {
        assume(!s1.startsWith("hi"))
      }
      assert(e1.message == Some(startedWith(s1, "hi")))
      assert(e1.failedCodeFileName == (Some(fileName)))
      assert(e1.failedCodeLineNumber == (Some(thisLineNumber - 4)))
    }

    it("should do nothing when is used to check s2 endsWith \"hi\"") {
      assume(s2 endsWith "hi")
      assume(s2.endsWith("hi"))
    }

    it("should throw TestCanceledException with correct message and stack depth when is used to check s1 endsWith \"hi\"") {
      val e1 = intercept[TestCanceledException] {
        assume(s1 endsWith "hi")
      }
      assert(e1.message == Some(didNotEndWith(s1, "hi")))
      assert(e1.failedCodeFileName == (Some(fileName)))
      assert(e1.failedCodeLineNumber == (Some(thisLineNumber - 4)))

      val e2 = intercept[TestCanceledException] {
        assume(s1.endsWith("hi"))
      }
      assert(e2.message == Some(didNotEndWith(s1, "hi")))
      assert(e2.failedCodeFileName == (Some(fileName)))
      assert(e2.failedCodeLineNumber == (Some(thisLineNumber - 4)))
    }

    it("should do nothing when is used to check ci2 endsWith 1") {
      assume(ci2 endsWith 1)
      assume(ci2.endsWith(1))
    }

    it("should throw TestCanceledException with correct message and stack depth when is used to check ci1 endsWith 1") {
      val e1 = intercept[TestCanceledException] {
        assume(ci1 endsWith 1)
      }
      assert(e1.message == Some(didNotEndWith(ci1, 1)))
      assert(e1.failedCodeFileName == (Some(fileName)))
      assert(e1.failedCodeLineNumber == (Some(thisLineNumber - 4)))

      val e2 = intercept[TestCanceledException] {
        assume(ci1.endsWith(1))
      }
      assert(e2.message == Some(didNotEndWith(ci1, 1)))
      assert(e2.failedCodeFileName == (Some(fileName)))
      assert(e2.failedCodeLineNumber == (Some(thisLineNumber - 4)))
    }

    it("should do nothing when is used to check !s1.endsWith(\"hi\")") {
      assume(!s1.endsWith("hi"))
    }

    it("should throw TestCanceledException with correct message and stack depth when is used to check !s2.endsWith(\"hi\")") {
      val e1 = intercept[TestCanceledException] {
        assume(!s2.endsWith("hi"))
      }
      assert(e1.message == Some(endedWith(s2, "hi")))
      assert(e1.failedCodeFileName == (Some(fileName)))
      assert(e1.failedCodeLineNumber == (Some(thisLineNumber - 4)))
    }

    it("should do nothing when is used to check s3 contains \"hi\"") {
      assume(s3 contains "hi")
      assume(s3.contains("hi"))
    }

    it("should throw TestCanceledException with correct message and stack depth when is used to check s3 contains \"hello\"") {
      val e1 = intercept[TestCanceledException] {
        assume(s3 contains "hello")
      }
      assert(e1.message == Some(didNotContain(s3, "hello")))
      assert(e1.failedCodeFileName == (Some(fileName)))
      assert(e1.failedCodeLineNumber == (Some(thisLineNumber - 4)))

      val e2 = intercept[TestCanceledException] {
        assume(s3.contains("hello"))
      }
      assert(e2.message == Some(didNotContain(s3, "hello")))
      assert(e2.failedCodeFileName == (Some(fileName)))
      assert(e2.failedCodeLineNumber == (Some(thisLineNumber - 4)))
    }

    it("should do nothing when is used to check ci2 contains 2") {
      assume(ci2 contains 2)
      assume(ci2.contains(2))
    }

    it("should throw TestCanceledException with correct message and stack depth when is used to check ci1 contains 5") {
      val e1 = intercept[TestCanceledException] {
        assume(ci1 contains 5)
      }
      assert(e1.message == Some(didNotContain(ci1, 5)))
      assert(e1.failedCodeFileName == (Some(fileName)))
      assert(e1.failedCodeLineNumber == (Some(thisLineNumber - 4)))

      val e2 = intercept[TestCanceledException] {
        assume(ci1.contains(5))
      }
      assert(e2.message == Some(didNotContain(ci1, 5)))
      assert(e2.failedCodeFileName == (Some(fileName)))
      assert(e2.failedCodeLineNumber == (Some(thisLineNumber - 4)))
    }

    it("should do nothing when is used to check !s1.contains(\"hello\")") {
      assume(!s3.contains("hello"))
    }

    it("should throw TestCanceledException with correct message and stack depth when is used to check !s3.contains(\"hi\")") {
      val e1 = intercept[TestCanceledException] {
        assume(!s3.contains("hi"))
      }
      assert(e1.message == Some(contained(s3, "hi")))
      assert(e1.failedCodeFileName == (Some(fileName)))
      assert(e1.failedCodeLineNumber == (Some(thisLineNumber - 4)))
    }

    it("should do nothing when is used to check l1 contains 2") {
      assume(l1 contains 2)
      assume(l1.contains(2))
    }

    it("should throw TestCanceledException with correct message and stack depth when is used to check l1 contains 5") {
      val e1 = intercept[TestCanceledException] {
        assume(l1 contains 5)
      }
      assert(e1.message == Some(didNotContain(l1, 5)))
      assert(e1.failedCodeFileName == (Some(fileName)))
      assert(e1.failedCodeLineNumber == (Some(thisLineNumber - 4)))

      val e2 = intercept[TestCanceledException] {
        assume(l1.contains(5))
      }
      assert(e2.message == Some(didNotContain(l1, 5)))
      assert(e2.failedCodeFileName == (Some(fileName)))
      assert(e2.failedCodeLineNumber == (Some(thisLineNumber - 4)))
    }

    it("should do nothing when is used to check !(l1 contains 5)") {
      assume(!(l1 contains 5))
      assume(!l1.contains(5))
    }

    it("should throw TestCanceledException with correct message and stack depth when is used to check !(l1 contains 2)") {
      val e1 = intercept[TestCanceledException] {
        assume(!(l1 contains 2))
      }
      assert(e1.message == Some(contained(l1, 2)))
      assert(e1.failedCodeFileName == (Some(fileName)))
      assert(e1.failedCodeLineNumber == (Some(thisLineNumber - 4)))

      val e2 = intercept[TestCanceledException] {
        assume(!l1.contains(2))
      }
      assert(e2.message == Some(contained(l1, 2)))
      assert(e2.failedCodeFileName == (Some(fileName)))
      assert(e2.failedCodeLineNumber == (Some(thisLineNumber - 4)))
    }

    it("should do nothing when is used to check m1 contains 2") {
      assume(m1 contains 2)
      assume(m1.contains(2))
    }

    it("should throw TestCanceledException with correct message and stack depth when is used to check m1 contains 5") {
      val e1 = intercept[TestCanceledException] {
        assume(m1 contains 5)
      }
      assert(e1.message == Some(didNotContainKey(m1, 5)))
      assert(e1.failedCodeFileName == (Some(fileName)))
      assert(e1.failedCodeLineNumber == (Some(thisLineNumber - 4)))

      val e2 = intercept[TestCanceledException] {
        assume(m1.contains(5))
      }
      assert(e2.message == Some(didNotContainKey(m1, 5)))
      assert(e2.failedCodeFileName == (Some(fileName)))
      assert(e2.failedCodeLineNumber == (Some(thisLineNumber - 4)))
    }

    it("should do nothing when is used to check !(m1 contains 5)") {
      assume(!(m1 contains 5))
      assume(!m1.contains(5))
    }

    it("should throw TestCanceledException with correct message and stack depth when is used to check !(m1 contains 2)") {
      val e1 = intercept[TestCanceledException] {
        assume(!(m1 contains 2))
      }
      assert(e1.message == Some(containedKey(m1, 2)))
      assert(e1.failedCodeFileName == (Some(fileName)))
      assert(e1.failedCodeLineNumber == (Some(thisLineNumber - 4)))

      val e2 = intercept[TestCanceledException] {
        assume(!m1.contains(2))
      }
      assert(e2.message == Some(containedKey(m1, 2)))
      assert(e2.failedCodeFileName == (Some(fileName)))
      assert(e2.failedCodeLineNumber == (Some(thisLineNumber - 4)))
    }

    it("should do nothing when is used to check ct1 contains 8") {
      assume(ct1 contains 8)
      assume(ct1.contains(8))
    }

    it("should throw TestCanceledException with correct message and stack depth when is used to check ct1 contains 5") {
      val e1 = intercept[TestCanceledException] {
        assume(ct1 contains 5)
      }
      assert(e1.message == Some(didNotContain(ct1, 5)))
      assert(e1.failedCodeFileName == (Some(fileName)))
      assert(e1.failedCodeLineNumber == (Some(thisLineNumber - 4)))

      val e2 = intercept[TestCanceledException] {
        assume(ct1.contains(5))
      }
      assert(e2.message == Some(didNotContain(ct1, 5)))
      assert(e2.failedCodeFileName == (Some(fileName)))
      assert(e2.failedCodeLineNumber == (Some(thisLineNumber - 4)))
    }

    it("should do nothing when is used to check !ct1.contains(5)") {
      assume(!ct1.contains(5))
    }

    it("should throw TestCanceledException with correct message and stack depth when is used to check !ct1.contains(8)") {
      val e1 = intercept[TestCanceledException] {
        assume(!ct1.contains(8))
      }
      assert(e1.message == Some(contained(ct1, 8)))
      assert(e1.failedCodeFileName == (Some(fileName)))
      assert(e1.failedCodeLineNumber == (Some(thisLineNumber - 4)))
    }

    it("should do nothing when is used to check ci1 eq ci3") {
      assume(ci1 eq ci3)
      assume(ci1.eq(ci3))
    }

    it("should throw TestCanceledException with correct message and stack depth when is used to check ci1 eq ci2") {
      val e1 = intercept[TestCanceledException] {
        assume(ci1 eq ci2)
      }
      assert(e1.message == Some(wasNotTheSameInstanceAs(ci1, ci2)))
      assert(e1.failedCodeFileName == (Some(fileName)))
      assert(e1.failedCodeLineNumber == (Some(thisLineNumber - 4)))

      val e2 = intercept[TestCanceledException] {
        assume(ci1.eq(ci2))
      }
      assert(e2.message == Some(wasNotTheSameInstanceAs(ci1, ci2)))
      assert(e2.failedCodeFileName == (Some(fileName)))
      assert(e2.failedCodeLineNumber == (Some(thisLineNumber - 4)))
    }

    it("should do nothing when is used to check !ci1.eq(ci2)") {
      assume(!ci1.eq(ci2))
    }

    it("should throw TestCanceledException with correct message and stack depth when is used to check !ci1.eq(ci3)") {
      val e = intercept[TestCanceledException] {
        assume(!ci1.eq(ci3))
      }
      assert(e.message == Some(wasTheSameInstanceAs(ci1, ci3)))
      assert(e.failedCodeFileName == (Some(fileName)))
      assert(e.failedCodeLineNumber == (Some(thisLineNumber - 4)))
    }

    it("should do nothing when is used to check ci1 ne ci2") {
      assume(ci1 ne ci2)
      assume(ci1.ne(ci2))
    }

    it("should throw TestCanceledException with correct message and stack depth when is used to check ci1 ne ci3") {
      val e1 = intercept[TestCanceledException] {
        assume(ci1 ne ci3)
      }
      assert(e1.message == Some(wasTheSameInstanceAs(ci1, ci3)))
      assert(e1.failedCodeFileName == (Some(fileName)))
      assert(e1.failedCodeLineNumber == (Some(thisLineNumber - 4)))

      val e2 = intercept[TestCanceledException] {
        assume(ci1.ne(ci3))
      }
      assert(e2.message == Some(wasTheSameInstanceAs(ci1, ci3)))
      assert(e2.failedCodeFileName == (Some(fileName)))
      assert(e2.failedCodeLineNumber == (Some(thisLineNumber - 4)))
    }

    it("should do nothing when is used to check !ci1.ne(ci3)") {
      assume(!ci1.ne(ci3))
    }

    it("should throw TestCanceledException with correct message and stack depth when is used to check !ci1.ne(ci2)") {
      val e = intercept[TestCanceledException] {
        assume(!ci1.ne(ci2))
      }
      assert(e.message == Some(wasNotTheSameInstanceAs(ci1, ci2)))
      assert(e.failedCodeFileName == (Some(fileName)))
      assert(e.failedCodeLineNumber == (Some(thisLineNumber - 4)))
    }

    it("should do nothing when is used to check s4.isEmpty") {
      assume(s4.isEmpty)
    }

    it("should throw TestCanceledException with correct message and stack depth when is used to check s3.isEmpty") {
      val e = intercept[TestCanceledException] {
        assume(s3.isEmpty)
      }
      assert(e.message == Some(wasNotEmpty(s3)))
      assert(e.failedCodeFileName == (Some(fileName)))
      assert(e.failedCodeLineNumber == (Some(thisLineNumber - 4)))
    }

    it("should do nothing when is used to check !s3.isEmpty") {
      assume(!s3.isEmpty)
    }

    it("should throw TestCanceledException with correct message and stack depth when is used to check !s4.isEmpty") {
      val e = intercept[TestCanceledException] {
        assume(!s4.isEmpty)
      }
      assert(e.message == Some(wasEmpty(s4)))
      assert(e.failedCodeFileName == (Some(fileName)))
      assert(e.failedCodeLineNumber == (Some(thisLineNumber - 4)))
    }

    it("should do nothing when is used to check l2.isEmpty") {
      assume(l2.isEmpty)
    }

    it("should throw TestCanceledException with correct message and stack depth when is used to check l1.isEmpty") {
      val e = intercept[TestCanceledException] {
        assume(l1.isEmpty)
      }
      assert(e.message == Some(wasNotEmpty(l1)))
      assert(e.failedCodeFileName == (Some(fileName)))
      assert(e.failedCodeLineNumber == (Some(thisLineNumber - 4)))
    }

    it("should do nothing when is used to check !l1.isEmpty") {
      assume(!l1.isEmpty)
    }

    it("should throw TestCanceledException with correct message and stack depth when is used to check !l2.isEmpty") {
      val e = intercept[TestCanceledException] {
        assume(!l2.isEmpty)
      }
      assert(e.message == Some(wasEmpty(l2)))
      assert(e.failedCodeFileName == (Some(fileName)))
      assert(e.failedCodeLineNumber == (Some(thisLineNumber - 4)))
    }

    it("should do nothing when is used to check s3.nonEmpty") {
      assume(s3.nonEmpty)
    }

    it("should throw TestCanceledException with correct message and stack depth when is used to check s4.nonEmpty") {
      val e = intercept[TestCanceledException] {
        assume(s4.nonEmpty)
      }
      assert(e.message == Some(wasEmpty(s4)))
      assert(e.failedCodeFileName == (Some(fileName)))
      assert(e.failedCodeLineNumber == (Some(thisLineNumber - 4)))
    }

    it("should do nothing when is used to check !s4.nonEmpty") {
      assume(!s4.nonEmpty)
    }

    it("should throw TestCanceledException with correct message and stack depth when is used to check !s3.nonEmpty") {
      val e = intercept[TestCanceledException] {
        assume(!s3.nonEmpty)
      }
      assert(e.message == Some(wasNotEmpty(s3)))
      assert(e.failedCodeFileName == (Some(fileName)))
      assert(e.failedCodeLineNumber == (Some(thisLineNumber - 4)))
    }

    it("should do nothing when is used to check l1.nonEmpty") {
      assume(l1.nonEmpty)
    }

    it("should throw TestCanceledException with correct message and stack depth when is used to check l2.nonEmpty") {
      val e = intercept[TestCanceledException] {
        assume(l2.nonEmpty)
      }
      assert(e.message == Some(wasEmpty(l2)))
      assert(e.failedCodeFileName == (Some(fileName)))
      assert(e.failedCodeLineNumber == (Some(thisLineNumber - 4)))
    }

    it("should do nothing when is used to check !l2.nonEmpty") {
      assume(!l2.nonEmpty)
    }

    it("should throw TestCanceledException with correct message and stack depth when is used to check !l1.nonEmpty") {
      val e = intercept[TestCanceledException] {
        assume(!l1.nonEmpty)
      }
      assert(e.message == Some(wasNotEmpty(l1)))
      assert(e.failedCodeFileName == (Some(fileName)))
      assert(e.failedCodeLineNumber == (Some(thisLineNumber - 4)))
    }

    it("should do nothing when is used to check s1.isInstanceOf[String]") {
      assume(s1.isInstanceOf[String])
    }

    it("should throw TestCanceledException with correct message and stack depth when is used to check l1.isInstanceOf[String]") {
      val e = intercept[TestCanceledException] {
        assume(l1.isInstanceOf[String])
      }
      assert(e.message == Some(wasNotInstanceOf(l1, "scala.Predef.String")))
      assert(e.failedCodeFileName == (Some(fileName)))
      assert(e.failedCodeLineNumber == (Some(thisLineNumber - 4)))
    }

    it("should do nothing when is used to check l1.isInstanceOf[List[Int]]") {
      assume(l1.isInstanceOf[List[Int]])
    }

    it("should throw TestCanceledException with correct message and stack depth when is used to check s1.isInstanceOf[List[Int]]") {
      val e = intercept[TestCanceledException] {
        assume(s1.isInstanceOf[List[Int]])
      }
      assert(e.message == Some(wasNotInstanceOf(s1, if (ScalaTestVersions.BuiltForScalaVersion.startsWith("3.")) "scala.collection.immutable.List[scala.Int]" else "scala.List")))
      assert(e.failedCodeFileName == (Some(fileName)))
      assert(e.failedCodeLineNumber == (Some(thisLineNumber - 4)))
    }

    it("should do nothing when is used to check date.isInstanceOf[Date]") {
      assume(date.isInstanceOf[Date])
    }

    it("should throw TestCanceledException with correct message and stack depth when is used to check l1.isInstanceOf[Date]") {
      val e = intercept[TestCanceledException] {
        assume(l1.isInstanceOf[Date])
      }
      assert(e.message == Some(wasNotInstanceOf(l1, "java.util.Date")))
      assert(e.failedCodeFileName == (Some(fileName)))
      assert(e.failedCodeLineNumber == (Some(thisLineNumber - 4)))
    }

    it("should do nothing when is used to check !l1.isInstanceOf[String]") {
      assume(!l1.isInstanceOf[String])
    }

    it("should throw TestCanceledException with correct message and stack depth when is used to check !s1.isInstanceOf[String]") {
      val e = intercept[TestCanceledException] {
        assume(!s1.isInstanceOf[String])
      }
      assert(e.message == Some(wasInstanceOf(s1, "scala.Predef.String")))
      assert(e.failedCodeFileName == (Some(fileName)))
      assert(e.failedCodeLineNumber == (Some(thisLineNumber - 4)))
    }

    it("should do nothing when is used to check !s1.isInstanceOf[List[Int]]") {
      assume(!s1.isInstanceOf[List[Int]])
    }

    it("should throw TestCanceledException with correct message and stack depth when is used to check !l1.isInstanceOf[List[Int]]") {
      val e = intercept[TestCanceledException] {
        assume(!l1.isInstanceOf[List[Int]])
      }
      assert(e.message == Some(wasInstanceOf(l1, if (ScalaTestVersions.BuiltForScalaVersion.startsWith("3.")) "scala.collection.immutable.List[scala.Int]" else "scala.List")))
      assert(e.failedCodeFileName == (Some(fileName)))
      assert(e.failedCodeLineNumber == (Some(thisLineNumber - 4)))
    }
    
    it("should do nothing when is used to check !l1.isInstanceOf[Date]") {
      assume(!l1.isInstanceOf[Date])
    }

    it("should throw TestCanceledException with correct message and stack depth when is used to check !date.isInstanceOf[Date]") {
      val e = intercept[TestCanceledException] {
        assume(!date.isInstanceOf[Date])
      }
      assert(e.message == Some(wasInstanceOf(date, "java.util.Date")))
      assert(e.failedCodeFileName == (Some(fileName)))
      assert(e.failedCodeLineNumber == (Some(thisLineNumber - 4)))
    }

    it("should do nothing when is used to check s1.length == 9") {
      assume(s1.length == 12)
    }

    it("should throw TestCanceledException with correct message and stack depth when is used to check s1.length == 10") {
      val e = intercept[TestCanceledException] {
        assume(s1.length == 10)
      }
      assert(e.message == Some(hadLengthInsteadOfExpectedLength(s1, 12, 10)))
      assert(e.failedCodeFileName == (Some(fileName)))
      assert(e.failedCodeLineNumber == (Some(thisLineNumber - 4)))
    }

    it("should do nothing when is used to check l1.length == 3") {
      assume(l1.length == 3)
    }

    it("should throw TestCanceledException with correct message and stack depth when is used to check l1.length == 10") {
      val e = intercept[TestCanceledException] {
        assume(l1.length == 10)
      }
      assert(e.message == Some(hadLengthInsteadOfExpectedLength(l1, 3, 10)))
      assert(e.failedCodeFileName == (Some(fileName)))
      assert(e.failedCodeLineNumber == (Some(thisLineNumber - 4)))
    }

    it("should do nothing when is used to check !(s1.length == 10)") {
      assume(!(s1.length == 10))
    }

    it("should throw TestCanceledException with correct message and stack depth when is used to check !(s1.length == 9)") {
      val e = intercept[TestCanceledException] {
        assume(!(s1.length == 12))
      }
      assert(e.message == Some(hadLength(s1, 12)))
      assert(e.failedCodeFileName == (Some(fileName)))
      assert(e.failedCodeLineNumber == (Some(thisLineNumber - 4)))
    }

    it("should do nothing when is used to check !(l1.length == 2)") {
      assume(!(l1.length == 2))
    }

    it("should throw TestCanceledException with correct message and stack depth when is used to check !(l1.length == 9)") {
      val e = intercept[TestCanceledException] {
        assume(!(l1.length == 3))
      }
      assert(e.message == Some(hadLength(l1, 3)))
      assert(e.failedCodeFileName == (Some(fileName)))
      assert(e.failedCodeLineNumber == (Some(thisLineNumber - 4)))
    }

    it("should do nothing when is used to check floatLengthSize.length == 2.0f") {
      assume(floatLengthSize.length == 2.0f)
    }

    it("should throw TestFailedException with correct message and stack depth when is used to check floatLengthSize.length == 1.0f") {
      val e = intercept[TestCanceledException] {
        assume(floatLengthSize.length == 1.0f)
      }
      assert(e.message == Some(hadLengthInsteadOfExpectedLength(floatLengthSize, 2.0f, 1.0f)))
      assert(e.failedCodeFileName == (Some(fileName)))
      assert(e.failedCodeLineNumber == (Some(thisLineNumber - 4)))
    }

    it("should do nothing when is used to check s1.size == 9") {
      assume(s1.size == 12)
    }

    it("should throw TestCanceledException with correct message and stack depth when is used to check s1.size == 10") {
      val e = intercept[TestCanceledException] {
        assume(s1.size == 10)
      }
      assert(e.message == Some(hadSizeInsteadOfExpectedSize(s1, 12, 10)))
      assert(e.failedCodeFileName == (Some(fileName)))
      assert(e.failedCodeLineNumber == (Some(thisLineNumber - 4)))
    }

    it("should do nothing when is used to check l1.size == 3") {
      assume(l1.size == 3)
    }

    it("should throw TestCanceledException with correct message and stack depth when is used to check l1.size == 10") {
      val e = intercept[TestCanceledException] {
        assume(l1.size == 10)
      }
      assert(e.message == Some(hadSizeInsteadOfExpectedSize(l1, 3, 10)))
      assert(e.failedCodeFileName == (Some(fileName)))
      assert(e.failedCodeLineNumber == (Some(thisLineNumber - 4)))
    }

    it("should do nothing when is used to check !(s1.size == 10)") {
      assume(!(s1.size == 10))
    }

    it("should throw TestCanceledException with correct message and stack depth when is used to check !(s1.size == 9)") {
      val e = intercept[TestCanceledException] {
        assume(!(s1.size == 12))
      }
      assert(e.message == Some(hadSize(s1, 12)))
      assert(e.failedCodeFileName == (Some(fileName)))
      assert(e.failedCodeLineNumber == (Some(thisLineNumber - 4)))
    }

    it("should do nothing when is used to check !(l1.size == 2)") {
      assume(!(l1.size == 2))
    }

    it("should throw TestCanceledException with correct message and stack depth when is used to check !(l1.size == 9)") {
      val e = intercept[TestCanceledException] {
        assume(!(l1.size == 3))
      }
      assert(e.message == Some(hadSize(l1, 3)))
      assert(e.failedCodeFileName == (Some(fileName)))
      assert(e.failedCodeLineNumber == (Some(thisLineNumber - 4)))
    }

    it("should do nothing when is used to check floatLengthSize.size == 2.0f") {
      assume(floatLengthSize.size == 2.0f)
    }

    it("should throw TestFailedException with correct message and stack depth when is used to check floatLengthSize.size == 1.0f") {
      val e = intercept[TestCanceledException] {
        assume(floatLengthSize.size == 1.0f)
      }
      assert(e.message == Some(hadSizeInsteadOfExpectedSize(floatLengthSize, 2.0f, 1.0f)))
      assert(e.failedCodeFileName == (Some(fileName)))
      assert(e.failedCodeLineNumber == (Some(thisLineNumber - 4)))
    }

    it("should do nothing when is used to check l1.exists(_ == 3)") {
      assume(l1.exists(_ == 3))
    }

    it("should do nothing when is used to check l1.exists(3 == _)") {
      assume(l1.exists(3 == _))
    }

    it("should throw TestCanceledException with correct message and stack depth when is used to check l1.exists(_ == 5)") {
      val e = intercept[TestCanceledException] {
        assume(l1.exists(_ == 5))
      }
      assert(e.message == Some(didNotContain(l1, 5)))
      assert(e.failedCodeFileName == (Some(fileName)))
      assert(e.failedCodeLineNumber == (Some(thisLineNumber - 4)))
    }

    it("should throw TestCanceledException with correct message and stack depth when is used to check l1.exists(5 == _)") {
      val e = intercept[TestCanceledException] {
        assume(l1.exists(5 == _))
      }
      assert(e.message == Some(didNotContain(l1, 5)))
      assert(e.failedCodeFileName == (Some(fileName)))
      assert(e.failedCodeLineNumber == (Some(thisLineNumber - 4)))
    }

    it("should do nothing when is used to check !l1.exists(_ == 5)") {
      assume(!l1.exists(_ == 5))
    }

    it("should do nothing when is used to check !l1.exists(5 == _)") {
      assume(!l1.exists(5 == _))
    }

    it("should throw TestCanceledException with correct message and stack depth when is used to check !l1.exists(_ == 3)") {
      val e = intercept[TestCanceledException] {
        assume(!l1.exists(_ == 3))
      }
      assert(e.message == Some(contained(l1, 3)))
      assert(e.failedCodeFileName == (Some(fileName)))
      assert(e.failedCodeLineNumber == (Some(thisLineNumber - 4)))
    }

    it("should throw TestCanceledException with correct message and stack depth when is used to check !l1.exists(3 == _)") {
      val e = intercept[TestCanceledException] {
        assume(!l1.exists(3 == _))
      }
      assert(e.message == Some(contained(l1, 3)))
      assert(e.failedCodeFileName == (Some(fileName)))
      assert(e.failedCodeLineNumber == (Some(thisLineNumber - 4)))
    }

    it("should throw TestCanceledException with correct message and stack depth when is used to check l1.exists(_ > 3)") {
      val e = intercept[TestCanceledException] {
        assume(l1.exists(_ > 3))
      }
      assert(e.message == Some(wasFalse(if (ScalaTestVersions.BuiltForScalaVersion.startsWith("3.")) "l1.exists(((_$31: scala.Int) => _$31.>(3)))" else "l1.exists(((x$32: Int) => x$32.>(3)))")))
      assert(e.failedCodeFileName == (Some(fileName)))
      assert(e.failedCodeLineNumber == (Some(thisLineNumber - 4)))
    }

    it("should throw TestCanceledException with correct message and stack depth when is used to check l1.exists(3 < _)") {
      val e = intercept[TestCanceledException] {
        assume(l1.exists(3 < _))
      }
      assert(e.message == Some(wasFalse(if (ScalaTestVersions.BuiltForScalaVersion.startsWith("3.")) "l1.exists(((_$32: scala.Int) => 3.<(_$32)))" else "l1.exists(((x$33: Int) => 3.<(x$33)))")))
      assert(e.failedCodeFileName == (Some(fileName)))
      assert(e.failedCodeLineNumber == (Some(thisLineNumber - 4)))
    }

    it("should throw TestCanceledException with correct message and stack depth when is used to check l3.exists(_.isEmpty)") {
      val e = intercept[TestCanceledException] {
        assume(l3.exists(_.isEmpty))
      }
      assert(e.message == Some(wasFalse(if (ScalaTestVersions.BuiltForScalaVersion.startsWith("3.")) "l3.exists(((_$33: java.lang.String) => _$33.isEmpty()))" else "l3.exists(((x$34: String) => x$34.isEmpty()))")))
      assert(e.failedCodeFileName == (Some(fileName)))
      assert(e.failedCodeLineNumber == (Some(thisLineNumber - 4)))
    }
    
    it("should throw TestCanceledException with correct message and stack depth when is used to check l3.exists(false)") {
      val e = intercept[TestCanceledException] {
        assume(ci1.exists(321))
      }
      assert(e.message == Some(wasFalse("ci1.exists(321)")))
      assert(e.failedCodeFileName == (Some(fileName)))
      assert(e.failedCodeLineNumber == (Some(thisLineNumber - 4)))
    }

    def woof(f: => Unit) = "woof"
    def meow(x: Int = 0, y: Int = 3) = "meow"

    it("should do nothing when used to check woof { meow(y = 5) } == \"woof\"") {
      assume(woof { meow(y = 5) } == "woof")
    }

    it("should throw TestCanceledException with correct message and stack depth when is used to check woof { meow(y = 5) } == \"meow\"") {
      val e = intercept[TestCanceledException] {
        assume(woof { meow(y = 5) } == "meow")
      }
      assert(e.message == Some(didNotEqual("woof", "meow")))
      assert(e.failedCodeFileName == (Some(fileName)))
      assert(e.failedCodeLineNumber == (Some(thisLineNumber - 4)))
    }

    it("should compile when used with org == xxx that shadow org.scalactic") {
      assertCompiles(
        """
          |val org = "test"
          |assume(org == "test")
        """.stripMargin)
    }

    it("should compile when used with org === xxx that shadow org.scalactic") {
      assertCompiles(
        """
          |val org = "test"
          |assume(org === "test")
        """.stripMargin)
    }

    it("should compile when used with org === xxx with TypeCheckedTripleEquals that shadow org.scalactic") {
      assertCompiles(
        """
          |class TestSpec extends AnyFunSpec with org.scalactic.TypeCheckedTripleEquals {
          |  it("testing here") {
          |    val org = "test"
          |    assume(org === "test")
          |  }
          |}
        """.stripMargin)
    }
    
    it("should compile when used with org.aCustomMethod that shadow org.scalactic") {
      assertCompiles(
        """
          |class Test {
          |  def aCustomMethod: Boolean = true
          |}
          |val org = new Test
          |assume(org.aCustomMethod)
        """.stripMargin)
    }

    it("should compile when used with !org that shadow org.scalactic") {
      assertCompiles(
        """
          |val org = false
          |assume(!org)
        """.stripMargin)
    }

    it("should compile when used with org.isEmpty that shadow org.scalactic") {
      assertCompiles(
        """
          |val org = ""
          |assume(org.isEmpty)
        """.stripMargin)
    }

    it("should compile when used with org.isInstanceOf that shadow org.scalactic") {
      assertCompiles(
        """
          |val org = ""
          |assume(org.isInstanceOf[String])
        """.stripMargin)
    }

    it("should compile when used with org.size == 0 that shadow org.scalactic") {
      assertCompiles(
        """
          |val org = Array.empty[String]
          |assume(org.size == 0)
        """.stripMargin)
    }

    it("should compile when used with org.length == 0 that shadow org.scalactic") {
      assertCompiles(
        """
          |val org = ""
          |assume(org.length == 0)
        """.stripMargin)
    }

    it("should compile when used with org.exists(_ == 'b') that shadow org.scalactic ") {
      assertCompiles(
        """
          |val org = "abc"
          |assume(org.exists(_ == 'b'))
        """.stripMargin)
    }
    it("should result in type Assertion and, on success, return the Succeeded value") {
      val x = 1
      assert(assume(x + 1 == 2) eq Succeeded)
    }
  }

  describe("The assume(boolean, clue) method") {
    val a = 3
    val b = 5

    val bob = "bob"
    val alice = "alice"

    it("should throw NullArgumentException when null is passed in as clue") {
      val e = intercept[NullArgumentException] {
        assume(a == 3, null)
      }
      assert(e.getMessage == "clue was null")
    }

    it("should do nothing when is used to check a == 3") {
      assume(a == 3, "dude")
    }

    it("should throw TestCanceledException with correct message and stack depth when is used to check a == 5") {
      val e = intercept[TestCanceledException] {
        assume(a == 5, "dude")
      }
      assert(e.message === Some(didNotEqual(3, 5) + " dude"))
      assert(e.failedCodeFileName === (Some(fileName)))
      assert(e.failedCodeLineNumber === (Some(thisLineNumber - 4)))
    }

    it("should do nothing when is used to check 5 == b") {
      assume(5 == b, ", dude")
    }

    it("should throw TestCanceledException with correct message and stack depth when is used to check 3 == b") {
      val e = intercept[TestCanceledException] {
        assume(3 == b, ", dude")
      }
      assert(e.message === Some(didNotEqual(3, 5) + ", dude"))
      assert(e.failedCodeFileName === (Some(fileName)))
      assert(e.failedCodeLineNumber === (Some(thisLineNumber - 4)))
    }

    it("should do nothing when is used to check a != 5") {
      assume(a != 5, ". dude")
    }

    it("should throw TestCanceledException with correct message and stack depth when is used to check a != 3") {
      val e = intercept[TestCanceledException] {
        assume(a != 3, ". dude")
      }
      assert(e.message === Some(equaled(3, 3) + ". dude"))
      assert(e.failedCodeFileName === (Some(fileName)))
      assert(e.failedCodeLineNumber === (Some(thisLineNumber - 4)))
    }

    it("should do nothing when is used to check 3 != b") {
      assume(3 != b, "; dude")
    }

    it("should throw TestCanceledException with correct message and stack depth when is used to check 5 != b") {
      val e = intercept[TestCanceledException] {
        assume(5 != b, "; dude")
      }
      assert(e.message === Some(equaled(5, 5) + "; dude"))
      assert(e.failedCodeFileName === (Some(fileName)))
      assert(e.failedCodeLineNumber === (Some(thisLineNumber - 4)))
    }

    it("should do nothing when is used to check 3 == 3") {
      assume(3 == 3, "dude")
    }

    it("should throw TestCanceledException with message that contains the original code and correct stack depth when is used to check 3 == 5") {
      // This is because the compiler simply pass the false boolean literal
      // to the macro, can't find a way to get the 3 == 5 literal.
      val e1 = intercept[TestCanceledException] {
        assume(3 == 5, "dude")
      }
      assert(e1.message === Some("dude"))
      assert(e1.failedCodeFileName === (Some(fileName)))
      assert(e1.failedCodeLineNumber === (Some(thisLineNumber - 4)))

      val e2 = intercept[TestCanceledException] {
        assume(3 == 5, "3 did not equal 5")
      }
      assert(e2.message === Some("3 did not equal 5"))
      assert(e2.failedCodeFileName === (Some(fileName)))
      assert(e2.failedCodeLineNumber === (Some(thisLineNumber - 4)))
    }

    it("should throw TestCanceledException with correct message and stack depth when is used to check a == b") {
      val e = intercept[TestCanceledException] {
        assume(a == b, "dude")
      }
      assert(e.message === Some(didNotEqual(3, 5) + " dude"))
      assert(e.failedCodeFileName === (Some(fileName)))
      assert(e.failedCodeLineNumber === (Some(thisLineNumber - 4)))
    }

    it("should throw TestCanceledException with correct message and stack depth when is used to check a == null") {
      val s = "test"
      val e = intercept[TestCanceledException] {
        assume(s == null, ", dude")
      }
      assert(e.message === Some(didNotEqual("test", null) + ", dude"))
      assert(e.failedCodeFileName === (Some(fileName)))
      assert(e.failedCodeLineNumber === (Some(thisLineNumber - 4)))
    }

    it("should throw TestFailedException with correct message and stack depth when is used to check null == a") {
      val s = "test"
      val e = intercept[TestCanceledException] {
        assume(null == s, ". dude")
      }
      assert(e.message === Some(didNotEqual(null, "test") + ". dude"))
      assert(e.failedCodeFileName === (Some(fileName)))
      assert(e.failedCodeLineNumber === (Some(thisLineNumber - 4)))
    }

    it("should throw TestFailedException with correct message and stack depth when is used to check 3 != a") {
      val e = intercept[TestCanceledException] {
        assume(3 != a, "; dude")
      }
      assert(e.message === Some(equaled(3, 3) + "; dude"))
      assert(e.failedCodeFileName === (Some(fileName)))
      assert(e.failedCodeLineNumber === (Some(thisLineNumber - 4)))
    }

    it("should do nothing when is used to check 5 != a") {
      assume(5 != a, "dude")
    }

    it("should do nothing when is used to check a > 2") {
      assume(a > 2, "dude")
    }

    it("should do nothing when is used to check 5 > a") {
      assume(5 > a, "dude")
    }

    it("should throw TestCanceledException with correct message and stack depth when is used to check a > 3") {
      val e = intercept[TestCanceledException] {
        assume(a > 3, "dude")
      }
      assert(e.message === Some(wasNotGreaterThan(3, 3) + " dude"))
      assert(e.failedCodeFileName === (Some(fileName)))
      assert(e.failedCodeLineNumber === (Some(thisLineNumber - 4)))
    }

    it("should throw TestCanceledException with correct message and stack depth when is used to check 3 > a") {
      val e = intercept[TestCanceledException] {
        assume(3 > a, ", dude")
      }
      assert(e.message === Some(wasNotGreaterThan(3, 3) + ", dude"))
      assert(e.failedCodeFileName === (Some(fileName)))
      assert(e.failedCodeLineNumber === (Some(thisLineNumber - 4)))
    }

    it("should do nothing when is used to check a >= 3") {
      assume(a >= 3, ". dude")
    }

    it("should do nothing when is used to check 3 >= a") {
      assume(3 >= a, ". dude")
    }

    it("should throw TestCanceledException with correct message and stack depth when is used to check a >= 4") {
      val e = intercept[TestCanceledException] {
        assume(a >= 4, ". dude")
      }
      assert(e.message === Some(wasNotGreaterThanOrEqualTo(3, 4) + ". dude"))
      assert(e.failedCodeFileName === (Some(fileName)))
      assert(e.failedCodeLineNumber === (Some(thisLineNumber - 4)))
    }

    it("should throw TestCanceledException with correct message and stack depth when is used to check 2 >= a") {
      val e = intercept[TestCanceledException] {
        assume(2 >= a, "; dude")
      }
      assert(e.message === Some(wasNotGreaterThanOrEqualTo(2, 3) + "; dude"))
      assert(e.failedCodeFileName === (Some(fileName)))
      assert(e.failedCodeLineNumber === (Some(thisLineNumber - 4)))
    }

    it("should do nothing when is used to check b < 6") {
      assume(b < 6, "dude")
    }

    it("should do nothing when is used to check 3 < b") {
      assume(3 < b, "dude")
    }

    it("should throw TestCanceledException with correct message and stack depth when is used to check b < 5") {
      val e = intercept[TestCanceledException] {
        assume(b < 5, "dude")
      }
      assert(e.message === Some(wasNotLessThan(5, 5) + " dude"))
      assert(e.failedCodeFileName === (Some(fileName)))
      assert(e.failedCodeLineNumber === (Some(thisLineNumber - 4)))
    }

    it("should throw TestCanceledException with correct message and stack depth when is used to check 5 < b") {
      val e = intercept[TestCanceledException] {
        assume(5 < b, ", dude")
      }
      assert(e.message === Some(wasNotLessThan(5, 5) + ", dude"))
      assert(e.failedCodeFileName === (Some(fileName)))
      assert(e.failedCodeLineNumber === (Some(thisLineNumber - 4)))
    }

    it("should do nothing when is used to check b <= 5") {
      assume(b <= 5, ". dude")
    }

    it("should do nothing when is used to check 5 <= b") {
      assume(5 <= b, ". dude")
    }

    it("should throw TestCanceledException with correct message and stack depth when is used to check b <= 4") {
      val e = intercept[TestCanceledException] {
        assume(b <= 4, ". dude")
      }
      assert(e.message === Some(wasNotLessThanOrEqualTo(5, 4) + ". dude"))
      assert(e.failedCodeFileName === (Some(fileName)))
      assert(e.failedCodeLineNumber === (Some(thisLineNumber - 4)))
    }

    it("should throw TestCanceledException with correct message and stack depth when is used to check 6 <= b") {
      val e = intercept[TestCanceledException] {
        assume(6 <= b, "; dude")
      }
      assert(e.message === Some(wasNotLessThanOrEqualTo(6, 5) + "; dude"))
      assert(e.failedCodeFileName === (Some(fileName)))
      assert(e.failedCodeLineNumber === (Some(thisLineNumber - 4)))
    }

    it("should do nothing when is used to check bob == \"bob\"") {
      assume(bob == "bob", "dude")
    }

    it("should do nothing when is used to check bob != \"alice\"") {
      assume(bob != "alice", "dude")
    }

    it("should do nothing when is used to check alice == \"alice\"") {
      assume(alice == "alice", "dude")
    }

    it("should do nothing when is used to check alice != \"bob\"") {
      assume(alice != "bob", "dude")
    }

    it("should throw TestCanceledException with correct message and stack depth when is used to check bob == \"alice\"") {
      val e = intercept[TestCanceledException] {
        assume(bob == "alice", "dude")
      }
      assert(e.message === Some(didNotEqual(bob, "alice") + " dude"))
      assert(e.failedCodeFileName === (Some(fileName)))
      assert(e.failedCodeLineNumber === (Some(thisLineNumber - 4)))
    }

    it("should throw TestCanceledException with correct message and stack depth when is used to check bob != \"bob\"") {
      val e = intercept[TestCanceledException] {
        assume(bob != "bob", ", dude")
      }
      assert(e.message === Some(equaled(bob, "bob") + ", dude"))
      assert(e.failedCodeFileName === (Some(fileName)))
      assert(e.failedCodeLineNumber === (Some(thisLineNumber - 4)))
    }

    it("should throw TestCanceledException with correct message and stack depth when is used to check alice == \"bob\"") {
      val e = intercept[TestCanceledException] {
        assume(alice == "bob", ". dude")
      }
      assert(e.message === Some(didNotEqual(alice, "bob") + ". dude"))
      assert(e.failedCodeFileName === (Some(fileName)))
      assert(e.failedCodeLineNumber === (Some(thisLineNumber - 4)))
    }

    it("should throw TestCanceledException with correct message and stack depth when is used to check alice != \"alice\"") {
      val e = intercept[TestCanceledException] {
        assume(alice != "alice", "; dude")
      }
      assert(e.message === Some(equaled(alice, "alice") + "; dude"))
      assert(e.failedCodeFileName === (Some(fileName)))
      assert(e.failedCodeLineNumber === (Some(thisLineNumber - 4)))
    }

    // TripleEquals tests
    // currently these tests are not calling TripleEquals's === and !== yet, import org.scalactic.TripleEquals does not seems to work
    // Should make Assertions to extend TripleEquals instead of LegacyTripleEquals instead.

    it("should do nothing when is used to check a === 3") {
      assume(a === 3, "dude")
    }

    it("should throw TestFailedException with correct message and stack depth when is used to check a === 5") {
      val e = intercept[TestCanceledException] {
        assume(a === 5, "dude")
      }
      assert(e.message === Some(didNotEqual(3, 5) + " dude"))
      assert(e.failedCodeFileName === (Some(fileName)))
      assert(e.failedCodeLineNumber === (Some(thisLineNumber - 4)))
    }

    it("should do nothing when is used to check 3 === a") {
      assume(3 === a, ", dude")
    }

    it("should throw TestFailedException with correct message and stack depth when is used to check 5 === a") {
      val e = intercept[TestCanceledException] {
        assume(5 === a, ", dude")
      }
      assert(e.message === Some(didNotEqual(5, 3) + ", dude"))
      assert(e.failedCodeFileName === (Some(fileName)))
      assert(e.failedCodeLineNumber === (Some(thisLineNumber - 4)))
    }

    it("should do nothing when is used to check a !== 5") {
      assume(a !== 5, ". dude")
    }

    it("should throw TestCanceledException with correct message and stack depth when is used to check a !== 3") {
      val e = intercept[TestCanceledException] {
        assume(a !== 3, ". dude")
      }
      assert(e.message === Some(equaled(3, 3) + ". dude"))
      assert(e.failedCodeFileName === (Some(fileName)))
      assert(e.failedCodeLineNumber === (Some(thisLineNumber - 4)))
    }

    it("should do nothing when is used to check 5 !== a") {
      assume(5 !== a, "; dude")
    }

    it("should throw TestCanceledException with correct message and stack depth when is used to check 3 !== a") {
      val e = intercept[TestCanceledException] {
        assume(3 !== a, "; dude")
      }
      assert(e.message === Some(equaled(3, 3) + "; dude"))
      assert(e.failedCodeFileName === (Some(fileName)))
      assert(e.failedCodeLineNumber === (Some(thisLineNumber - 4)))
    }

    it("should do nothing when is used to check a == 3 && b == 5") {
      assume(a == 3 && b == 5, ", dude")
    }

    it("should throw TestCanceledException with correct message and stack depth when is used to check a == 3 && b == 6") {
      val e = intercept[TestCanceledException] {
        assume(a == 3 && b == 6, ", dude")
      }
      assert(e.message === Some(commaBut(equaled(3, 3), didNotEqual(5, 6)) + ", dude"))
      assert(e.failedCodeFileName === (Some(fileName)))
      assert(e.failedCodeLineNumber === (Some(thisLineNumber - 4)))
    }

    it("should throw TestCanceledException with correct message and stack depth when is used to check a == 2 && b == 5") {
      val e = intercept[TestCanceledException] {
        assume(a == 2 && b == 5, ", dude")
      }
      assert(e.message === Some(didNotEqual(3, 2) + ", dude"))
      assert(e.failedCodeFileName === (Some(fileName)))
      assert(e.failedCodeLineNumber === (Some(thisLineNumber - 4)))
    }

    it("should throw TestCanceledException with correct message and stack depth when is used to check a == 2 && b == 6") {
      val e = intercept[TestCanceledException] {
        assume(a == 2 && b == 6, ", dude")
      }
      assert(e.message === Some(didNotEqual(3, 2) + ", dude"))
      assert(e.failedCodeFileName === (Some(fileName)))
      assert(e.failedCodeLineNumber === (Some(thisLineNumber - 4)))
    }

    it("should do nothing when is used to check a == 3 & b == 5") {
      assume(a == 3 & b == 5, ", dude")
    }

    it("should throw TestCanceledException with correct message and stack depth when is used to check a == 3 & b == 6") {
      val e = intercept[TestCanceledException] {
        assume(a == 3 & b == 6, ", dude")
      }
      assert(e.message === Some(commaBut(equaled(3, 3), didNotEqual(5, 6)) + ", dude"))
      assert(e.failedCodeFileName === (Some(fileName)))
      assert(e.failedCodeLineNumber === (Some(thisLineNumber - 4)))
    }

    it("should throw TestCanceledException with correct message and stack depth when is used to check a == 2 & b == 5") {
      val e = intercept[TestCanceledException] {
        assume(a == 2 & b == 5, ", dude")
      }
      assert(e.message === Some(didNotEqual(3, 2) + ", dude"))
      assert(e.failedCodeFileName === (Some(fileName)))
      assert(e.failedCodeLineNumber === (Some(thisLineNumber - 4)))
    }

    it("should throw TestCanceledException with correct message and stack depth when is used to check a == 2 & b == 6") {
      val e = intercept[TestCanceledException] {
        assume(a == 2 & b == 6, ", dude")
      }
      assert(e.message === Some(didNotEqual(3, 2) + ", dude"))
      assert(e.failedCodeFileName === (Some(fileName)))
      assert(e.failedCodeLineNumber === (Some(thisLineNumber - 4)))
    }

    it("should do nothing when is used to check a == 3 || b == 5") {
      assume(a == 3 || b == 5, ", dude")
    }

    it("should do nothing when is used to check a == 3 || b == 6") {
      assume(a == 3 || b == 6, ", dude")
    }

    it("should do nothing when is used to check a == 2 || b == 5") {
      assume(a == 2 || b == 5, ", dude")
    }

    it("should throw TestCanceledException with correct message and stack depth when is used to check a == 2 || b == 6") {
      val e = intercept[TestCanceledException] {
        assume(a == 2 || b == 6, ", dude")
      }
      assert(e.message === Some(commaAnd(didNotEqual(3, 2), didNotEqual(5, 6)) + ", dude"))
      assert(e.failedCodeFileName === (Some(fileName)))
      assert(e.failedCodeLineNumber === (Some(thisLineNumber - 4)))
    }

    it("should do nothing when is used to check a == 3 | b == 5") {
      assume(a == 3 | b == 5, ", dude")
    }

    it("should do nothing when is used to check a == 3 | b == 6") {
      assume(a == 3 | b == 6, ", dude")
    }

    it("should do nothing when is used to check a == 2 | b == 5") {
      assume(a == 2 | b == 5, ", dude")
    }

    it("should throw TestCanceledException with correct message and stack depth when is used to check a == 2 | b == 6") {
      val e = intercept[TestCanceledException] {
        assume(a == 2 | b == 6, ", dude")
      }
      assert(e.message === Some(commaAnd(didNotEqual(3, 2), didNotEqual(5, 6)) + ", dude"))
      assert(e.failedCodeFileName === (Some(fileName)))
      assert(e.failedCodeLineNumber === (Some(thisLineNumber - 4)))
    }

    it("should do nothing when is used to check a == 3 && (b == 5 && b > 3)") {
      assume(a == 3 && (b == 5 && b > 3), ", dude")
    }

    it("should throw TestCanceledException with correct message and stack depth when is used to check a == 3 && (b == 5 && b > 5)") {
      val e = intercept[TestCanceledException] {
        assume(a == 3 && (b == 5 && b > 5), ", dude")
      }
      assert(e.message === Some(commaBut(equaled(3, 3), commaBut(equaled(5, 5), wasNotGreaterThan(5, 5))) + ", dude"))
      assert(e.failedCodeFileName === (Some(fileName)))
      assert(e.failedCodeLineNumber === (Some(thisLineNumber - 4)))
    }

    it("should do nothing when is used to check !(a == 5)") {
      assume(!(a == 5), ", dude")
    }

    it("should throw TestCanceledException with correct message and stack depth when is used to check !(a == 3)") {
      val e = intercept[TestCanceledException] {
        assume(!(a == 3), ", dude")
      }
      assert(e.message === Some(equaled(3, 3) + ", dude"))
      assert(e.failedCodeFileName === (Some(fileName)))
      assert(e.failedCodeLineNumber === (Some(thisLineNumber - 4)))
    }

    it("should throw TestCanceledException with correct message and stack depth when is used to check a == 3 && !(b == 5)") {
      val e = intercept[TestCanceledException] {
        assume(a == 3 && !(b == 5), ", dude")
      }
      assert(e.message === Some(commaBut(equaled(3, 3), equaled(5, 5)) + ", dude"))
      assert(e.failedCodeFileName === (Some(fileName)))
      assert(e.failedCodeLineNumber === (Some(thisLineNumber - 4)))
    }

    it("should do nothing when is used to check (a == 3) == (b == 5)") {
      assume((a == 3) == (b == 5), ", dude")
    }

    it("should throw TestCanceledException with correct message and stack depth when is used to check (a == 3) == (b != 5)") {
      val e = intercept[TestCanceledException] {
        assume((a == 3) == (b != 5), ", dude")
      }
      assert(e.message === Some(didNotEqual(true, false) + ", dude"))
      assert(e.failedCodeFileName === (Some(fileName)))
      assert(e.failedCodeLineNumber === (Some(thisLineNumber - 4)))
    }

    it("should short-circuit && when first condition was false") {
      val s = new Stateful
      intercept[TestCanceledException] {
        assume(a == 5 && s.changeState, ", dude")
      }
      assert(s.state == false)
    }

    it("should short-circuit & when first condition was false") {
      val s = new Stateful
      intercept[TestCanceledException] {
        assume(a == 5 & s.changeState, ", dude")
      }
      assert(s.state == false)
    }

    it("should short-circuit || when first condition was true") {
      val s = new Stateful
      assume(a == 3 || s.changeState, ", dude")
      assert(s.state == false)
    }

    it("should short-circuit | when first condition was true") {
      val s = new Stateful
      assume(a == 3 | s.changeState, ", dude")
      assert(s.state == false)
    }

    it("should do nothing when it is used to check a == 3 && { println(\"hi\"); b == 5}") {
      assume(a == 3 && { println("hi"); b == 5}, ", dude")
    }

    it("should throw TestCanceledException with correct message and stack depth when is usesd to check a == 3 && { println(\"hi\"); b == 3}") {
      val e = intercept[TestCanceledException] {
        assume(a == 3 && { println("hi"); b == 3}, ", dude")
      }
      if (ScalaTestVersions.BuiltForScalaVersion == "2.12" || ScalaTestVersions.BuiltForScalaVersion == "2.13")
        assert(e.message == Some(commaBut(equaled(3, 3), wasFalse("{" + Prettifier.lineSeparator + "  scala.Predef.println(\"hi\");" + Prettifier.lineSeparator + "  b.==(3)" + Prettifier.lineSeparator + "}")) + ", dude"))
      else if (ScalaTestVersions.BuiltForScalaVersion == "2.10" || ScalaTestVersions.BuiltForScalaVersion == "2.11")
        assert(e.message == Some(commaBut(equaled(3, 3), wasFalse("{" + Prettifier.lineSeparator + "  scala.this.Predef.println(\"hi\");" + Prettifier.lineSeparator + "  b.==(3)" + Prettifier.lineSeparator + "}")) + ", dude"))
      else // dotty
        assert(e.message == Some(commaBut(equaled(3, 3), wasFalse("{" + Prettifier.lineSeparator + "  scala.Predef.println(\"hi\")" + Prettifier.lineSeparator + "  b.==(3)" + Prettifier.lineSeparator + "}")) + ", dude"))
      assert(e.failedCodeFileName == (Some(fileName)))
      assert(e.failedCodeLineNumber == (Some(thisLineNumber - 9)))
    }

    it("should do nothing when it is used to check { println(\"hi\"); b == 5} && a == 3 ") {
      assume({ println("hi"); b == 5} && a == 3, ", dude")
    }

    it("should throw TestCanceledException with correct message and stack depth when is usesd to { println(\"hi\"); b == 5} && a == 5") {
      val e = intercept[TestCanceledException] {
        assume({ println("hi"); b == 5} && a == 5, ", dude")
      }
      if (ScalaTestVersions.BuiltForScalaVersion == "2.12" || ScalaTestVersions.BuiltForScalaVersion == "2.13")
        assert(e.message == Some(commaBut(wasTrue("{" + Prettifier.lineSeparator + "  scala.Predef.println(\"hi\");" + Prettifier.lineSeparator + "  b.==(5)" + Prettifier.lineSeparator + "}"), didNotEqual(3, 5)) + ", dude"))
      else if (ScalaTestVersions.BuiltForScalaVersion == "2.10" || ScalaTestVersions.BuiltForScalaVersion == "2.11")
        assert(e.message == Some(commaBut(wasTrue("{" + Prettifier.lineSeparator + "  scala.this.Predef.println(\"hi\");" + Prettifier.lineSeparator + "  b.==(5)" + Prettifier.lineSeparator + "}"), didNotEqual(3, 5)) + ", dude"))
      else // dotty
        assert(e.message == Some(commaBut(wasTrue("{" + Prettifier.lineSeparator + "  scala.Predef.println(\"hi\")" + Prettifier.lineSeparator + "  b.==(5)" + Prettifier.lineSeparator + "}"), didNotEqual(3, 5)) + ", dude"))
      assert(e.failedCodeFileName == (Some(fileName)))
      assert(e.failedCodeLineNumber == (Some(thisLineNumber - 9)))
    }

    it("should preserve side effects when Apply with single argument is passed in") {
      assume(neverRuns1(sys.error("Sad times 1")), "should not fail!")
    }

    it("should preserve side effects when Apply with 2 argument list is passed in") {
      assume(neverRuns2(sys.error("Sad times 2"))(0), "should not fail!")
    }

    it("should preserve side effects when typed Apply with 2 argument list is passed in") {
      assume(neverRuns3(sys.error("Sad times 3"))(0), "should not fail!")
    }

    val s1 = "hi ScalaTest"
    val s2 = "ScalaTest hi"
    val s3 = "Say hi to ScalaTest"
    val s4 = ""

    val ci1 = new CustomInt(123)
    val ci2 = new CustomInt(321)
    val ci3 = ci1

    val l1 = List(1, 2, 3)
    val l2 = List.empty[Int]
    val l3 = List("one", "two", "three")

    val m1 = Map(1 -> "one", 2 -> "two", 3 -> "three")
    val m2 = Map.empty[Int, String]

    val ct1 = new CustomContainer(8)

    val date = new Date

    it("should do nothing when is used to check s1 startsWith \"hi\"") {
      assume(s1 startsWith "hi", ", dude")
      assume(s1.startsWith("hi"), ", dude")
    }

    it("should throw TestCanceledException with correct message and stack depth when is used to check s2 startsWith \"hi\"") {
      val e1 = intercept[TestCanceledException] {
        assume(s2 startsWith "hi", ", dude")
      }
      assert(e1.message == Some(didNotStartWith(s2, "hi") + ", dude"))
      assert(e1.failedCodeFileName == (Some(fileName)))
      assert(e1.failedCodeLineNumber == (Some(thisLineNumber - 4)))

      val e2 = intercept[TestCanceledException] {
        assume(s2.startsWith("hi"), ", dude")
      }
      assert(e2.message == Some(didNotStartWith(s2, "hi") + ", dude"))
      assert(e2.failedCodeFileName == (Some(fileName)))
      assert(e2.failedCodeLineNumber == (Some(thisLineNumber - 4)))
    }

    it("should do nothing when is used to check ci1 startsWith 1") {
      assume(ci1 startsWith 1, ", dude")
      assume(ci1.startsWith(1), ", dude")
    }

    it("should throw TestCanceledException with correct message and stack depth when is used to check ci2 startsWith 1") {
      val e1 = intercept[TestCanceledException] {
        assume(ci2 startsWith 1, ", dude")
      }
      assert(e1.message == Some(didNotStartWith(ci2, 1) + ", dude"))
      assert(e1.failedCodeFileName == (Some(fileName)))
      assert(e1.failedCodeLineNumber == (Some(thisLineNumber - 4)))

      val e2 = intercept[TestCanceledException] {
        assume(ci2.startsWith(1), ", dude")
      }
      assert(e2.message == Some(didNotStartWith(ci2, 1) + ", dude"))
      assert(e2.failedCodeFileName == (Some(fileName)))
      assert(e2.failedCodeLineNumber == (Some(thisLineNumber - 4)))
    }

    it("should do nothing when is used to check !s2.startsWith(\"hi\")") {
      assume(!s2.startsWith("hi"), ", dude")
    }

    it("should throw TestCanceledException with correct message and stack depth when is used to check !s1.startsWith(\"hi\")") {
      val e1 = intercept[TestCanceledException] {
        assume(!s1.startsWith("hi"), ", dude")
      }
      assert(e1.message == Some(startedWith(s1, "hi") + ", dude"))
      assert(e1.failedCodeFileName == (Some(fileName)))
      assert(e1.failedCodeLineNumber == (Some(thisLineNumber - 4)))
    }

    it("should do nothing when is used to check s2 endsWith \"hi\"") {
      assume(s2 endsWith "hi", ", dude")
      assume(s2.endsWith("hi"), ", dude")
    }

    it("should throw TestCanceledException with correct message and stack depth when is used to check s1 endsWith \"hi\"") {
      val e1 = intercept[TestCanceledException] {
        assume(s1 endsWith "hi", ", dude")
      }
      assert(e1.message == Some(didNotEndWith(s1, "hi") + ", dude"))
      assert(e1.failedCodeFileName == (Some(fileName)))
      assert(e1.failedCodeLineNumber == (Some(thisLineNumber - 4)))

      val e2 = intercept[TestCanceledException] {
        assume(s1.endsWith("hi"), ", dude")
      }
      assert(e2.message == Some(didNotEndWith(s1, "hi") + ", dude"))
      assert(e2.failedCodeFileName == (Some(fileName)))
      assert(e2.failedCodeLineNumber == (Some(thisLineNumber - 4)))
    }

    it("should do nothing when is used to check ci2 endsWith 1") {
      assume(ci2 endsWith 1, ", dude")
      assume(ci2.endsWith(1), ", dude")
    }

    it("should throw TestCanceledException with correct message and stack depth when is used to check ci1 endsWith 1") {
      val e1 = intercept[TestCanceledException] {
        assume(ci1 endsWith 1, ", dude")
      }
      assert(e1.message == Some(didNotEndWith(ci1, 1) + ", dude"))
      assert(e1.failedCodeFileName == (Some(fileName)))
      assert(e1.failedCodeLineNumber == (Some(thisLineNumber - 4)))

      val e2 = intercept[TestCanceledException] {
        assume(ci1.endsWith(1), ", dude")
      }
      assert(e2.message == Some(didNotEndWith(ci1, 1) + ", dude"))
      assert(e2.failedCodeFileName == (Some(fileName)))
      assert(e2.failedCodeLineNumber == (Some(thisLineNumber - 4)))
    }

    it("should do nothing when is used to check !s1.endsWith(\"hi\")") {
      assume(!s1.endsWith("hi"), ", dude")
    }

    it("should throw TestCanceledException with correct message and stack depth when is used to check !s2.endsWith(\"hi\")") {
      val e1 = intercept[TestCanceledException] {
        assume(!s2.endsWith("hi"), ", dude")
      }
      assert(e1.message == Some(endedWith(s2, "hi") + ", dude"))
      assert(e1.failedCodeFileName == (Some(fileName)))
      assert(e1.failedCodeLineNumber == (Some(thisLineNumber - 4)))
    }

    it("should do nothing when is used to check s3 contains \"hi\"") {
      assume(s3 contains "hi", ", dude")
      assume(s3.contains("hi"), ", dude")
    }

    it("should throw TestCanceledException with correct message and stack depth when is used to check s3 contains \"hello\"") {
      val e1 = intercept[TestCanceledException] {
        assume(s3 contains "hello", ", dude")
      }
      assert(e1.message == Some(didNotContain(s3, "hello") + ", dude"))
      assert(e1.failedCodeFileName == (Some(fileName)))
      assert(e1.failedCodeLineNumber == (Some(thisLineNumber - 4)))

      val e2 = intercept[TestCanceledException] {
        assume(s3.contains("hello"), ", dude")
      }
      assert(e2.message == Some(didNotContain(s3, "hello") + ", dude"))
      assert(e2.failedCodeFileName == (Some(fileName)))
      assert(e2.failedCodeLineNumber == (Some(thisLineNumber - 4)))
    }

    it("should do nothing when is used to check ci2 contains 2") {
      assume(ci2 contains 2, ", dude")
      assume(ci2.contains(2), ", dude")
    }

    it("should throw TestCanceledException with correct message and stack depth when is used to check ci1 contains 5") {
      val e1 = intercept[TestCanceledException] {
        assume(ci1 contains 5, ", dude")
      }
      assert(e1.message == Some(didNotContain(ci1, 5) + ", dude"))
      assert(e1.failedCodeFileName == (Some(fileName)))
      assert(e1.failedCodeLineNumber == (Some(thisLineNumber - 4)))

      val e2 = intercept[TestCanceledException] {
        assume(ci1.contains(5), ", dude")
      }
      assert(e2.message == Some(didNotContain(ci1, 5) + ", dude"))
      assert(e2.failedCodeFileName == (Some(fileName)))
      assert(e2.failedCodeLineNumber == (Some(thisLineNumber - 4)))
    }

    it("should do nothing when is used to check !s1.contains(\"hello\")") {
      assume(!s3.contains("hello"), ", dude")
    }

    it("should throw TestCanceledException with correct message and stack depth when is used to check !s3.contains(\"hi\")") {
      val e1 = intercept[TestCanceledException] {
        assume(!s3.contains("hi"), ", dude")
      }
      assert(e1.message == Some(contained(s3, "hi") + ", dude"))
      assert(e1.failedCodeFileName == (Some(fileName)))
      assert(e1.failedCodeLineNumber == (Some(thisLineNumber - 4)))
    }

    it("should do nothing when is used to check l1 contains 2") {
      assume(l1 contains 2, ", dude")
      assume(l1.contains(2), ", dude")
    }

    it("should throw TestCanceledException with correct message and stack depth when is used to check l1 contains 5") {
      val e1 = intercept[TestCanceledException] {
        assume(l1 contains 5, ", dude")
      }
      assert(e1.message == Some(didNotContain(l1, 5) + ", dude"))
      assert(e1.failedCodeFileName == (Some(fileName)))
      assert(e1.failedCodeLineNumber == (Some(thisLineNumber - 4)))

      val e2 = intercept[TestCanceledException] {
        assume(l1.contains(5), ", dude")
      }
      assert(e2.message == Some(didNotContain(l1, 5) + ", dude"))
      assert(e2.failedCodeFileName == (Some(fileName)))
      assert(e2.failedCodeLineNumber == (Some(thisLineNumber - 4)))
    }

    it("should do nothing when is used to check !(l1 contains 5)") {
      assume(!(l1 contains 5), ", dude")
      assume(!l1.contains(5), ", dude")
    }

    it("should throw TestCanceledException with correct message and stack depth when is used to check !(l1 contains 2)") {
      val e1 = intercept[TestCanceledException] {
        assume(!(l1 contains 2), ", dude")
      }
      assert(e1.message == Some(contained(l1, 2) + ", dude"))
      assert(e1.failedCodeFileName == (Some(fileName)))
      assert(e1.failedCodeLineNumber == (Some(thisLineNumber - 4)))

      val e2 = intercept[TestCanceledException] {
        assume(!l1.contains(2), ", dude")
      }
      assert(e2.message == Some(contained(l1, 2) + ", dude"))
      assert(e2.failedCodeFileName == (Some(fileName)))
      assert(e2.failedCodeLineNumber == (Some(thisLineNumber - 4)))
    }

    it("should do nothing when is used to check m1 contains 2") {
      assume(m1 contains 2, ", dude")
      assume(m1.contains(2), ", dude")
    }

    it("should throw TestCanceledException with correct message and stack depth when is used to check m1 contains 5") {
      val e1 = intercept[TestCanceledException] {
        assume(m1 contains 5, ", dude")
      }
      assert(e1.message == Some(didNotContainKey(m1, 5) + ", dude"))
      assert(e1.failedCodeFileName == (Some(fileName)))
      assert(e1.failedCodeLineNumber == (Some(thisLineNumber - 4)))

      val e2 = intercept[TestCanceledException] {
        assume(m1.contains(5), ", dude")
      }
      assert(e2.message == Some(didNotContainKey(m1, 5) + ", dude"))
      assert(e2.failedCodeFileName == (Some(fileName)))
      assert(e2.failedCodeLineNumber == (Some(thisLineNumber - 4)))
    }

    it("should do nothing when is used to check !(m1 contains 5)") {
      assume(!(m1 contains 5), ", dude")
      assume(!m1.contains(5), ", dude")
    }

    it("should throw TestCanceledException with correct message and stack depth when is used to check !(m1 contains 2)") {
      val e1 = intercept[TestCanceledException] {
        assume(!(m1 contains 2), ", dude")
      }
      assert(e1.message == Some(containedKey(m1, 2) + ", dude"))
      assert(e1.failedCodeFileName == (Some(fileName)))
      assert(e1.failedCodeLineNumber == (Some(thisLineNumber - 4)))

      val e2 = intercept[TestCanceledException] {
        assume(!m1.contains(2), ", dude")
      }
      assert(e2.message == Some(containedKey(m1, 2) + ", dude"))
      assert(e2.failedCodeFileName == (Some(fileName)))
      assert(e2.failedCodeLineNumber == (Some(thisLineNumber - 4)))
    }

    it("should do nothing when is used to check ct1 contains 8") {
      assume(ct1 contains 8, ", dude")
      assume(ct1.contains(8), ", dude")
    }

    it("should throw TestCanceledException with correct message and stack depth when is used to check ct1 contains 5") {
      val e1 = intercept[TestCanceledException] {
        assume(ct1 contains 5, ", dude")
      }
      assert(e1.message == Some(didNotContain(ct1, 5) + ", dude"))
      assert(e1.failedCodeFileName == (Some(fileName)))
      assert(e1.failedCodeLineNumber == (Some(thisLineNumber - 4)))

      val e2 = intercept[TestCanceledException] {
        assume(ct1.contains(5), ", dude")
      }
      assert(e2.message == Some(didNotContain(ct1, 5) + ", dude"))
      assert(e2.failedCodeFileName == (Some(fileName)))
      assert(e2.failedCodeLineNumber == (Some(thisLineNumber - 4)))
    }

    it("should do nothing when is used to check !ct1.contains(5)") {
      assume(!ct1.contains(5), ", dude")
    }

    it("should throw TestCanceledException with correct message and stack depth when is used to check !ct1.contains(8)") {
      val e1 = intercept[TestCanceledException] {
        assume(!ct1.contains(8), ", dude")
      }
      assert(e1.message == Some(contained(ct1, 8) + ", dude"))
      assert(e1.failedCodeFileName == (Some(fileName)))
      assert(e1.failedCodeLineNumber == (Some(thisLineNumber - 4)))
    }

    it("should do nothing when is used to check ci1 eq ci3") {
      assume(ci1 eq ci3, ", dude")
      assume(ci1.eq(ci3), ", dude")
    }

    it("should throw TestCanceledException with correct message and stack depth when is used to check ci1 eq ci2") {
      val e1 = intercept[TestCanceledException] {
        assume(ci1 eq ci2, ", dude")
      }
      assert(e1.message == Some(wasNotTheSameInstanceAs(ci1, ci2) + ", dude"))
      assert(e1.failedCodeFileName == (Some(fileName)))
      assert(e1.failedCodeLineNumber == (Some(thisLineNumber - 4)))

      val e2 = intercept[TestCanceledException] {
        assume(ci1.eq(ci2), ", dude")
      }
      assert(e2.message == Some(wasNotTheSameInstanceAs(ci1, ci2) + ", dude"))
      assert(e2.failedCodeFileName == (Some(fileName)))
      assert(e2.failedCodeLineNumber == (Some(thisLineNumber - 4)))
    }

    it("should do nothing when is used to check !ci1.eq(ci2)") {
      assume(!ci1.eq(ci2), ", dude")
    }

    it("should throw TestCanceledException with correct message and stack depth when is used to check !ci1.eq(ci3)") {
      val e = intercept[TestCanceledException] {
        assume(!ci1.eq(ci3), ", dude")
      }
      assert(e.message == Some(wasTheSameInstanceAs(ci1, ci3) + ", dude"))
      assert(e.failedCodeFileName == (Some(fileName)))
      assert(e.failedCodeLineNumber == (Some(thisLineNumber - 4)))
    }

    it("should do nothing when is used to check ci1 ne ci2") {
      assume(ci1 ne ci2, ", dude")
      assume(ci1.ne(ci2), ", dude")
    }

    it("should throw TestCanceledException with correct message and stack depth when is used to check ci1 ne ci3") {
      val e1 = intercept[TestCanceledException] {
        assume(ci1 ne ci3, ", dude")
      }
      assert(e1.message == Some(wasTheSameInstanceAs(ci1, ci3) + ", dude"))
      assert(e1.failedCodeFileName == (Some(fileName)))
      assert(e1.failedCodeLineNumber == (Some(thisLineNumber - 4)))

      val e2 = intercept[TestCanceledException] {
        assume(ci1.ne(ci3), ", dude")
      }
      assert(e2.message == Some(wasTheSameInstanceAs(ci1, ci3) + ", dude"))
      assert(e2.failedCodeFileName == (Some(fileName)))
      assert(e2.failedCodeLineNumber == (Some(thisLineNumber - 4)))
    }

    it("should do nothing when is used to check !ci1.ne(ci3)") {
      assume(!ci1.ne(ci3), ", dude")
    }

    it("should throw TestCanceledException with correct message and stack depth when is used to check !ci1.ne(ci2)") {
      val e = intercept[TestCanceledException] {
        assume(!ci1.ne(ci2), ", dude")
      }
      assert(e.message == Some(wasNotTheSameInstanceAs(ci1, ci2) + ", dude"))
      assert(e.failedCodeFileName == (Some(fileName)))
      assert(e.failedCodeLineNumber == (Some(thisLineNumber - 4)))
    }

    it("should do nothing when is used to check s4.isEmpty") {
      assume(s4.isEmpty, ", dude")
    }

    it("should throw TestCanceledException with correct message and stack depth when is used to check s3.isEmpty") {
      val e = intercept[TestCanceledException] {
        assume(s3.isEmpty, ", dude")
      }
      assert(e.message == Some(wasNotEmpty(s3) + ", dude"))
      assert(e.failedCodeFileName == (Some(fileName)))
      assert(e.failedCodeLineNumber == (Some(thisLineNumber - 4)))
    }

    it("should do nothing when is used to check !s3.isEmpty") {
      assume(!s3.isEmpty, ", dude")
    }

    it("should throw TestCanceledException with correct message and stack depth when is used to check !s4.isEmpty") {
      val e = intercept[TestCanceledException] {
        assume(!s4.isEmpty, ", dude")
      }
      assert(e.message == Some(wasEmpty(s4) + ", dude"))
      assert(e.failedCodeFileName == (Some(fileName)))
      assert(e.failedCodeLineNumber == (Some(thisLineNumber - 4)))
    }

    it("should do nothing when is used to check l2.isEmpty") {
      assume(l2.isEmpty, ", dude")
    }

    it("should throw TestCanceledException with correct message and stack depth when is used to check l1.isEmpty") {
      val e = intercept[TestCanceledException] {
        assume(l1.isEmpty, ", dude")
      }
      assert(e.message == Some(wasNotEmpty(l1) + ", dude"))
      assert(e.failedCodeFileName == (Some(fileName)))
      assert(e.failedCodeLineNumber == (Some(thisLineNumber - 4)))
    }

    it("should do nothing when is used to check !l1.isEmpty") {
      assume(!l1.isEmpty, ", dude")
    }

    it("should throw TestCanceledException with correct message and stack depth when is used to check !l2.isEmpty") {
      val e = intercept[TestCanceledException] {
        assume(!l2.isEmpty, ", dude")
      }
      assert(e.message == Some(wasEmpty(l2) + ", dude"))
      assert(e.failedCodeFileName == (Some(fileName)))
      assert(e.failedCodeLineNumber == (Some(thisLineNumber - 4)))
    }

    it("should do nothing when is used to check s3.nonEmpty") {
      assume(s3.nonEmpty, ", dude")
    }

    it("should throw TestCanceledException with correct message and stack depth when is used to check s4.nonEmpty") {
      val e = intercept[TestCanceledException] {
        assume(s4.nonEmpty, ", dude")
      }
      assert(e.message == Some(wasEmpty(s4) + ", dude"))
      assert(e.failedCodeFileName == (Some(fileName)))
      assert(e.failedCodeLineNumber == (Some(thisLineNumber - 4)))
    }

    it("should do nothing when is used to check !s4.nonEmpty") {
      assume(!s4.nonEmpty, ", dude")
    }

    it("should throw TestCanceledException with correct message and stack depth when is used to check !s3.nonEmpty") {
      val e = intercept[TestCanceledException] {
        assume(!s3.nonEmpty, ", dude")
      }
      assert(e.message == Some(wasNotEmpty(s3) + ", dude"))
      assert(e.failedCodeFileName == (Some(fileName)))
      assert(e.failedCodeLineNumber == (Some(thisLineNumber - 4)))
    }

    it("should do nothing when is used to check l1.nonEmpty") {
      assume(l1.nonEmpty, ", dude")
    }

    it("should throw TestCanceledException with correct message and stack depth when is used to check l2.nonEmpty") {
      val e = intercept[TestCanceledException] {
        assume(l2.nonEmpty, ", dude")
      }
      assert(e.message == Some(wasEmpty(l2) + ", dude"))
      assert(e.failedCodeFileName == (Some(fileName)))
      assert(e.failedCodeLineNumber == (Some(thisLineNumber - 4)))
    }

    it("should do nothing when is used to check !l2.nonEmpty") {
      assume(!l2.nonEmpty, ", dude")
    }

    it("should throw TestCanceledException with correct message and stack depth when is used to check !l1.nonEmpty") {
      val e = intercept[TestCanceledException] {
        assume(!l1.nonEmpty, ", dude")
      }
      assert(e.message == Some(wasNotEmpty(l1) + ", dude"))
      assert(e.failedCodeFileName == (Some(fileName)))
      assert(e.failedCodeLineNumber == (Some(thisLineNumber - 4)))
    }

    it("should do nothing when is used to check s1.isInstanceOf[String]") {
      assume(s1.isInstanceOf[String], ", dude")
    }

    it("should throw TestCanceledException with correct message and stack depth when is used to check l1.isInstanceOf[String]") {
      val e = intercept[TestCanceledException] {
        assume(l1.isInstanceOf[String], ", dude")
      }
      assert(e.message == Some(wasNotInstanceOf(l1, "scala.Predef.String") + ", dude"))
      assert(e.failedCodeFileName == (Some(fileName)))
      assert(e.failedCodeLineNumber == (Some(thisLineNumber - 4)))
    }

    it("should do nothing when is used to check l1.isInstanceOf[List[Int]]") {
      assume(l1.isInstanceOf[List[Int]], ", dude")
    }

    it("should throw TestCanceledException with correct message and stack depth when is used to check s1.isInstanceOf[List[Int]]") {
      val e = intercept[TestCanceledException] {
        assume(s1.isInstanceOf[List[Int]], ", dude")
      }
      assert(e.message == Some(wasNotInstanceOf(s1, if (ScalaTestVersions.BuiltForScalaVersion.startsWith("3.")) "scala.collection.immutable.List[scala.Int]" else "scala.List") + ", dude"))
      assert(e.failedCodeFileName == (Some(fileName)))
      assert(e.failedCodeLineNumber == (Some(thisLineNumber - 4)))
    }
    
    it("should do nothing when is used to check date.isInstanceOf[Date]") {
      assume(date.isInstanceOf[Date], ", dude")
    }

    it("should throw TestCanceledException with correct message and stack depth when is used to check l1.isInstanceOf[Date]") {
      val e = intercept[TestCanceledException] {
        assume(l1.isInstanceOf[Date], ", dude")
      }
      assert(e.message == Some(wasNotInstanceOf(l1, "java.util.Date") + ", dude"))
      assert(e.failedCodeFileName == (Some(fileName)))
      assert(e.failedCodeLineNumber == (Some(thisLineNumber - 4)))
    }

    it("should do nothing when is used to check !l1.isInstanceOf[String]") {
      assume(!l1.isInstanceOf[String], ", dude")
    }

    it("should throw TestCanceledException with correct message and stack depth when is used to check !s1.isInstanceOf[String]") {
      val e = intercept[TestCanceledException] {
        assume(!s1.isInstanceOf[String], ", dude")
      }
      assert(e.message == Some(wasInstanceOf(s1, "scala.Predef.String") + ", dude"))
      assert(e.failedCodeFileName == (Some(fileName)))
      assert(e.failedCodeLineNumber == (Some(thisLineNumber - 4)))
    }

    it("should do nothing when is used to check !s1.isInstanceOf[List[Int]]") {
      assume(!s1.isInstanceOf[List[Int]], ", dude")
    }

    it("should throw TestCanceledException with correct message and stack depth when is used to check !l1.isInstanceOf[List[Int]]") {
      val e = intercept[TestCanceledException] {
        assume(!l1.isInstanceOf[List[Int]], ", dude")
      }
      assert(e.message == Some(wasInstanceOf(l1, if (ScalaTestVersions.BuiltForScalaVersion.startsWith("3.")) "scala.collection.immutable.List[scala.Int]" else "scala.List") + ", dude"))
      assert(e.failedCodeFileName == (Some(fileName)))
      assert(e.failedCodeLineNumber == (Some(thisLineNumber - 4)))
    }
    
    it("should do nothing when is used to check !l1.isInstanceOf[Date]") {
      assume(!l1.isInstanceOf[Date], ", dude")
    }

    it("should throw TestCanceledException with correct message and stack depth when is used to check !date.isInstanceOf[Date]") {
      val e = intercept[TestCanceledException] {
        assume(!date.isInstanceOf[Date], ", dude")
      }
      assert(e.message == Some(wasInstanceOf(date, "java.util.Date") + ", dude"))
      assert(e.failedCodeFileName == (Some(fileName)))
      assert(e.failedCodeLineNumber == (Some(thisLineNumber - 4)))
    }

    it("should do nothing when is used to check s1.length == 9") {
      assume(s1.length == 12, ", dude")
    }

    it("should throw TestCanceledException with correct message and stack depth when is used to check s1.length == 10") {
      val e = intercept[TestCanceledException] {
        assume(s1.length == 10, ", dude")
      }
      assert(e.message == Some(hadLengthInsteadOfExpectedLength(s1, 12, 10) + ", dude"))
      assert(e.failedCodeFileName == (Some(fileName)))
      assert(e.failedCodeLineNumber == (Some(thisLineNumber - 4)))
    }

    it("should do nothing when is used to check l1.length == 3") {
      assume(l1.length == 3, ", dude")
    }

    it("should throw TestCanceledException with correct message and stack depth when is used to check l1.length == 10") {
      val e = intercept[TestCanceledException] {
        assume(l1.length == 10, ", dude")
      }
      assert(e.message == Some(hadLengthInsteadOfExpectedLength(l1, 3, 10) + ", dude"))
      assert(e.failedCodeFileName == (Some(fileName)))
      assert(e.failedCodeLineNumber == (Some(thisLineNumber - 4)))
    }

    it("should do nothing when is used to check !(s1.length == 10)") {
      assume(!(s1.length == 10), ", dude")
    }

    it("should throw TestCanceledException with correct message and stack depth when is used to check !(s1.length == 9)") {
      val e = intercept[TestCanceledException] {
        assume(!(s1.length == 12), ", dude")
      }
      assert(e.message == Some(hadLength(s1, 12) + ", dude"))
      assert(e.failedCodeFileName == (Some(fileName)))
      assert(e.failedCodeLineNumber == (Some(thisLineNumber - 4)))
    }

    it("should do nothing when is used to check !(l1.length == 2)") {
      assume(!(l1.length == 2), ", dude")
    }

    it("should throw TestCanceledException with correct message and stack depth when is used to check !(l1.length == 9)") {
      val e = intercept[TestCanceledException] {
        assume(!(l1.length == 3), ", dude")
      }
      assert(e.message == Some(hadLength(l1, 3) + ", dude"))
      assert(e.failedCodeFileName == (Some(fileName)))
      assert(e.failedCodeLineNumber == (Some(thisLineNumber - 4)))
    }

    it("should do nothing when is used to check floatLengthSize.length == 2.0f") {
      assume(floatLengthSize.length == 2.0f, ", dude")
    }

    it("should throw TestFailedException with correct message and stack depth when is used to check floatLengthSize.length == 1.0f") {
      val e = intercept[TestCanceledException] {
        assume(floatLengthSize.length == 1.0f, ", dude")
      }
      assert(e.message == Some(hadLengthInsteadOfExpectedLength(floatLengthSize, 2.0f, 1.0f) + ", dude"))
      assert(e.failedCodeFileName == (Some(fileName)))
      assert(e.failedCodeLineNumber == (Some(thisLineNumber - 4)))
    }

    it("should do nothing when is used to check s1.size == 9") {
      assume(s1.size == 12, ", dude")
    }

    it("should throw TestCanceledException with correct message and stack depth when is used to check s1.size == 10") {
      val e = intercept[TestCanceledException] {
        assume(s1.size == 10, ", dude")
      }
      assert(e.message == Some(hadSizeInsteadOfExpectedSize(s1, 12, 10) + ", dude"))
      assert(e.failedCodeFileName == (Some(fileName)))
      assert(e.failedCodeLineNumber == (Some(thisLineNumber - 4)))
    }

    it("should do nothing when is used to check l1.size == 3") {
      assume(l1.size == 3, ", dude")
    }

    it("should throw TestCanceledException with correct message and stack depth when is used to check l1.size == 10") {
      val e = intercept[TestCanceledException] {
        assume(l1.size == 10, ", dude")
      }
      assert(e.message == Some(hadSizeInsteadOfExpectedSize(l1, 3, 10) + ", dude"))
      assert(e.failedCodeFileName == (Some(fileName)))
      assert(e.failedCodeLineNumber == (Some(thisLineNumber - 4)))
    }

    it("should do nothing when is used to check !(s1.size == 10)") {
      assume(!(s1.size == 10), ", dude")
    }

    it("should throw TestCanceledException with correct message and stack depth when is used to check !(s1.size == 9)") {
      val e = intercept[TestCanceledException] {
        assume(!(s1.size == 12), ", dude")
      }
      assert(e.message == Some(hadSize(s1, 12) + ", dude"))
      assert(e.failedCodeFileName == (Some(fileName)))
      assert(e.failedCodeLineNumber == (Some(thisLineNumber - 4)))
    }

    it("should do nothing when is used to check !(l1.size == 2)") {
      assume(!(l1.size == 2), ", dude")
    }

    it("should throw TestCanceledException with correct message and stack depth when is used to check !(l1.size == 9)") {
      val e = intercept[TestCanceledException] {
        assume(!(l1.size == 3), ", dude")
      }
      assert(e.message == Some(hadSize(l1, 3) + ", dude"))
      assert(e.failedCodeFileName == (Some(fileName)))
      assert(e.failedCodeLineNumber == (Some(thisLineNumber - 4)))
    }

    it("should do nothing when is used to check floatLengthSize.size == 2.0f") {
      assume(floatLengthSize.size == 2.0f, ", dude")
    }

    it("should throw TestFailedException with correct message and stack depth when is used to check floatLengthSize.size == 1.0f") {
      val e = intercept[TestCanceledException] {
        assume(floatLengthSize.size == 1.0f, ", dude")
      }
      assert(e.message == Some(hadSizeInsteadOfExpectedSize(floatLengthSize, 2.0f, 1.0f) + ", dude"))
      assert(e.failedCodeFileName == (Some(fileName)))
      assert(e.failedCodeLineNumber == (Some(thisLineNumber - 4)))
    }

    it("should do nothing when is used to check l1.exists(_ == 3)") {
      assume(l1.exists(_ == 3), ", dude")
    }

    it("should do nothing when is used to check l1.exists(3 == _)") {
      assume(l1.exists(3 == _), ", dude")
    }

    it("should throw TestCanceledException with correct message and stack depth when is used to check l1.exists(_ == 5)") {
      val e = intercept[TestCanceledException] {
        assume(l1.exists(_ == 5), ", dude")
      }
      assert(e.message == Some(didNotContain(l1, 5) + ", dude"))
      assert(e.failedCodeFileName == (Some(fileName)))
      assert(e.failedCodeLineNumber == (Some(thisLineNumber - 4)))
    }

    it("should throw TestCanceledException with correct message and stack depth when is used to check l1.exists(5 == _)") {
      val e = intercept[TestCanceledException] {
        assume(l1.exists(5 == _), ", dude")
      }
      assert(e.message == Some(didNotContain(l1, 5) + ", dude"))
      assert(e.failedCodeFileName == (Some(fileName)))
      assert(e.failedCodeLineNumber == (Some(thisLineNumber - 4)))
    }

    it("should do nothing when is used to check !l1.exists(_ == 5)") {
      assume(!l1.exists(_ == 5), ", dude")
    }

    it("should do nothing when is used to check !l1.exists(5 == _)") {
      assume(!l1.exists(5 == _), ", dude")
    }

    it("should throw TestCanceledException with correct message and stack depth when is used to check !l1.exists(_ == 3)") {
      val e = intercept[TestCanceledException] {
        assume(!l1.exists(_ == 3), ", dude")
      }
      assert(e.message == Some(contained(l1, 3) + ", dude"))
      assert(e.failedCodeFileName == (Some(fileName)))
      assert(e.failedCodeLineNumber == (Some(thisLineNumber - 4)))
    }

    it("should throw TestCanceledException with correct message and stack depth when is used to check !l1.exists(3 == _)") {
      val e = intercept[TestCanceledException] {
        assume(!l1.exists(3 == _), ", dude")
      }
      assert(e.message == Some(contained(l1, 3) + ", dude"))
      assert(e.failedCodeFileName == (Some(fileName)))
      assert(e.failedCodeLineNumber == (Some(thisLineNumber - 4)))
    }

    it("should throw TestCanceledException with correct message and stack depth when is used to check l1.exists(_ > 3)") {
      val e = intercept[TestCanceledException] {
        assume(l1.exists(_ > 3), ", dude")
      }
      assert(e.message == Some(wasFalse(if (ScalaTestVersions.BuiltForScalaVersion.startsWith("3.")) "l1.exists(((_$42: scala.Int) => _$42.>(3)))" else "l1.exists(((x$43: Int) => x$43.>(3)))") + ", dude"))
      assert(e.failedCodeFileName == (Some(fileName)))
      assert(e.failedCodeLineNumber == (Some(thisLineNumber - 4)))
    }

    it("should throw TestCanceledException with correct message and stack depth when is used to check l1.exists(3 < _)") {
      val e = intercept[TestCanceledException] {
        assume(l1.exists(3 < _), ", dude")
      }
      assert(e.message == Some(wasFalse(if (ScalaTestVersions.BuiltForScalaVersion.startsWith("3.")) "l1.exists(((_$43: scala.Int) => 3.<(_$43)))" else "l1.exists(((x$44: Int) => 3.<(x$44)))") + ", dude"))
      assert(e.failedCodeFileName == (Some(fileName)))
      assert(e.failedCodeLineNumber == (Some(thisLineNumber - 4)))
    }

    it("should throw TestCanceledException with correct message and stack depth when is used to check l3.exists(_.isEmpty)") {
      val e = intercept[TestCanceledException] {
        assume(l3.exists(_.isEmpty), ", dude")
      }
      assert(e.message == Some(wasFalse(if (ScalaTestVersions.BuiltForScalaVersion.startsWith("3.")) "l3.exists(((_$44: java.lang.String) => _$44.isEmpty()))" else "l3.exists(((x$45: String) => x$45.isEmpty()))") + ", dude"))
      assert(e.failedCodeFileName == (Some(fileName)))
      assert(e.failedCodeLineNumber == (Some(thisLineNumber - 4)))
    }
    
    it("should throw TestCanceledException with correct message and stack depth when is used to check l3.exists(false)") {
      val e = intercept[TestCanceledException] {
        assume(ci1.exists(321), ", dude")
      }
      assert(e.message == Some(wasFalse("ci1.exists(321)") + ", dude"))
      assert(e.failedCodeFileName == (Some(fileName)))
      assert(e.failedCodeLineNumber == (Some(thisLineNumber - 4)))
    }

    def woof(f: => Unit) = "woof"
    def meow(x: Int = 0, y: Int = 3) = "meow"

    it("should do nothing when used to check woof { meow(y = 5) } == \"woof\"") {
      assume(woof { meow(y = 5) } == "woof", ", dude")
    }

    it("should throw TestCanceledException with correct message and stack depth when is used to check woof { meow(y = 5) } == \"meow\"") {
      val e = intercept[TestCanceledException] {
        assume(woof { meow(y = 5) } == "meow", ", dude")
      }
      assert(e.message == Some(didNotEqual("woof", "meow") + ", dude"))
      assert(e.failedCodeFileName == (Some(fileName)))
      assert(e.failedCodeLineNumber == (Some(thisLineNumber - 4)))
    }

    it("should compile when used with org == xxx that shadow org.scalactic") {
      assertCompiles(
        """
          |val org = "test"
          |assume(org == "test", ", dude")
        """.stripMargin)
    }

    it("should compile when used with org === xxx that shadow org.scalactic") {
      assertCompiles(
        """
          |val org = "test"
          |assume(org === "test", ", dude")
        """.stripMargin)
    }

    it("should compile when used with org === xxx with TypeCheckedTripleEquals that shadow org.scalactic") {
      assertCompiles(
        """
          |class TestSpec extends AnyFunSpec with org.scalactic.TypeCheckedTripleEquals {
          |  it("testing here") {
          |    val org = "test"
          |    assume(org === "test", ", dude")
          |  }
          |}
        """.stripMargin)
    }
    
    it("should compile when used with org.aCustomMethod that shadow org.scalactic") {
      assertCompiles(
        """
          |class Test {
          |  def aCustomMethod: Boolean = true
          |}
          |val org = new Test
          |assume(org.aCustomMethod, ", dude")
        """.stripMargin)
    }

    it("should compile when used with !org that shadow org.scalactic") {
      assertCompiles(
        """
          |val org = false
          |assume(!org, ", dude")
        """.stripMargin)
    }

    it("should compile when used with org.isEmpty that shadow org.scalactic") {
      assertCompiles(
        """
          |val org = ""
          |assume(org.isEmpty, ", dude")
        """.stripMargin)
    }

    it("should compile when used with org.isInstanceOf that shadow org.scalactic") {
      assertCompiles(
        """
          |val org = ""
          |assume(org.isInstanceOf[String], ", dude")
        """.stripMargin)
    }

    it("should compile when used with org.size == 0 that shadow org.scalactic") {
      assertCompiles(
        """
          |val org = Array.empty[String]
          |assume(org.size == 0, ", dude")
        """.stripMargin)
    }

    it("should compile when used with org.length == 0 that shadow org.scalactic") {
      assertCompiles(
        """
          |val org = ""
          |assume(org.length == 0, ", dude")
        """.stripMargin)
    }

    it("should compile when used with org.exists(_ == 'b') that shadow org.scalactic ") {
      assertCompiles(
        """
          |val org = "abc"
          |assume(org.exists(_ == 'b'), ", dude")
        """.stripMargin)
    }

    it("should result in type Assertion and, on success, return the Succeeded value") {
      val x = 1
      assert(assume(x + 1 == 2, "clue") eq Succeeded)
    }
  }

  describe("assertTypeError method ") {

    describe("when work with string literal") {

      it("should do nothing when type check failed") {
        assertTypeError("val a: String = 1")
      }

      it("should throw TestFailedException with correct message and stack depth when type check passed") {
        val e = intercept[TestFailedException] {
          assertTypeError("val a = 1")
        }
        assert(e.message == Some(Resources.expectedTypeErrorButGotNone("val a = 1")))
        assert(e.failedCodeFileName === (Some(fileName)))
        assert(e.failedCodeLineNumber === (Some(thisLineNumber - 4)))
      }

      it("should throw TestFailedException with correct message and stack depth when parse failed") {
        val e = intercept[TestFailedException] {
          assertTypeError("println(\"test)")
        }
        val errMsg = Resources.expectedTypeErrorButGotParseError("", "")
        assert(e.message.get.startsWith(errMsg.substring(0, errMsg.indexOf(':'))))
        assert(e.message.get.indexOf("println(\"test)") >= 0)
        assert(e.failedCodeFileName === (Some(fileName)))
        assert(e.failedCodeLineNumber === (Some(thisLineNumber - 6)))
      }
      
      it("should do nothing when used with 'val i: Int = null'") {
        assertTypeError("val i: Int = null")
      }

      it("should throw TestFailedException with correct message and stack depth when the code compiles with implicit view in scope") {
        import scala.collection.JavaConverters._

        val arrayList: java.util.ArrayList[String] = new java.util.ArrayList[String]()

        arrayList.add("Foo")
        arrayList.add("Bar")

        val e = intercept[TestFailedException] {
          assertTypeError("arrayList.asScala")
        }
        assert(e.message == Some(Resources.expectedTypeErrorButGotNone("arrayList.asScala")))
        assert(e.failedCodeFileName === (Some(fileName)))
        assert(e.failedCodeLineNumber === (Some(thisLineNumber - 4)))
      }
    }

    describe("when used with triple quotes string literal with stripMargin") {

      it("should do nothing when type check failed") {
        assertTypeError(
          """
            |val a: String = 2
            |""".stripMargin
        )
      }

      it("should throw TestFailedException with correct message and stack depth when type check passed") {
        val e = intercept[TestFailedException] {
          assertTypeError(
            """
              |val a = 1
              |""".stripMargin
          )
        }
        assert(e.message == Some(Resources.expectedTypeErrorButGotNone("" + Prettifier.lineSeparator + "val a = 1" + Prettifier.lineSeparator + "")))
        assert(e.failedCodeFileName === (Some(fileName)))
        assert(e.failedCodeLineNumber === (Some(thisLineNumber - 8)))
      }
      
      it("should throw TestFailedException with correct message and stack depth when parse failed ") {
        val e = intercept[TestFailedException] {
          assertTypeError(
            """
              |println("test)
              |""".stripMargin
          )
        }
        val errMsg = Resources.expectedTypeErrorButGotParseError("", "")
        assert(e.message.get.startsWith(errMsg.substring(0, errMsg.indexOf(':'))))
        assert(e.message.get.indexOf("println(\"test)") >= 0, "error message was: " + e.message.get)
        assert(e.failedCodeFileName === (Some(fileName)))
        assert(e.failedCodeLineNumber === (Some(thisLineNumber - 10)))
      }
      
      it("should do nothing when used with 'val i: Int = null'") {
        assertTypeError(
          """
            |val i: Int = null
            |""".stripMargin
        )
      }
      it("should throw TestFailedException with correct message and stack depth when the code compiles with implicit view in scope") {
        import scala.collection.JavaConverters._

        val arrayList: java.util.ArrayList[String] = new java.util.ArrayList[String]()

        arrayList.add("Foo")
        arrayList.add("Bar")

        val e = intercept[TestFailedException] {
          assertTypeError(
            """
              |arrayList.asScala
              |""".stripMargin
          )
        }
        assert(e.message == Some(Resources.expectedTypeErrorButGotNone(Prettifier.lineSeparator + "arrayList.asScala" + Prettifier.lineSeparator)))
        assert(e.failedCodeFileName === (Some(fileName)))
        assert(e.failedCodeLineNumber === (Some(thisLineNumber - 8)))
      }
    }
    it("should result in type Assertion and, on success, return the Succeeded value") {
      assert(assertTypeError("val x: String = 1") eq Succeeded)
    }
  }

  describe("assertDoesNotCompile method ") {

    describe("when work with string literal") {

      it("should do nothing when type check failed") {
        assertDoesNotCompile("val a: String = 1")
      }

      it("should throw TestFailedException with correct message and stack depth when parse and type check passed") {
        val e = intercept[TestFailedException] {
          assertDoesNotCompile("val a = 1")
        }
        assert(e.message == Some(Resources.expectedCompileErrorButGotNone("val a = 1")))
        assert(e.failedCodeFileName === (Some(fileName)))
        assert(e.failedCodeLineNumber === (Some(thisLineNumber - 4)))
      }

      it("should do nothing when parse failed") {
        assertDoesNotCompile("println(\"test)")
      }

      it("should result in type Assertion and, on success, return the Succeeded value") {
        assert(assertDoesNotCompile("val x: String = 1") eq Succeeded)
      }

      it("should do nothing when used with 'val i: Int = null'") {
        assertDoesNotCompile("val i: Int = null")
      }

      it("should throw TestFailedException with correct message and stack depth when the code compiles with implicit view in scope") {
        import scala.collection.JavaConverters._

        val arrayList: java.util.ArrayList[String] = new java.util.ArrayList[String]()

        arrayList.add("Foo")
        arrayList.add("Bar")

        val e = intercept[TestFailedException] {
          assertDoesNotCompile("arrayList.asScala".stripMargin)
        }
        assert(e.message == Some(Resources.expectedCompileErrorButGotNone("arrayList.asScala")))
        assert(e.failedCodeFileName === (Some(fileName)))
        assert(e.failedCodeLineNumber === (Some(thisLineNumber - 4)))
      }

    }

    describe("when used with triple quotes string literal with stripMargin") {

      it("should do nothing when type check failed") {
        assertDoesNotCompile(
          """
            |val a: String = 2
            |""".stripMargin
        )
      }

      it("should throw TestFailedException with correct message and stack depth when parse and type check passed") {
        val e = intercept[TestFailedException] {
          assertDoesNotCompile(
            """
              |val a = 1
              |""".stripMargin
          )
        }
        assert(e.message == Some(Resources.expectedCompileErrorButGotNone("" + Prettifier.lineSeparator + "val a = 1" + Prettifier.lineSeparator + "")))
        assert(e.failedCodeFileName === (Some(fileName)))
        assert(e.failedCodeLineNumber === (Some(thisLineNumber - 8)))
      }
      
      it("should do nothing when parse failed ") {
        assertDoesNotCompile(
          """
            |println(\"test)
            |""".stripMargin
        )
      }

      it("should result in type Assertion and, on success, return the Succeeded value") {
        assert(assertDoesNotCompile(
          """
            |val x: String = 1
            |""".stripMargin) eq Succeeded)
      }

      it("should do nothing when used with 'val i: Int = null'") {
        assertDoesNotCompile(
          """
            |val i: Int = null
            |""".stripMargin
        )
      }

      it("should throw TestFailedException with correct message and stack depth when the code compiles with implicit view in scope") {
        import scala.collection.JavaConverters._

        val arrayList: java.util.ArrayList[String] = new java.util.ArrayList[String]()

        arrayList.add("Foo")
        arrayList.add("Bar")

        val e = intercept[TestFailedException] {
          assertDoesNotCompile(
            """
              |arrayList.asScala
              |""".stripMargin)
        }
        assert(e.message == Some(Resources.expectedCompileErrorButGotNone(Prettifier.lineSeparator + "arrayList.asScala" + Prettifier.lineSeparator)))
        assert(e.failedCodeFileName === (Some(fileName)))
        assert(e.failedCodeLineNumber === (Some(thisLineNumber - 7)))
      }
    }
  }

  describe("assertCompiles method") {

    describe("when work with string literal") {

      it("should do nothing when type check passed") {
        assertCompiles("val a = 1")
      }

      it("should throw TestFailedException with correct message and stack depth when type check failed") {
        val e = intercept[TestFailedException] {
          assertCompiles("val a: String = 2")
        }
        val errMsg = Resources.expectedNoErrorButGotTypeError("", "")
        assert(e.message.get.startsWith(errMsg.substring(0, errMsg.indexOf(':'))))
        assert(e.message.get.indexOf("val a: String = 2") >= 0)
        assert(e.failedCodeFileName === (Some(fileName)))
        assert(e.failedCodeLineNumber === (Some(thisLineNumber - 6)))
      }

      it("should throw TestFailedException with correct message and stack depth when parse failed") {
        val e = intercept[TestFailedException] {
          assertCompiles("println(\"test)")
        }
        val errMsg = Resources.expectedNoErrorButGotParseError("", "")
        assert(e.message.get.startsWith(errMsg.substring(0, errMsg.indexOf(':'))))
        assert(e.message.get.indexOf("println(\"test)") >= 0)
        assert(e.failedCodeFileName === (Some(fileName)))
        assert(e.failedCodeLineNumber === (Some(thisLineNumber - 6)))
      }

      it("should do nothing when the code compiles with implicit view in scope") {
        import scala.collection.JavaConverters._

        val arrayList: java.util.ArrayList[String] = new java.util.ArrayList[String]()

        arrayList.add("Foo")
        arrayList.add("Bar")

        assertCompiles("arrayList.asScala")
      }
    }

    describe("when used with triple quotes string literal with stripMargin") {

      it("should do nothing when type check passed") {
        assertCompiles(
          """
            |val a = 1
            |""".stripMargin
        )
      }

      it("should throw TestFailedException with correct message and stack depth when type check failed") {
        val e = intercept[TestFailedException] {
          assertCompiles(
            """
              |val a: String = 2
              |""".stripMargin
          )
        }
        val errMsg = Resources.expectedNoErrorButGotTypeError("", "")
        assert(e.message.get.startsWith(errMsg.substring(0, errMsg.indexOf(':'))))
        assert(e.message.get.indexOf("" + Prettifier.lineSeparator + "val a: String = 2" + Prettifier.lineSeparator + "") >= 0)
        assert(e.failedCodeFileName === (Some(fileName)))
        assert(e.failedCodeLineNumber === (Some(thisLineNumber - 10)))
      }
      
      it("should throw TestFailedException with correct message and stack depth when parse failed") {
        val e = intercept[TestFailedException] {
          assertCompiles(
            """
              |println("test)
              |""".stripMargin
          )
        }
        val errMsg = Resources.expectedNoErrorButGotParseError("", "")
        assert(e.message.get.startsWith(errMsg.substring(0, errMsg.indexOf(':'))))
        assert(e.message.get.indexOf("println(\"test)") >= 0)
        assert(e.failedCodeFileName === (Some(fileName)))
        assert(e.failedCodeLineNumber === (Some(thisLineNumber - 10)))
      }
      
      it("should do nothing when the code compiles with implicit view in scope") {
        import scala.collection.JavaConverters._

        val arrayList: java.util.ArrayList[String] = new java.util.ArrayList[String]()

        arrayList.add("Foo")
        arrayList.add("Bar")

        assertCompiles(
          """
            |arrayList.asScala
            |""".stripMargin)
      }
    }
    it("should result in type Assertion and, on success, return the Succeeded value") {
      assert(assertCompiles("val x: Int = 1") eq Succeeded)
    }
  }

  describe("The assertResult method") {
    it("should be usable when the left expression results in null") {
      val npe = new NullPointerException
      assertResult(npe.getMessage) { null }
    }
    it("should compare arrays structurally") {
      val a1 = Array(1, 2, 3)
      val a2 = Array(1, 2, 3)
      val a3 = Array(4, 5, 6)
      assert(a1 ne a2)
      assertResult(a1) { a2 }
      intercept[TestFailedException] {
        assertResult(a1) { a3 }
      }
    }
    it("should compare arrays deeply") {
      val a1 = Array(1, Array("a", "b"), 3)
      val a2 = Array(1, Array("a", "b"), 3)
      val a3 = Array(1, Array("c", "d"), 3)
      assert(a1 ne a2)
      assertResult(a1) { a2 }
      intercept[TestFailedException] {
        assertResult(a1) { a3 }
      }
    }
    it("should compare arrays containing nulls fine") {
      val a1 = Array(1, Array("a", null), 3)
      val a2 = Array(1, Array("a", null), 3)
      val a3 = Array(1, Array("c", "d"), 3)
      assert(a1 ne a2)
      assertResult(a1) { a2 }
      intercept[TestFailedException] {
        assertResult(a1) { a3 }
      }
      intercept[TestFailedException] {
        assertResult(a3) { a1 }
      }
    }
    it("should compare nulls in a satisfying manner") {
      val n1: String = null
      val n2: String = null
      assertResult(n1) { n2 }
      intercept[TestFailedException] {
        assertResult(n1) { "hi" }
      }
      intercept[TestFailedException] {
        assertResult("hi") { n1 }
      }
      val a1 = Array(1, 2, 3)
      val aNull: Array[Int] = null
      intercept[TestFailedException] {
        assertResult(aNull) { a1 }
      }
      intercept[TestFailedException] {
        assertResult(a1) { aNull }
      }
      val a = "hi"
      val e1 = intercept[TestFailedException] {
        assertResult(a) { null }
      }
      assert(e1.message === Some(FailureMessages.expectedButGot(prettifier, a, null)))
    }
    it("should result in type Assertion and, on success, return the Succeeded value") {
      val x = 1
      assert(assertResult(2) { x + 1 } eq Succeeded)
    }
  }

  describe("The assertResult method that 'gets a clue'") {
    it("should be usable when the left expression results in null") {
      val npe = new NullPointerException
      assertResult(npe.getMessage, "a clue") { null }
    }
    it("should compare arrays structurally") {
      val a1 = Array(1, 2, 3)
      val a2 = Array(1, 2, 3)
      val a3 = Array(4, 5, 6)
      assert(a1 ne a2)
      assertResult(a1, "a clue") { a2 }
      intercept[TestFailedException] {
        assertResult(a1, "a clue") { a3 }
      }
    }
    it("should compare arrays deeply") {
      val a1 = Array(1, Array("a", "b"), 3)
      val a2 = Array(1, Array("a", "b"), 3)
      val a3 = Array(1, Array("c", "d"), 3)
      assert(a1 ne a2)
      assertResult(a1, "a clue") { a2 }
      intercept[TestFailedException] {
        assertResult(a1, "a clue") { a3 }
      }
    }
    it("should compare arrays containing nulls fine") {
      val a1 = Array(1, Array("a", null), 3)
      val a2 = Array(1, Array("a", null), 3)
      val a3 = Array(1, Array("c", "d"), 3)
      assert(a1 ne a2)
      assertResult(a1, "a clue") { a2 }
      intercept[TestFailedException] {
        assertResult(a1, "a clue") { a3 }
      }
      intercept[TestFailedException] {
        assertResult(a3, "a clue") { a1 }
      }
    }
    it("should compare nulls in a satisfying manner") {
      val n1: String = null
      val n2: String = null
      assertResult(n1, "a clue") { n2 }
      intercept[TestFailedException] {
        assertResult(n1, "a clue") { "hi" }
      }
      intercept[TestFailedException] {
        assertResult("hi", "a clue") { n1 }
      }
      val a1 = Array(1, 2, 3)
      val aNull: Array[Int] = null
      intercept[TestFailedException] {
        assertResult(aNull, "a clue") { a1 }
      }
      intercept[TestFailedException] {
        assertResult(a1, "a clue") { aNull }
      }
      val a = "hi"
      val e1 = intercept[TestFailedException] {
        assertResult(a, "a clue") { null }
      }
      assert(e1.message === Some(FailureMessages.expectedButGot(prettifier, a, null) + " a clue"))
    }
    it("should append clues in a satisfying manner") {
      val a = "hi"
      val b = "ho"
      val aDiff = "h[i]"
      val bDiff = "h[o]"
      val e1 = intercept[TestFailedException] {
        assertResult(a, "the clue") { b }
      }
      assert(e1.message === Some(FailureMessages.expectedButGot(prettifier, aDiff, bDiff) + " the clue"))

      val e2 = intercept[TestFailedException] {
        assertResult(a, ", the clue") { b }
      }
      assert(e2.message === Some(FailureMessages.expectedButGot(prettifier, aDiff, bDiff) + ", the clue"))

      val e3 = intercept[TestFailedException] {
        assertResult(a, ". the clue") { b }
      }
      assert(e3.message === Some(FailureMessages.expectedButGot(prettifier, aDiff, bDiff) + ". the clue"))

      val e4 = intercept[TestFailedException] {
        assertResult(a, "; the clue") { b }
      }
      assert(e4.message === Some(FailureMessages.expectedButGot(prettifier, aDiff, bDiff) + "; the clue"))
    }
    it("should result in type Assertion and, on success, return the Succeeded value") {
      val x = 1
      assert(assertResult(2, "clue") { x + 1 } eq Succeeded)
    }
<<<<<<< HEAD
=======
  }

  describe("The Assertions") {
    it("should not break stripMargin") {
      assert("foo".stripMargin('!') == "foo") 
    }    
>>>>>>> 401917da
  }
}<|MERGE_RESOLUTION|>--- conflicted
+++ resolved
@@ -6624,14 +6624,11 @@
       val x = 1
       assert(assertResult(2, "clue") { x + 1 } eq Succeeded)
     }
-<<<<<<< HEAD
-=======
   }
 
   describe("The Assertions") {
     it("should not break stripMargin") {
       assert("foo".stripMargin('!') == "foo") 
     }    
->>>>>>> 401917da
   }
 }