--- conflicted
+++ resolved
@@ -77,15 +77,11 @@
 
   def executionFuture(eventHandler: EventHandler, loggers: Array[Logger]): Future[Unit] = {
     val suiteStartTime = Platform.currentTime
-<<<<<<< HEAD
-    val suite = Reflect.lookupInstantiatableClass(task.fullyQualifiedName()).getOrElse(throw new RuntimeException("Cannot load suite class: " + task.fullyQualifiedName())).newInstance().asInstanceOf[Suite]
-=======
     val suite = Reflect
       .lookupInstantiatableClass(task.fullyQualifiedName())
       .getOrElse(throw new RuntimeException("Cannot load suite class: " + task.fullyQualifiedName()))
       .newInstance()
       .asInstanceOf[Suite]
->>>>>>> 2c08f1cb
     val sbtLogInfoReporter = new SbtLogInfoReporter(
       loggers,
       presentAllDurations,
