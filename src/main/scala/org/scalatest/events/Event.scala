/*
 * Copyright 2001-2013 Artima, Inc.
 *
 * Licensed under the Apache License, Version 2.0 (the "License");
 * you may not use this file except in compliance with the License.
 * You may obtain a copy of the License at
 *
 *     http://www.apache.org/licenses/LICENSE-2.0
 *
 * Unless required by applicable law or agreed to in writing, software
 * distributed under the License is distributed on an "AS IS" BASIS,
 * WITHOUT WARRANTIES OR CONDITIONS OF ANY KIND, either express or implied.
 * See the License for the specific language governing permissions and
 * limitations under the License.
 */
package org.scalatest.events

import org.scalatest._
import java.util.Date
import scala.xml.Elem
import java.io.StringWriter
import java.io.PrintWriter
import java.io.BufferedWriter

import exceptions.StackDepthException

/**
 * A base class for the events that can be passed to the report function passed
 * to the <code>execute</code> method of a <code>Suite</code>.
 *
 * @author Bill Venners
 */
sealed abstract class Event extends Ordered[Event] with java.io.Serializable {

  /**
   * An <code>Ordinal</code> that can be used to place this event in order in the context of
   * other events reported during the same run.
   */
  val ordinal: Ordinal

  /**
   * An optional <code>Formatter</code> that provides extra information that can be used by reporters in determining
   * how to present this event to the user.
   */
  val formatter: Option[Formatter]

  /**
   * An optional <code>Location</code> that provides information indicating where in the source code an event originated.
   * IDEs can use this information, for example, to allow the user to hop from an event report to the relevant
   * line of source code.
   */
  val location: Option[Location]

  /**
   * An optional object that can be used to pass custom information to the reporter about this event.
   */
  val payload: Option[Any]

  /**
   * A name for the <code>Thread</code> about whose activity this event was reported.
   */
  val threadName: String

  /**
   * A <code>Long</code> indicating the time this event was reported, expressed in terms of the
   * number of milliseconds since the standard base time known as "the epoch":
   * January 1, 1970, 00:00:00 GMT.
   */
  val timeStamp: Long

  /**
   * Comparing <code>this</code> event with the event passed as <code>that</code>. Returns
   * x, where x &lt; 0 iff this &lt; that, x == 0 iff this == that, x &gt; 0 iff this &gt; that.
   *
   * @param that the event to compare to this event
   * @param return an integer indicating whether this event is less than, equal to, or greater than
   * the passed event
   */
  def compare(that: Event): Int = ordinal.compare(that.ordinal)
  
  /**
   * 
   */
  private [scalatest] def toXml: Elem
  
  private[events] object EventXmlHelper {
    def stringOption(strOption: Option[String]) = strOption.getOrElse("")
    def longOption(longOption: Option[Long]) = if (longOption.isDefined) longOption.get.toString else ""
    def booleanOption(booleanOption: Option[Boolean]) = if (booleanOption.isDefined) booleanOption.get.toString else ""
    def formatterOption(formatterOption: Option[Formatter]) = {
      formatterOption match {
        case Some(formatter) =>
          formatter match {
            case MotionToSuppress => 
              <MotionToSuppress/>
            case indentedText: IndentedText => 
              <IndentedText>
                 <formattedText>{ indentedText.formattedText }</formattedText>
                 <rawText>{ indentedText.rawText }</rawText>
                 <indentationLevel>{ indentedText.indentationLevel }</indentationLevel>
              </IndentedText>
          }
        case None => ""
      }
    }
    def locationOption(locationOption: Option[Location]) = {
      locationOption match {
        case Some(location) =>
          location match {
            case topOfClass: TopOfClass =>
              <TopOfClass>
                <className>{ topOfClass.className }</className>
              </TopOfClass>
            case topOfMethod: TopOfMethod => 
              <TopOfMethod>
                <className>{ topOfMethod.className }</className>
                <methodId>{ topOfMethod.methodId }</methodId>
              </TopOfMethod>
            case lineInFile: LineInFile => 
              <LineInFile>
                <lineNumber>{ lineInFile.lineNumber }</lineNumber>
                <fileName>{ lineInFile.fileName }</fileName>
              </LineInFile>
            case SeeStackDepthException => 
              <SeeStackDepthException />
            case _ =>
              ""
          } 
        case None => ""
      }
    }
    def getThrowableStackDepth(throwable: Throwable) = {
      throwable match { 
        case sde: StackDepthException => sde.failedCodeStackDepth 
        case _ => -1
      }
    }
    def throwableOption(throwableOption: Option[Throwable]) = {
      throwableOption match {
        case Some(throwable) => 
          <message>{ throwable.getMessage }</message>
          <depth>{ getThrowableStackDepth(throwable) }</depth>
          <stackTraces>
            {
              val stackTraces = throwable.getStackTrace
              for (stackTrace <- stackTraces) yield {
                <stackTrace>
                  <className>{ stackTrace.getClassName }</className>
                  <methodName>{ stackTrace.getMethodName }</methodName>
                  <fileName>{ stackTrace.getFileName }</fileName>
                  <lineNumber>{ stackTrace.getLineNumber }</lineNumber>
                  <isNative>{ stackTrace.isNativeMethod }</isNative>
                  <toString>{ stackTrace.toString }</toString>
                </stackTrace>
              }
              /*val stringWriter = new StringWriter()
              val writer = new PrintWriter(new BufferedWriter(stringWriter))
              throwable.printStackTrace(writer)
              writer.flush()
              stringWriter.toString*/
            }
          </stackTraces>
        case None => ""
      }
    }
    def summaryOption(summaryOption: Option[Summary]) = {
      summaryOption match {
        case Some(summary) =>
          <testsSucceededCount>{ summary.testsSucceededCount }</testsSucceededCount>
          <testsFailedCount>{ summary.testsFailedCount }</testsFailedCount>
          <testsIgnoredCount>{ summary.testsIgnoredCount }</testsIgnoredCount>
          <testsPendingCount>{ summary.testsPendingCount }</testsPendingCount>
          <testsCanceledCount>{ summary.testsCanceledCount }</testsCanceledCount>
          <suitesCompletedCount>{ summary.suitesCompletedCount }</suitesCompletedCount>
          <suitesAbortedCount>{ summary.suitesAbortedCount }</suitesAbortedCount>
          <scopesPendingCount>{ summary.scopesPendingCount }</scopesPendingCount>
        case None => ""
      }
    }
    def nameInfoOption(nameInfoOption: Option[NameInfo]) = {
      nameInfoOption match {
        case Some(nameInfo) => 
          <suiteName>{ nameInfo.suiteName }</suiteName>
          <suiteId>{ nameInfo.suiteId }</suiteId>
          <suiteClassName>{ stringOption(nameInfo.suiteClassName) }</suiteClassName>
          <testName>{ stringOption(nameInfo.testName) }</testName>
        case None => 
          ""
      }
    }
  }
}

/**
 * Marker trait for test completed event's recordedEvents.
 */
sealed trait RecordableEvent extends Event

/**
 * Marker trait for test failed and test canceled events.
 */
sealed trait ExceptionalEvent extends Event

/**
<<<<<<< HEAD
 * Marker trait for the "notification" events <a href="NoteProvided.html"><code>NoteProvided</code></a> and <a href="AlertProvided.html"><code>AlertProvided</code></a>.
=======
 * Marker trait for the "notification" events <a href="UpdateProvided.html"><code>UpdateProvided</code></a> and <a href="AlertProvided.html"><code>AlertProvided</code></a>.
>>>>>>> 171b11d3
 */
sealed trait NotificationEvent extends Event

/**
 * Event that indicates a suite (or other entity) is about to start running a test.
 *
 * <p>
 * For example, trait <a href="../Suite.html"><code>Suite</code></a> uses <code>TestStarting</code> to report
 * that a test method of a <code>Suite</code> is about to be invoked.
 * </p>
 *
 * <p>
 * To create instances of this class you may use the factory method. For example,
 * given a report function named <code>report</code>, you could fire a <code>TestStarting</code> event like this:
 * </p>
 *
 * <pre class="stHighlight">
 * report(TestStarting(ordinal, userFriendlyName, suiteName, Some(thisSuite.getClass.getName), testName))
 * </pre>
 *
 * <p>
 * The suite class name parameter is optional, because suites in ScalaTest are an abstraction that
 * need not necessarily correspond to one class. Nevertheless, in most cases each suite will correspond
 * to a class, and when it does, the fully qualified name of that class should be reported by passing a
 * <code>Some</code> for <code>suiteClassName</code>. One use for this bit of information is JUnit integration,
 * because the "name" provided to a JUnit <code>org.junit.runner.Description</code> appears to usually include
 * a fully qualified class name by convention.
 * </p>
 *
 * @param ordinal an <a href="Ordinal.html"><code>Ordinal</code></a> that can be used to place this event in order in the context of
 *        other events reported during the same run
 * @param suiteName a localized name identifying the suite containing the test that is starting, suitable for presenting to the user
 * @param suiteId a string ID for the suite containing the test that is starting, intended to be unique across all suites in a run
 * @param suiteClassName an optional fully qualifed <code>Suite</code> class name containing the test that is starting
 * @param testName the name of the test that is starting
 * @param testText the text of the test that is starting (may be the test name, or a suffix of the test name)
 * @param formatter an optional <a href="Formatter.html"><code>Formatter</code></a> that provides extra information that can be used by reporters in determining
 *        how to present this event to the user
 * @param location An optional <a href="Location.html"><code>Location</code></a> that provides information indicating where in the source code an event originated.
 * @param rerunner an optional <code>String</code> giving the fully qualified name of the class that can be used to rerun the test that is starting. (If <code>None</code>
 *        is passed, the test cannot be rerun.)
 * @param payload an optional object that can be used to pass custom information to the reporter about the <code>TestStarting</code> event
 * @param threadName a name for the <code>Thread</code> about whose activity this event was reported
 * @param timeStamp a <code>Long</code> indicating the time this event was reported, expressed in terms of the
 *        number of milliseconds since the standard base time known as "the epoch":  January 1, 1970, 00:00:00 GMT
 *
 * @author Bill Venners
 */
final case class TestStarting (
  ordinal: Ordinal,
  suiteName: String,
  suiteId: String,
  suiteClassName: Option[String],
  testName: String,
  testText: String,
  formatter: Option[Formatter] = None,
  location: Option[Location] = None,
  rerunner: Option[String] = None,
  payload: Option[Any] = None,
  threadName: String = Thread.currentThread.getName,
  timeStamp: Long = (new Date).getTime
) extends Event {

  if (ordinal == null)
    throw new NullPointerException("ordinal was null")
  if (suiteName == null)
    throw new NullPointerException("suiteName was null")
  if (suiteId == null)
    throw new NullPointerException("suiteId was null")
  if (suiteClassName == null)
    throw new NullPointerException("suiteClassName was null")
  if (testName == null)
    throw new NullPointerException("testName was null")
  if (testText == null)
    throw new NullPointerException("testText was null")
  if (formatter == null)
    throw new NullPointerException("formatter was null")
  if (location == null)
    throw new NullPointerException("location was null")
  if (rerunner == null)
    throw new NullPointerException("rerunner was null")
  if (payload == null)
    throw new NullPointerException("payload was null")
  if (threadName == null)
    throw new NullPointerException("threadName was null")
  
  import EventXmlHelper._
  private [scalatest] def toXml = 
    <TestStarting>
      <ordinal>
        <runStamp>{ ordinal.runStamp }</runStamp>
      </ordinal>
      <suiteName>{ suiteName }</suiteName>
      <suiteId>{ suiteId }</suiteId>
      <suiteClassName>{ stringOption(suiteClassName) }</suiteClassName>
      <testName>{ testName }</testName>
      <testText>{ testText }</testText>
      <formatter>{ formatterOption(formatter) }</formatter>
      <location>{ locationOption(location) }</location>
      <rerunner>{ stringOption(rerunner) }</rerunner>
      <threadName>{ threadName }</threadName>
      <timeStamp>{ timeStamp }</timeStamp>
    </TestStarting>
}

/**
 * Event that indicates a suite (or other entity) has completed running a test that succeeded.
 *
 * <p>
 * For example, trait <a href="../Suite.html"><code>Suite</code></a> uses <code>TestSucceeded</code> to report
 * that a test method of a <code>Suite</code> returned normally
 * (without throwing an <code>Exception</code>).
 * </p>
 *
 * <p>
 * To create instances of this class you may use the factory method. For example, given a
 * report function named <code>report</code>, you could fire a <code>TestSucceeded</code> event like this:
 * </p>
 *
 * <pre class="stHighlight">
 * report(TestSucceeded(ordinal, userFriendlyName, suiteName, Some(thisSuite.getClass.getName), testName))
 * </pre>
 *
 * <p>
 * The suite class name parameter is optional, because suites in ScalaTest are an abstraction that
 * need not necessarily correspond to one class. Nevertheless, in most cases each suite will correspond
 * to a class, and when it does, the fully qualified name of that class should be reported by passing a
 * <code>Some</code> for <code>suiteClassName</code>. One use for this bit of information is JUnit integration,
 * because the "name" provided to a JUnit <code>org.junit.runner.Description</code> appears to usually include
 * a fully qualified class name by convention.
 * </p>
 *
 * @param ordinal an <a href="Ordinal.html"><code>Ordinal</code></a> that can be used to place this event in order in the context of
 *        other events reported during the same run
 * @param suiteName a localized name identifying the suite containing the test that has succeeded, suitable for presenting to the user
 * @param suiteId a string ID for the suite containing the test that has succeeded, intended to be unique across all suites in a run
 * @param suiteClassName an optional fully qualifed <code>Suite</code> class name containing the test that has succeeded
 * @param testName the name of the test that has succeeded
 * @param testText the text of the test that has succeeded (may be the test name, or a suffix of the test name)
 * @param recordedEvents recorded events in the test.
 * @param duration an optional amount of time, in milliseconds, that was required to run the test that has succeeded
 * @param formatter an optional <a href="Formatter.html"><code>Formatter</code></a> that provides extra information that can be used by reporters in determining
 *        how to present this event to the user
 * @param location An optional <a href="Location.html"><code>Location</code></a> that provides information indicating where in the source code an event originated.
 * @param rerunner an optional <code>String</code> giving the fully qualified name of the class that can be used to rerun the test that has succeeded. (If <code>None</code>
 *        is passed, the test cannot be rerun.)
 * @param payload an optional object that can be used to pass custom information to the reporter about the <code>TestSucceeded</code> event
 * @param threadName a name for the <code>Thread</code> about whose activity this event was reported
 * @param timeStamp a <code>Long</code> indicating the time this event was reported, expressed in terms of the
 *        number of milliseconds since the standard base time known as "the epoch":  January 1, 1970, 00:00:00 GMT
 *
 * @author Bill Venners
 */
final case class TestSucceeded (
  ordinal: Ordinal,
  suiteName: String,
  suiteId: String,
  suiteClassName: Option[String],
  testName: String,
  testText: String,
  recordedEvents: collection.immutable.IndexedSeq[RecordableEvent], 
  duration: Option[Long] = None,
  formatter: Option[Formatter] = None,
  location: Option[Location] = None,
  rerunner: Option[String] = None,
  payload: Option[Any] = None,
  threadName: String = Thread.currentThread.getName,
  timeStamp: Long = (new Date).getTime
) extends Event {

  if (ordinal == null)
    throw new NullPointerException("ordinal was null")
  if (suiteName == null)
    throw new NullPointerException("suiteName was null")
  if (suiteId == null)
    throw new NullPointerException("suiteId was null")
  if (suiteClassName == null)
    throw new NullPointerException("suiteClassName was null")
  if (testName == null)
    throw new NullPointerException("testName was null")
  if (testText == null)
    throw new NullPointerException("testText was null")
  if (duration == null)
    throw new NullPointerException("duration was null")
  if (formatter == null)
    throw new NullPointerException("formatter was null")
  if (location == null)
    throw new NullPointerException("location was null")
  if (rerunner == null)
    throw new NullPointerException("rerunner was null")
  if (payload == null)
    throw new NullPointerException("payload was null")
  if (threadName == null)
    throw new NullPointerException("threadName was null")
  
  import EventXmlHelper._
  private [scalatest] def toXml = 
    <TestSucceeded>
      <ordinal>
        <runStamp>{ ordinal.runStamp }</runStamp>
      </ordinal>
      <suiteName>{ suiteName }</suiteName>
      <suiteId>{ suiteId }</suiteId>
      <suiteClassName>{ stringOption(suiteClassName) }</suiteClassName>
      <duration>{ longOption(duration) }</duration>
      <testName>{ testName }</testName>
      <testText>{ testText }</testText>
      <recordedEvents>{ recordedEvents.map(_.toXml) }</recordedEvents>
      <formatter>{ formatterOption(formatter) }</formatter>
      <location>{ locationOption(location) }</location>
      <rerunner>{ stringOption(rerunner) }</rerunner>
      <threadName>{ threadName }</threadName>
      <timeStamp>{ timeStamp }</timeStamp>
    </TestSucceeded>
}

/**
 * Event that indicates a suite (or other entity) has completed running a test that failed.
 *
 * <p>
 * For example, trait <a href="../Suite.html"><code>Suite</code></a> uses <code>TestFailed</code> to report
 * that a test method of a <code>Suite</code> completed abruptly with an <code>Exception</code>.
 * </p>
 *
 * <p>
 * To create instances of this class you may
 * use the factory method. For example, given a report function named <code>report</code>, you could fire a <code>TestFailed</code> event like this:
 * </p>
 *
 * <pre class="stHighlight">
 * report(TestFailed(ordinal, userFriendlyName, message, suiteName, Some(thisSuite.getClass.getName), testName))
 * </pre>
 *
 * <p>
 * The suite class name parameter is optional, because suites in ScalaTest are an abstraction that
 * need not necessarily correspond to one class. Nevertheless, in most cases each suite will correspond
 * to a class, and when it does, the fully qualified name of that class should be reported by passing a
 * <code>Some</code> for <code>suiteClassName</code>. One use for this bit of information is JUnit integration,
 * because the "name" provided to a JUnit <code>org.junit.runner.Description</code> appears to usually include
 * a fully qualified class name by convention.
 * </p>
 *
 * @param ordinal an <a href="Ordinal.html"><code>Ordinal</code></a> that can be used to place this event in order in the context of
 *        other events reported during the same run
 * @param message a localized message suitable for presenting to the user
 * @param suiteName a localized name identifying the suite containing the test that has failed, suitable for presenting to the user
 * @param suiteId a string ID for the suite containing the test that has failed, intended to be unique across all suites in a run
 * @param suiteClassName an optional fully qualifed <code>Suite</code> class name containing the test that has failed
 * @param testName the name of the test that has failed
 * @param testText the text of the test that has failed (may be the test name, or a suffix of the test name)
 * @param recordedEvents recorded events in the test.
 * @param throwable an optional <code>Throwable</code> that, if a <code>Some</code>, indicates why the test has failed,
 *        or a <code>Throwable</code> created to capture stack trace information about the problem.
 * @param duration an optional amount of time, in milliseconds, that was required to run the test that has failed
 * @param formatter an optional <a href="Formatter.html"><code>Formatter</code></a> that provides extra information that can be used by reporters in determining
 *        how to present this event to the user
 * @param location An optional <a href="Location.html"><code>Location</code></a> that provides information indicating where in the source code an event originated.
 * @param rerunner an optional <code>String</code> giving the fully qualified name of the class that can be used to rerun the test that has failed. (If <code>None</code>
 *        is passed, the test cannot be rerun.)
 * @param payload an optional object that can be used to pass custom information to the reporter about the <code>TestFailed</code> event
 * @param threadName a name for the <code>Thread</code> about whose activity this event was reported
 * @param timeStamp a <code>Long</code> indicating the time this event was reported, expressed in terms of the
 *        number of milliseconds since the standard base time known as "the epoch":  January 1, 1970, 00:00:00 GMT
 *
 * @author Bill Venners
 */
final case class TestFailed (
  ordinal: Ordinal,
  message: String,
  suiteName: String,
  suiteId: String,
  suiteClassName: Option[String],
  testName: String,
  testText: String,
  recordedEvents: collection.immutable.IndexedSeq[RecordableEvent], 
  throwable: Option[Throwable] = None,
  duration: Option[Long] = None,
  formatter: Option[Formatter] = None,
  location: Option[Location] = None,
  rerunner: Option[String] = None,
  payload: Option[Any] = None,
  threadName: String = Thread.currentThread.getName,
  timeStamp: Long = (new Date).getTime
) extends Event with ExceptionalEvent {

  if (ordinal == null)
    throw new NullPointerException("ordinal was null")
  if (message == null)
    throw new NullPointerException("message was null")
  if (suiteName == null)
    throw new NullPointerException("suiteName was null")
  if (suiteId == null)
    throw new NullPointerException("suiteId was null")
  if (suiteClassName == null)
    throw new NullPointerException("suiteClassName was null")
  if (testName == null)
    throw new NullPointerException("testName was null")
  if (testText == null)
    throw new NullPointerException("testText was null")
  if (throwable == null)
    throw new NullPointerException("throwable was null")
  if (duration == null)
    throw new NullPointerException("duration was null")
  if (formatter == null)
    throw new NullPointerException("formatter was null")
  if (location == null)
    throw new NullPointerException("location was null")
  if (rerunner == null)
    throw new NullPointerException("rerunner was null")
  if (payload == null)
    throw new NullPointerException("payload was null")
  if (threadName == null)
    throw new NullPointerException("threadName was null")
  
  import EventXmlHelper._
  private [scalatest] def toXml = 
    <TestFailed>
      <ordinal>
        <runStamp>{ ordinal.runStamp }</runStamp>
      </ordinal>
      <message>{ message }</message>
      <suiteName>{ suiteName }</suiteName>
      <suiteId>{ suiteId }</suiteId>
      <suiteClassName>{ stringOption(suiteClassName) }</suiteClassName>
      <duration>{ longOption(duration) }</duration>
      <testName>{ testName }</testName>
      <testText>{ testText }</testText>
      <recordedEvents>{ recordedEvents.map(_.toXml) }</recordedEvents>
      <throwable>{ throwableOption(throwable) }</throwable>
      <formatter>{ formatterOption(formatter) }</formatter>
      <location>{ locationOption(location) }</location>
      <rerunner>{ stringOption(rerunner) }</rerunner>
      <threadName>{ threadName }</threadName>
      <timeStamp>{ timeStamp }</timeStamp>
    </TestFailed>
}

/**
 * Event that indicates a suite (or other entity) has ignored a test.
 *
 * <p>
 * For example, trait <a href="../Suite.html"><code>Suite</code></a> uses <code>TestIgnored</code> to report
 * that a test method of a <code>Suite</code> was ignored because it was annotated with <code>@Ignore</code>. 
 * Ignored tests will not be run, but will usually be reported as reminder to fix the broken test.
 * </p>
 *
 * <p>
 * To create instances of this class you may use the factory method. For example, given a
 * report function named <code>report</code>, you could fire a <code>TestIgnored</code> event like this:
 * </p>
 *
 * <pre class="stHighlight">
 * report(TestIgnored(ordinal, userFriendlyName, suiteName, Some(thisSuite.getClass.getName), testName))
 * </pre>
 *
 * <p>
 * The suite class name parameter is optional, because suites in ScalaTest are an abstraction that
 * need not necessarily correspond to one class. Nevertheless, in most cases each suite will correspond
 * to a class, and when it does, the fully qualified name of that class should be reported by passing a
 * <code>Some</code> for <code>suiteClassName</code>. One use for this bit of information is JUnit integration,
 * because the "name" provided to a JUnit <code>org.junit.runner.Description</code> appears to usually include
 * a fully qualified class name by convention.
 * </p>
 *
 * @param ordinal an <a href="Ordinal.html"><code>Ordinal</code></a> that can be used to place this event in order in the context of
 *        other events reported during the same run
 * @param suiteName a localized name identifying the suite containing the test that was ignored, suitable for presenting to the user
 * @param suiteId a string ID for the suite containing the test that was ignored, intended to be unique across all suites in a run
 * @param suiteClassName an optional fully qualifed <code>Suite</code> class name containing the test that was ignored
 * @param testName the name of the test that was ignored
 * @param testText the text of the test that was ignored (may be the test name, or a suffix of the test name)
 * @param formatter an optional <a href="Formatter.html"><code>Formatter</code></a> that provides extra information that can be used by reporters in determining
 *        how to present this event to the user
 * @param location An optional <a href="Location.html"><code>Location</code></a> that provides information indicating where in the source code an event originated.
 * @param payload an optional object that can be used to pass custom information to the reporter about the <code>TestIgnored</code> event
 * @param threadName a name for the <code>Thread</code> about whose activity this event was reported
 * @param timeStamp a <code>Long</code> indicating the time this event was reported, expressed in terms of the
 *        number of milliseconds since the standard base time known as "the epoch":  January 1, 1970, 00:00:00 GMT
 *
 * @author Bill Venners
 */
final case class TestIgnored (
  ordinal: Ordinal,
  suiteName: String,
  suiteId: String,
  suiteClassName: Option[String],
  testName: String,
  testText: String,
  formatter: Option[Formatter] = None,
  location: Option[Location] = None,
  payload: Option[Any] = None,
  threadName: String = Thread.currentThread.getName,
  timeStamp: Long = (new Date).getTime
) extends Event {
    
  if (ordinal == null)
    throw new NullPointerException("ordinal was null")
  if (suiteName == null)
    throw new NullPointerException("suiteName was null")
  if (suiteId == null)
    throw new NullPointerException("suiteId was null")
  if (suiteClassName == null)
    throw new NullPointerException("suiteClassName was null")
  if (testName == null)
    throw new NullPointerException("testName was null")
  if (testText == null)
    throw new NullPointerException("testText was null")
  if (formatter == null)
    throw new NullPointerException("formatter was null")
  if (location == null)
    throw new NullPointerException("location was null")
  if (payload == null)
    throw new NullPointerException("payload was null")
  if (threadName == null)
    throw new NullPointerException("threadName was null")
  
  import EventXmlHelper._
  private [scalatest] def toXml = 
    <TestIgnored>
      <ordinal>
        <runStamp>{ ordinal.runStamp }</runStamp>
      </ordinal>
      <suiteName>{ suiteName }</suiteName>
      <suiteId>{ suiteId }</suiteId>
      <suiteClassName>{ stringOption(suiteClassName) }</suiteClassName>
      <testName>{ testName }</testName>
      <testText>{ testText }</testText>
      <formatter>{ formatterOption(formatter) }</formatter>
      <location>{ locationOption(location) }</location>
      <threadName>{ threadName }</threadName>
      <timeStamp>{ timeStamp }</timeStamp>
    </TestIgnored>
}

/**
 * Event that indicates a test is pending, <em>i.e.</em>, it hasn't yet been implemented.
 *
 * <p>
 * To create instances of this class you may
 * use the factory method. For example, given a report function named <code>report</code>, you could fire a <code>TestPending</code> event like this:
 * </p>
 *
 * <pre class="stHighlight">
 * report(TestPending(ordinal, userFriendlyName, suiteName, Some(thisSuite.getClass.getName), testName))
 * </pre>
 *
 * <p>
 * The suite class name parameter is optional, because suites in ScalaTest are an abstraction that
 * need not necessarily correspond to one class. Nevertheless, in most cases each suite will correspond
 * to a class, and when it does, the fully qualified name of that class should be reported by passing a
 * <code>Some</code> for <code>suiteClassName</code>. One use for this bit of information is JUnit integration,
 * because the "name" provided to a JUnit <code>org.junit.runner.Description</code> appears to usually include
 * a fully qualified class name by convention.
 * </p>
 *
 * @param ordinal an <a href="Ordinal.html"><code>Ordinal</code></a> that can be used to place this event in order in the context of
 *        other events reported during the same run
 * @param suiteName a localized name identifying the suite containing the test that is pending, suitable for presenting to the user
 * @param suiteId a string ID for the suite containing the test that is pending, intended to be unique across all suites in a run
 * @param suiteClassName an optional fully qualifed <code>Suite</code> class name containing the test that is pending
 * @param testName the name of the test that is pending
 * @param testText the text of the test that is pending (may be the test name, or a suffix of the test name)
 * @param recordedEvents recorded events in the test.
 * @param duration an optional amount of time, in milliseconds, that was required to run the test that is pending
 * @param formatter an optional <a href="Formatter.html"><code>Formatter</code></a> that provides extra information that can be used by reporters in determining
 *        how to present this event to the user
 * @param location An optional <a href="Location.html"><code>Location</code></a> that provides information indicating where in the source code an event originated.
 * @param payload an optional object that can be used to pass custom information to the reporter about the <code>TestPending</code> event
 * @param threadName a name for the <code>Thread</code> about whose activity this event was reported
 * @param timeStamp a <code>Long</code> indicating the time this event was reported, expressed in terms of the
 *        number of milliseconds since the standard base time known as "the epoch":  January 1, 1970, 00:00:00 GMT
 *
 * @author Bill Venners
 */
final case class TestPending (
  ordinal: Ordinal,
  suiteName: String,
  suiteId: String,
  suiteClassName: Option[String],
  testName: String,
  testText: String,
  recordedEvents: collection.immutable.IndexedSeq[RecordableEvent], 
  duration: Option[Long] = None,
  formatter: Option[Formatter] = None,
  location: Option[Location] = None,
  payload: Option[Any] = None,
  threadName: String = Thread.currentThread.getName,
  timeStamp: Long = (new Date).getTime
) extends Event {

  if (ordinal == null)
    throw new NullPointerException("ordinal was null")
  if (suiteName == null)
    throw new NullPointerException("suiteName was null")
  if (suiteId == null)
    throw new NullPointerException("suiteId was null")
  if (suiteClassName == null)
    throw new NullPointerException("suiteClassName was null")
  if (testName == null)
    throw new NullPointerException("testName was null")
  if (testText == null)
    throw new NullPointerException("testText was null")
  if (duration == null)
    throw new NullPointerException("duration was null")
  if (formatter == null)
    throw new NullPointerException("formatter was null")
  if (location == null)
    throw new NullPointerException("location was null")
  if (payload == null)
    throw new NullPointerException("payload was null")
  if (threadName == null)
    throw new NullPointerException("threadName was null")
  
  import EventXmlHelper._
  private [scalatest] def toXml = 
    <TestPending>
      <ordinal>
        <runStamp>{ ordinal.runStamp }</runStamp>
      </ordinal>
      <suiteName>{ suiteName }</suiteName>
      <suiteId>{ suiteId }</suiteId>
      <suiteClassName>{ stringOption(suiteClassName) }</suiteClassName>
      <duration>{ longOption(duration) }</duration>
      <testName>{ testName }</testName>
      <testText>{ testText }</testText>
      <recordedEvents>{ recordedEvents.map(_.toXml) }</recordedEvents>
      <formatter>{ formatterOption(formatter) }</formatter>
      <location>{ locationOption(location) }</location>
      <threadName>{ threadName }</threadName>
      <timeStamp>{ timeStamp }</timeStamp>
    </TestPending>
}

/**
 * Event that indicates a test was canceled, <em>i.e.</em>, it couldn't run because some precondition was not met.
 *
 * <p>
 * To create instances of this class you may
 * use the factory methods. For example, given a report function named <code>report</code>, you could fire a <code>TestCanceled</code> event like this:
 * </p>
 *
 * <pre class="stHighlight">
 * report(TestCanceled(ordinal, userFriendlyName, suiteName, Some(thisSuite.getClass.getName), testName))
 * </pre>
 *
 * <p>
 * The suite class name parameter is optional, because suites in ScalaTest are an abstraction that
 * need not necessarily correspond to one class. Nevertheless, in most cases each suite will correspond
 * to a class, and when it does, the fully qualified name of that class should be reported by passing a
 * <code>Some</code> for <code>suiteClassName</code>. One use for this bit of information is JUnit integration,
 * because the "name" provided to a JUnit <code>org.junit.runner.Description</code> appears to usually include
 * a fully qualified class name by convention.
 * </p>
 *
 * @param ordinal an <a href="Ordinal.html"><code>Ordinal</code></a> that can be used to place this event in order in the context of
 *        other events reported during the same run
 * @param message a localized message suitable for presenting to the user
 * @param suiteName a localized name identifying the suite containing the test that was canceled, suitable for presenting to the user
 * @param suiteId a string ID for the suite containing the test that was canceled, intended to be unique across all suites in a run
 * @param suiteClassName an optional fully qualifed <code>Suite</code> class name containing the test that was canceled
 * @param testName the name of the test that was canceled
 * @param testText the text of the test that was canceled (may be the test name, or a suffix of the test name)
 * @param recordedEvents recorded events in the test.
 * @param throwable an optional <code>Throwable</code> that, if a <code>Some</code>, indicates why the test was canceled,
 *        or a <code>Throwable</code> created to capture stack trace information about the problem.
 * @param duration an optional amount of time, in milliseconds, that was required to run the test that was canceled
 * @param formatter an optional <a href="Formatter.html"><code>Formatter</code></a> that provides extra information that can be used by reporters in determining
 *        how to present this event to the user
 * @param location An optional <a href="Location.html"><code>Location</code></a> that provides information indicating where in the source code an event originated.
 * @param rerunner an optional <code>String</code> giving the fully qualified name of the class that can be used to rerun the test that has canceled. (If <code>None</code>
 *        is passed, the test cannot be rerun.)
 * @param payload an optional object that can be used to pass custom information to the reporter about the <code>TestCanceled</code> event
 * @param threadName a name for the <code>Thread</code> about whose activity this event was reported
 * @param timeStamp a <code>Long</code> indicating the time this event was reported, expressed in terms of the
 *        number of milliseconds since the standard base time known as "the epoch":  January 1, 1970, 00:00:00 GMT
 *
 * @author Bill Venners
 */
final case class TestCanceled (
  ordinal: Ordinal,
  message: String,
  suiteName: String,
  suiteId: String,
  suiteClassName: Option[String],
  testName: String,
  testText: String,
  recordedEvents: collection.immutable.IndexedSeq[RecordableEvent], 
  throwable: Option[Throwable] = None,
  duration: Option[Long] = None,
  formatter: Option[Formatter] = None,
  location: Option[Location] = None,
  rerunner: Option[String] = None,
  payload: Option[Any] = None,
  threadName: String = Thread.currentThread.getName,
  timeStamp: Long = (new Date).getTime
) extends Event with ExceptionalEvent {

  if (ordinal == null)
    throw new NullPointerException("ordinal was null")
  if (message == null)
    throw new NullPointerException("message was null")
  if (suiteName == null)
    throw new NullPointerException("suiteName was null")
  if (suiteId == null)
    throw new NullPointerException("suiteId was null")
  if (suiteClassName == null)
    throw new NullPointerException("suiteClassName was null")
  if (testName == null)
    throw new NullPointerException("testName was null")
  if (testText == null)
    throw new NullPointerException("testText was null")
  if (duration == null)
    throw new NullPointerException("duration was null")
  if (throwable == null)
    throw new NullPointerException("throwable was null")
  if (duration == null)
    throw new NullPointerException("duration was null")
  if (formatter == null)
    throw new NullPointerException("formatter was null")
  if (location == null)
    throw new NullPointerException("location was null")
  if (rerunner == null)
    throw new NullPointerException("rerunner was null")
  if (payload == null)
    throw new NullPointerException("payload was null")
  if (threadName == null)
    throw new NullPointerException("threadName was null")
  
  import EventXmlHelper._
  private [scalatest] def toXml = 
    <TestCanceled>
      <ordinal>
        <runStamp>{ ordinal.runStamp }</runStamp>
      </ordinal>
      <message>{ message }</message>
      <suiteName>{ suiteName }</suiteName>
      <suiteId>{ suiteId }</suiteId>
      <suiteClassName>{ stringOption(suiteClassName) }</suiteClassName>
      <duration>{ longOption(duration) }</duration>
      <testName>{ testName }</testName>
      <testText>{ testText }</testText>
      <recordedEvents>{ recordedEvents.map(_.toXml) }</recordedEvents>
      <throwable>{ throwableOption(throwable) }</throwable>
      <formatter>{ formatterOption(formatter) }</formatter>
      <location>{ locationOption(location) }</location>
      <rerunner>{ stringOption(rerunner) }</rerunner>
      <threadName>{ threadName }</threadName>
      <timeStamp>{ timeStamp }</timeStamp>
    </TestCanceled>
}

/**
 * Event that indicates a suite of tests is about to start executing.
 *
 * <p>
 * For example, trait <a href="../Suite.html"><code>Suite</code></a> and object <a href="../tools/Runner$.html"><code>Runner</code></a> use <code>SuiteStarting</code> to report
 * that the <code>execute</code> method of a <code>Suite</code> is about to be invoked.
 * </p>
 *
 * <p>
 * To create instances of this class you may use the factory method. For example, given a
 * report function named <code>report</code>, you could fire a <code>SuiteStarting</code> event like this:
 * </p>
 *
 * <pre class="stHighlight">
 * report(SuiteStarting(ordinal, userFriendlyName, suiteName, Some(thisSuite.getClass.getName)))
 * </pre>
 *
 * <p>
 * The suite class name parameter is optional, because suites in ScalaTest are an abstraction that
 * need not necessarily correspond to one class. Nevertheless, in most cases each suite will correspond
 * to a class, and when it does, the fully qualified name of that class should be reported by passing a
 * <code>Some</code> for <code>suiteClassName</code>. One use for this bit of information is JUnit integration,
 * because the "name" provided to a JUnit <code>org.junit.runner.Description</code> appears to usually include
 * a fully qualified class name by convention.
 * </p>
 *
 * @param ordinal an <a href="Ordinal.html"><code>Ordinal</code></a> that can be used to place this event in order in the context of
 *        other events reported during the same run
 * @param suiteName a localized name identifying the suite that is starting, suitable for presenting to the user
 * @param suiteId a string ID for the suite that is starting, intended to be unique across all suites in a run XXX 
 * @param suiteClassName an optional fully qualifed <code>Suite</code> class name of the suite that is starting
 * @param formatter an optional <a href="Formatter.html"><code>Formatter</code></a> that provides extra information that can be used by reporters in determining
 *        how to present this event to the user
 * @param location An optional <a href="Location.html"><code>Location</code></a> that provides information indicating where in the source code an event originated.
 * @param rerunner an optional <code>String</code> giving the fully qualified name of the class that can be used to rerun the suite that is starting. (If <code>None</code>
 *        is passed, the suite cannot be rerun.)
 * @param payload an optional object that can be used to pass custom information to the reporter about the <code>SuiteStarting</code> event
 * @param threadName a name for the <code>Thread</code> about whose activity this event was reported
 * @param timeStamp a <code>Long</code> indicating the time this event was reported, expressed in terms of the
 *        number of milliseconds since the standard base time known as "the epoch":  January 1, 1970, 00:00:00 GMT
 *
 * @author Bill Venners
 */
final case class SuiteStarting (
  ordinal: Ordinal,
  suiteName: String,
  suiteId: String,
  suiteClassName: Option[String],
  formatter: Option[Formatter] = None,
  location: Option[Location] = None,
  rerunner: Option[String] = None,
  payload: Option[Any] = None,
  threadName: String = Thread.currentThread.getName,
  timeStamp: Long = (new Date).getTime
) extends Event {

  if (ordinal == null)
    throw new NullPointerException("ordinal was null")
  if (suiteName == null)
    throw new NullPointerException("suiteName was null")
  if (suiteId == null)
    throw new NullPointerException("suiteId was null")
  if (suiteClassName == null)
    throw new NullPointerException("suiteClassName was null")
  if (formatter == null)
    throw new NullPointerException("formatter was null")
  if (location == null)
    throw new NullPointerException("location was null")
  if (rerunner == null)
    throw new NullPointerException("rerunner was null")
  if (payload == null)
    throw new NullPointerException("payload was null")
  if (threadName == null)
    throw new NullPointerException("threadName was null")
  
  import EventXmlHelper._
  private [scalatest] def toXml = 
    <SuiteStarting>
      <ordinal>
        <runStamp>{ ordinal.runStamp }</runStamp>
      </ordinal>
      <suiteName>{ suiteName }</suiteName>
      <suiteId>{ suiteId }</suiteId>
      <suiteClassName>{ stringOption(suiteClassName) }</suiteClassName>
      <formatter>{ formatterOption(formatter) }</formatter>
      <location>{ locationOption(location) }</location>
      <rerunner>{ stringOption(rerunner) }</rerunner>
      <threadName>{ threadName }</threadName>
      <timeStamp>{ timeStamp }</timeStamp>
    </SuiteStarting>
}

/**
 * Event that indicates a suite of tests has completed executing.
 *
 * <p>
 * For example, trait <a href="../Suite.html"><code>Suite</code></a> and object <a href="../tools/Runner$.html"><code>Runner</code></a> use <code>SuiteCompleted</code> to report
 * that the <code>execute</code> method of a <code>Suite</code>
 * has returned normally (without throwing a <code>RuntimeException</code>).
 * </p>
 *
 * <p>
 * To create instances of this class you may use the factory method. For example, given a
 * report function named <code>report</code>, you could fire a <code>SuiteCompleted</code> event like this:
 * </p>
 *
 * <pre class="stHighlight">
 * report(SuiteCompleted(ordinal, userFriendlyName, suiteName, Some(thisSuite.getClass.getName)))
 * </pre>
 *
 * <p>
 * The suite class name parameter is optional, because suites in ScalaTest are an abstraction that
 * need not necessarily correspond to one class. Nevertheless, in most cases each suite will correspond
 * to a class, and when it does, the fully qualified name of that class should be reported by passing a
 * <code>Some</code> for <code>suiteClassName</code>. One use for this bit of information is JUnit integration,
 * because the "name" provided to a JUnit <code>org.junit.runner.Description</code> appears to usually include
 * a fully qualified class name by convention.
 * </p>
 *
 * @param ordinal an <a href="Ordinal.html"><code>Ordinal</code></a> that can be used to place this event in order in the context of
 *        other events reported during the same run
 * @param suiteName a localized name identifying the suite that has completed, suitable for presenting to the user
 * @param suiteId a string ID for the suite that has completed, intended to be unique across all suites in a run
 * @param suiteClassName an optional fully qualifed <code>Suite</code> class name containing the suite that has completed
 * @param duration an optional amount of time, in milliseconds, that was required to execute the suite that has completed
 * @param formatter an optional <a href="Formatter.html"><code>Formatter</code></a> that provides extra information that can be used by reporters in determining
 *        how to present this event to the user
 * @param location An optional <a href="Location.html"><code>Location</code></a> that provides information indicating where in the source code an event originated.
 * @param rerunner an optional <code>String</code> giving the fully qualified name of the class that can be used to rerun the suite that has completed. (If <code>None</code>
 *        is passed, the suite cannot be rerun.)
 * @param payload an optional object that can be used to pass custom information to the reporter about the <code>SuiteCompleted</code> event
 * @param threadName a name for the <code>Thread</code> about whose activity this event was reported
 * @param timeStamp a <code>Long</code> indicating the time this event was reported, expressed in terms of the
 *        number of milliseconds since the standard base time known as "the epoch":  January 1, 1970, 00:00:00 GMT
 *
 * @author Bill Venners
 */
final case class SuiteCompleted (
  ordinal: Ordinal,
  suiteName: String,
  suiteId: String,
  suiteClassName: Option[String],
  duration: Option[Long] = None,
  formatter: Option[Formatter] = None,
  location: Option[Location] = None,
  rerunner: Option[String] = None,
  payload: Option[Any] = None,
  threadName: String = Thread.currentThread.getName,
  timeStamp: Long = (new Date).getTime
) extends Event {

  if (ordinal == null)
    throw new NullPointerException("ordinal was null")
  if (suiteName == null)
    throw new NullPointerException("suiteName was null")
  if (suiteId == null)
    throw new NullPointerException("suiteId was null")
  if (suiteClassName == null)
    throw new NullPointerException("suiteClassName was null")
  if (duration == null)
    throw new NullPointerException("duration was null")
  if (formatter == null)
    throw new NullPointerException("formatter was null")
  if (location == null)
    throw new NullPointerException("location was null")
  if (rerunner == null)
    throw new NullPointerException("rerunner was null")
  if (payload == null)
    throw new NullPointerException("payload was null")
  if (threadName == null)
    throw new NullPointerException("threadName was null")
  
  import EventXmlHelper._
  private [scalatest] def toXml = 
    <SuiteCompleted>
      <ordinal>
        <runStamp>{ ordinal.runStamp }</runStamp>
      </ordinal>
      <suiteName>{ suiteName }</suiteName>
      <suiteId>{ suiteId }</suiteId>
      <suiteClassName>{ stringOption(suiteClassName) }</suiteClassName>
      <duration>{ longOption(duration) }</duration>
      <formatter>{ formatterOption(formatter) }</formatter>
      <location>{ locationOption(location) }</location>
      <rerunner>{ stringOption(rerunner) }</rerunner>
      <threadName>{ threadName }</threadName>
      <timeStamp>{ timeStamp }</timeStamp>
    </SuiteCompleted>
}

/**
 * Event that indicates the execution of a suite of tests has aborted, likely because of an error, prior
 * to completion.
 *
 * <p>
 * For example, trait <a href="../Suite.html"><code>Suite</code></a> and object <a href="../tools/Runner$.html"><code>Runner</code></a> use <code>SuiteAborted</code> to report
 * that the <code>execute</code> method of a <code>Suite</code>
 * has completed abruptly with a <code>RuntimeException</code>.
 * </p>
 *
 * <p>
 * To create instances of this class you may
 * use the factory method. For example, given a report function named <code>report</code>, you could fire a <code>SuiteAborted</code> event like this:
 * </p>
 *
 * <pre class="stHighlight">
 * report(SuiteAborted(ordinal, userFriendlyName, message, suiteName, Some(thisSuite.getClass.getName)))
 * </pre>
 *
 * <p>
 * The suite class name parameter is optional, because suites in ScalaTest are an abstraction that
 * need not necessarily correspond to one class. Nevertheless, in most cases each suite will correspond
 * to a class, and when it does, the fully qualified name of that class should be reported by passing a
 * <code>Some</code> for <code>suiteClassName</code>. One use for this bit of information is JUnit integration,
 * because the "name" provided to a JUnit <code>org.junit.runner.Description</code> appears to usually include
 * a fully qualified class name by convention.
 * </p>
 *
 * @param ordinal an <a href="Ordinal.html"><code>Ordinal</code></a> that can be used to place this event in order in the context of
 *        other events reported during the same run
 *        suite name, suitable for presenting to the user
 * @param message a localized message suitable for presenting to the user
 * @param suiteName a localized name identifying the suite that has aborted, suitable for presenting to the user
 * @param suiteId a string ID for the suite that has aborted, intended to be unique across all suites in a run
 * @param suiteClassName &nbsp; an optional fully qualifed <code>Suite</code> class name containing the suite that has aborted
 * @param throwable an optional <code>Throwable</code> that, if a <code>Some</code>, indicates why the suite has aborted,
 *        or a <code>Throwable</code> created to capture stack trace information about the problem.
 * @param duration an optional amount of time, in milliseconds, that was required to execute the suite that has aborted
 * @param formatter an optional <a href="Formatter.html"><code>Formatter</code></a> that provides extra information that can be used by reporters in determining
 *        how to present this event to the user
 * @param location an optional <a href="Location.html"><code>Location</code></a> that provides information indicating where in the source code an event originated.
 * @param rerunner an optional <code>String</code> giving the fully qualified name of the class that can be used to rerun the suite that has aborted. (If <code>None</code>
 *        is passed, the suite cannot be rerun.)
 * @param payload an optional object that can be used to pass custom information to the reporter about the <code>SuiteAborted</code> event
 * @param threadName a name for the <code>Thread</code> about whose activity this event was reported
 * @param timeStamp a <code>Long</code> indicating the time this event was reported, expressed in terms of the
 *        number of milliseconds since the standard base time known as "the epoch":  January 1, 1970, 00:00:00 GMT
 *
 * @author Bill Venners
 */
final case class SuiteAborted (
  ordinal: Ordinal,
  message: String,
  suiteName: String,
  suiteId: String,
  suiteClassName: Option[String],
  throwable: Option[Throwable] = None,
  duration: Option[Long] = None,
  formatter: Option[Formatter] = None,
  location: Option[Location] = None,
  rerunner: Option[String] = None,
  payload: Option[Any] = None,
  threadName: String = Thread.currentThread.getName,
  timeStamp: Long = (new Date).getTime
) extends Event with ExceptionalEvent {

  if (ordinal == null)
    throw new NullPointerException("ordinal was null")
  if (message == null)
    throw new NullPointerException("message was null")
  if (suiteName == null)
    throw new NullPointerException("suiteName was null")
  if (suiteId == null)
    throw new NullPointerException("suiteId was null")
  if (suiteClassName == null)
    throw new NullPointerException("suiteClassName was null")
  if (throwable == null)
    throw new NullPointerException("throwable was null")
  if (duration == null)
    throw new NullPointerException("duration was null")
  if (formatter == null)
    throw new NullPointerException("formatter was null")
  if (location == null)
    throw new NullPointerException("location was null")
  if (rerunner == null)
    throw new NullPointerException("rerunner was null")
  if (payload == null)
    throw new NullPointerException("payload was null")
  if (threadName == null)
    throw new NullPointerException("threadName was null")
  
  import EventXmlHelper._
  private [scalatest] def toXml = 
    <SuiteAborted>
      <ordinal>
        <runStamp>{ ordinal.runStamp }</runStamp>
      </ordinal>
      <message>{ message }</message>
      <suiteName>{ suiteName }</suiteName>
      <suiteId>{ suiteId }</suiteId>
      <suiteClassName>{ stringOption(suiteClassName) }</suiteClassName>
      <duration>{ longOption(duration) }</duration>
      <throwable>{ throwableOption(throwable) }</throwable>
      <formatter>{ formatterOption(formatter) }</formatter>
      <location>{ locationOption(location) }</location>
      <rerunner>{ stringOption(rerunner) }</rerunner>
      <threadName>{ threadName }</threadName>
      <timeStamp>{ timeStamp }</timeStamp>
    </SuiteAborted>
}

/**
 * Event that indicates a runner is about run a suite of tests.
 *
 * <p>
 * For example, object <a href="../tools/Runner$.html"><code>Runner</code></a> reports <code>RunStarting</code> to indicate
 * that the first <code>execute</code> method of a run's initial <a href="../Suite.html"><code>Suite</code></a>
 * is about to be invoked.
 * </p>
 *
 * <p>
 * To create instances of this class you may
 * use the factory method. For example, given a report function named <code>report</code>, you could fire a <code>RunStarting</code> event like this:
 * </p>
 *
 * <pre class="stHighlight">
 * report(RunStarting(ordinal, testCount))
 * </pre>
 *
 * @param ordinal an <a href="Ordinal.html"><code>Ordinal</code></a> that can be used to place this event in order in the context of
 *        other events reported during the same run
 * @param testCount the number of tests expected during this run
 * @param configMap a <a href="../ConfigMap.html"><code>ConfigMap</code></a> of key-value pairs that can be used by custom <a href="Reporter.html"><code>Reporter</code></a>s
 * @param formatter an optional <a href="Formatter.html"><code>Formatter</code></a> that provides extra information that can be used by reporters in determining
 *        how to present this event to the user
 * @param location An optional <a href="Location.html"><code>Location</code></a> that provides information indicating where in the source code an event originated.
 * @param payload an optional object that can be used to pass custom information to the reporter about the <code>RunStarting</code> event
 * @param threadName a name for the <code>Thread</code> about whose activity this event was reported
 * @param timeStamp a <code>Long</code> indicating the time this event was reported, expressed in terms of the
 *        number of milliseconds since the standard base time known as "the epoch":  January 1, 1970, 00:00:00 GMT
 *
 * @throws IllegalArgumentException if <code>testCount</code> is less than zero.
 *
 * @author Bill Venners
 */
final case class RunStarting (
  ordinal: Ordinal,
  testCount: Int,
  configMap: ConfigMap,
  formatter: Option[Formatter] = None,
  location: Option[Location] = None,
  payload: Option[Any] = None,
  threadName: String = Thread.currentThread.getName,
  timeStamp: Long = (new Date).getTime
) extends Event {
    
  if (ordinal == null)
    throw new NullPointerException("ordinal was null")
  if (testCount < 0)
    throw new IllegalArgumentException("testCount was less than zero: " + testCount)
  if (configMap == null)
    throw new NullPointerException("configMap was null")
  if (formatter == null)
    throw new NullPointerException("formatter was null")
  if (location == null)
    throw new NullPointerException("location was null")
  if (payload == null)
    throw new NullPointerException("payload was null")
  if (threadName == null)
    throw new NullPointerException("threadName was null")
  
  import EventXmlHelper._
  private [scalatest] def toXml = 
    <RunStarting>
      <ordinal>
        <runStamp>{ ordinal.runStamp }</runStamp>
      </ordinal>
      <testCount>{ testCount }</testCount>
      <configMap>
        { 
          for ((key, value) <- configMap) yield {
            <entry>
              <key>{ key }</key>
              <value>{ value }</value>
            </entry>
          }
        }
      </configMap>
      <formatter>{ formatterOption(formatter) }</formatter>
      <location>{ locationOption(location) }</location>
      <threadName>{ threadName }</threadName>
      <timeStamp>{ timeStamp }</timeStamp>
    </RunStarting>
}

/**
 * Event that indicates a runner has completed running a suite of tests.
 *
 * <p>
 * <code>Suite</code>'s <code>execute</code> method takes a <a href="../Stopper.html"><code>Stopper</code></a>, whose <code>stopRequested</code>
 * method indicates a stop was requested. If <code>true</code> is returned by
 * <code>stopRequested</code> while a suite of tests is running, the
 * <code>execute</code> method should promptly
 * return even if that suite hasn't finished running all of its tests.
 * </p>
 *
 * <p>If a stop was requested via the <code>Stopper</code>.
 * <a href="../tools/Runner$.html"><code>Runner</code></a> will report <code>RunStopped</code>
 * when the <code>execute</code> method of the run's starting <a href="../Suite.html"><code>Suite</code></a> returns.
 * If a stop is not requested, <code>Runner</code> will report <code>RunCompleted</code>
 * when the last <code>execute</code> method of the run's starting <code>Suite</code>s returns.
 * </p>
 *
 * <p>
 * ScalaTest's <code>Runner</code> fires a <code>RunCompleted</code> report with an empty <code>summary</code>, because
 * the reporter is responsible for keeping track of the total number of tests reported as succeeded, failed, ignored, pending
 * and canceled.  ScalaTest's internal reporter replaces the <code>RunCompleted</code> with a new one that is identical except
 * that is has a defined <code>summary</code>.
 * </p>
 *
 * <p>
 * To create instances of this class you may
 * use the factory method. For example, given a report function named <code>report</code>, you could fire a <code>RunCompleted</code> event like this:
 * </p>
 *
 * <pre class="stHighlight">
 * report(RunCompleted(ordinal))
 * </pre>
 *
 * @param ordinal an <a href="Ordinal.html"><code>Ordinal</code></a> that can be used to place this event in order in the context of
 *        other events reported during the same run
 * @param duration an optional amount of time, in milliseconds, that was required by the run that has completed
 * @param summary an optional <a href="Summary.html"><code>Summary</code></a> of the number of tests that were reported as succeeded, failed, ignored, pending and canceled
 * @param formatter an optional <a href="Formatter.html"><code>Formatter</code></a> that provides extra information that can be used by reporters in determining
 *        how to present this event to the user
 * @param location An optional <a href="Location.html"><code>Location</code></a> that provides information indicating where in the source code an event originated.
 * @param payload an optional object that can be used to pass custom information to the reporter about the <code>RunCompleted</code> event
 * @param threadName a name for the <code>Thread</code> about whose activity this event was reported
 * @param timeStamp a <code>Long</code> indicating the time this event was reported, expressed in terms of the
 *        number of milliseconds since the standard base time known as "the epoch":  January 1, 1970, 00:00:00 GMT
 *
 * @author Bill Venners
 */
final case class RunCompleted (
  ordinal: Ordinal,
  duration: Option[Long] = None,
  summary: Option[Summary] = None,
  formatter: Option[Formatter] = None,
  location: Option[Location] = None,
  payload: Option[Any] = None,
  threadName: String = Thread.currentThread.getName,
  timeStamp: Long = (new Date).getTime
) extends Event {

  if (ordinal == null)
    throw new NullPointerException("ordinal was null")
  if (duration == null)
    throw new NullPointerException("duration was null")
  if (summary == null)
    throw new NullPointerException("summary was null")
  if (formatter == null)
    throw new NullPointerException("formatter was null")
  if (location == null)
    throw new NullPointerException("location was null")
  if (payload == null)
    throw new NullPointerException("payload was null")
  if (threadName == null)
    throw new NullPointerException("threadName was null")
  
  import EventXmlHelper._
  private [scalatest] def toXml = 
    <RunCompleted>
      <ordinal>
        <runStamp>{ ordinal.runStamp }</runStamp>
      </ordinal>
      <duration>{ longOption(duration) }</duration>
      <summary>{ summaryOption(summary) }</summary>
      <formatter>{ formatterOption(formatter) }</formatter>
      <location>{ locationOption(location) }</location>
      <threadName>{ threadName }</threadName>
      <timeStamp>{ timeStamp }</timeStamp>
    </RunCompleted>
}

/**
 * Event that indicates a runner has stopped running a suite of tests prior to completion, likely
 * because of a stop request.
 *
 * <p>
 * <code>Suite</code>'s <code>execute</code> method takes a <code>Stopper</code>, whose <code>stopRequested</code>
 * method indicates a stop was requested. If <code>true</code> is returned by
 * <code>stopRequested</code> while a suite of tests is running, the
 * <code>execute</code> method should promptly
 * return even if that suite hasn't finished running all of its tests.
 * </p>
 *
 * <p>If a stop was requested via the <a href="../Stopper.html"><code>Stopper</code></a>.
 * <a href="../tools/Runner$.html"><code>Runner</code></a> will report <code>RunStopped</code>
 * when the <code>execute</code> method of the run's starting <a href="../Suite.html"><code>Suite</code></a> returns.
 * If a stop is not requested, <code>Runner</code> will report <code>RunCompleted</code>
 * when the last <code>execute</code> method of the run's starting <code>Suite</code>s returns.
 * </p>
 *
 * <p>
 * ScalaTest's <code>Runner</code> fires a <code>RunStopped</code> report with an empty <code>summary</code>, because
 * the reporter is responsible for keeping track of the total number of tests reported as succeeded, failed, ignored,
 * pending and canceled.  ScalaTest's internal reporter replaces the <code>RunStopped</code> with a new one that is
 * identical except that is has a defined <code>summary</code>.
 * </p>
 *
 * <p>
 * To create instances of this class you may use the factory method. For example, given a
 * report function named <code>report</code>, you could fire a <code>RunStopped</code> event like this:
 * </p>
 *
 * <pre class="stHighlight">
 * report(RunStopped(ordinal))
 * </pre>
 *
 * @param ordinal an <a href="Ordinal.html"><code>Ordinal</code></a> that can be used to place this event in order in the context of
 *        other events reported during the same run
 * @param duration an optional amount of time, in milliseconds, that was required by the run that has stopped
 * @param summary an optional summary of the number of tests that were reported as succeeded, failed, ignored pending and canceled
 * @param formatter an optional <a href="Formatter.html"><code>Formatter</code></a> that provides extra information that can be used by reporters in determining
 *        how to present this event to the user
 * @param location An optional <a href="Location.html"><code>Location</code></a> that provides information indicating where in the source code an event originated.
 * @param payload an optional object that can be used to pass custom information to the reporter about the <code>RunStopped</code> event
 * @param threadName a name for the <code>Thread</code> about whose activity this event was reported
 * @param timeStamp a <code>Long</code> indicating the time this event was reported, expressed in terms of the
 *        number of milliseconds since the standard base time known as "the epoch":  January 1, 1970, 00:00:00 GMT
 *
 * @author Bill Venners
 */
final case class RunStopped (
  ordinal: Ordinal,
  duration: Option[Long] = None,
  summary: Option[Summary] = None,
  formatter: Option[Formatter] = None,
  location: Option[Location] = None,
  payload: Option[Any] = None,
  threadName: String = Thread.currentThread.getName,
  timeStamp: Long = (new Date).getTime
) extends Event {

  if (ordinal == null)
    throw new NullPointerException("ordinal was null")
  if (duration == null)
    throw new NullPointerException("duration was null")
  if (summary == null)
    throw new NullPointerException("summary was null")
  if (formatter == null)
    throw new NullPointerException("formatter was null")
  if (location == null)
    throw new NullPointerException("location was null")
  if (payload == null)
    throw new NullPointerException("payload was null")
  if (threadName == null)
    throw new NullPointerException("threadName was null")
  
  import EventXmlHelper._
  private [scalatest] def toXml = 
    <RunStopped>
      <ordinal>
        <runStamp>{ ordinal.runStamp }</runStamp>
      </ordinal>
      <duration>{ longOption(duration) }</duration>
      <summary>{ summaryOption(summary) }</summary>
      <formatter>{ formatterOption(formatter) }</formatter>
      <location>{ locationOption(location) }</location>
      <threadName>{ threadName }</threadName>
      <timeStamp>{ timeStamp }</timeStamp>
    </RunStopped>
}

/**
 * Event that indicates a runner encountered an error while attempting to run a suite of tests.
 *
 * <p>
 * For example, object <a href="../tools/Runner$.html"><code>Runner</code></a> reports <code>RunAborted</code> if the
 * <code>execute</code> method of any of the run's starting <code>Suite</code>s completes
 * abruptly with a <code>Throwable</code>.
 * </p>
 *
 * <p>
 * ScalaTest's <code>Runner</code> fires a <code>RunAborted</code> report with an empty <code>summary</code>, because
 * the reporter is responsible for keeping track of the total number of tests reported as succeeded, failed, ignored, and pending.
 * ScalaTest's internal reporter replaces the <code>RunAborted</code> with a new one that is identical except that is
 * has a defined <code>summary</code>.
 * </p>
 *
 * <p>
 * To create instances of this class you may
 * use the factory method. For example, given a report function named <code>report</code>, you could fire a <code>RunAborted</code> event like this:
 * </p>
 *
 * <pre class="stHighlight">
 * report(RunAborted(ordinal, message, Some(exception)))
 * </pre>
 *
 * @param ordinal an <a href="Ordinal.html"><code>Ordinal</code></a> that can be used to place this event in order in the context of
 *        other events reported during the same run
 * @param message a localized message suitable for presenting to the user
 * @param throwable an optional <code>Throwable</code> that, if a <code>Some</code>, indicates why the run has aborted,
 *        or a <code>Throwable</code> created to capture stack trace information about the problem.
 * @param duration an optional amount of time, in milliseconds, that was required by the run that has aborted
 * @param summary an optional <a href="Summary.html"><code>Summary</code></a> of the number of tests that were reported as succeeded, failed, ignored, and pending
 * @param formatter an optional <a href="Formatter.html"><code>Formatter</code></a> that provides extra information that can be used by reporters in determining
 *        how to present this event to the user
 * @param location An optional <a href="Location.html"><code>Location</code></a> that provides information indicating where in the source code an event originated.
 * @param payload an optional object that can be used to pass custom information to the reporter about the <code>RunAborted</code> event
 * @param threadName a name for the <code>Thread</code> about whose activity this event was reported
 * @param timeStamp a <code>Long</code> indicating the time this event was reported, expressed in terms of the
 *        number of milliseconds since the standard base time known as "the epoch":  January 1, 1970, 00:00:00 GMT
 *
 * @author Bill Venners
 */
final case class RunAborted (
  ordinal: Ordinal,
  message: String,
  throwable: Option[Throwable],
  duration: Option[Long] = None,
  summary: Option[Summary] = None,
  formatter: Option[Formatter] = None,
  location: Option[Location] = None,
  payload: Option[Any] = None,
  threadName: String = Thread.currentThread.getName,
  timeStamp: Long = (new Date).getTime
) extends Event {

  if (ordinal == null)
    throw new NullPointerException("ordinal was null")
  if (message == null)
    throw new NullPointerException("message was null")
  if (throwable == null)
    throw new NullPointerException("throwable was null")
  if (duration == null)
    throw new NullPointerException("duration was null")
  if (summary == null)
    throw new NullPointerException("summary was null")
  if (formatter == null)
    throw new NullPointerException("formatter was null")
  if (location == null)
    throw new NullPointerException("location was null")
  if (payload == null)
    throw new NullPointerException("payload was null")
  if (threadName == null)
    throw new NullPointerException("threadName was null")
  
  import EventXmlHelper._
  private [scalatest] def toXml = 
    <RunAborted>
      <ordinal>
        <runStamp>{ ordinal.runStamp }</runStamp>
      </ordinal>
      <message>{ message }</message>
      <throwable>{ throwableOption(throwable) }</throwable>
      <duration>{ longOption(duration) }</duration>
      <summary>{ summaryOption(summary) }</summary>
      <formatter>{ formatterOption(formatter) }</formatter>
      <location>{ locationOption(location) }</location>
      <threadName>{ threadName }</threadName>
      <timeStamp>{ timeStamp }</timeStamp>
    </RunAborted>
}

/**
 * Event used to provide information that is not appropriate to report via any other <code>Event</code>.
 *
 * <p>
 * To create instances of this class you may
 * use the factory method provided in its companion object. For example, given a
 * report function named <code>report</code>, you could fire a <code>InfoProvided</code> event like this:
 * </p>
 *
 * <pre class="stHighlight">
 * report(InfoProvided(ordinal, message, Some(NameInfo(suiteName, suiteId, Some(thisSuite.getClass.getName), Some(testName)))))
 * </pre>
 *
 * <p>
 * An <code>InfoProvided</code> event may be fired from anywhere. In this respect <code>InfoProvided</code> is different
 * from events for which it is defined whether they are fired in the context of a suite or test.
 * If fired in the context of a test, the <code>InfoProvided</code> event should include a <code>NameInfo</code> in which
 * <code>testName</code> is defined. If fired in the context of a suite, but not a test, the <code>InfoProvided</code> event
 * should include a <code>NameInfo</code> in which <code>testName</code> is <em>not</em> defined. If fired within the context
 * of neither a suite nor a test, the <code>nameInfo</code> of the <code>InfoProvided</code> event (an <code>Option[NameInfo]</code>) should be <code>None</code>.
 * </p>
 *
 * @param ordinal an <a href="Ordinal.html"><code>Ordinal</code></a> that can be used to place this event in order in the context of
 *        other events reported during the same run
 * @param message a localized message suitable for presenting to the user
 * @param nameInfo an optional <a href="NameInfo.html"><code>NameInfo</code></a> that if defined, provides names for the suite and optionally the test 
 *        in the context of which the information was provided
 * @param throwable an optional <code>Throwable</code>
 * @param formatter an optional <a href="Formatter.html"><code>Formatter</code></a> that provides extra information that can be used by reporters in determining
 *        how to present this event to the user
 * @param location An optional <a href="Location.html"><code>Location</code></a> that provides information indicating where in the source code an event originated.
 * @param payload an optional object that can be used to pass custom information to the reporter about the <code>InfoProvided</code> event
 * @param threadName a name for the <code>Thread</code> about whose activity this event was reported
 * @param timeStamp a <code>Long</code> indicating the time this event was reported, expressed in terms of the
 *        number of milliseconds since the standard base time known as "the epoch":  January 1, 1970, 00:00:00 GMT
 *
 * @author Bill Venners
 */
final case class InfoProvided (
  ordinal: Ordinal,
  message: String,
  nameInfo: Option[NameInfo],
  throwable: Option[Throwable] = None,
  formatter: Option[Formatter] = None,
  location: Option[Location] = None,
  payload: Option[Any] = None,
  threadName: String = Thread.currentThread.getName,
  timeStamp: Long = (new Date).getTime
) extends RecordableEvent {

  if (ordinal == null)
    throw new NullPointerException("ordinal was null")
  if (message == null)
    throw new NullPointerException("message was null")
  if (nameInfo == null)
    throw new NullPointerException("nameInfo was null")
  if (throwable == null)
    throw new NullPointerException("throwable was null")
  if (formatter == null)
    throw new NullPointerException("formatter was null")
  if (location == null)
    throw new NullPointerException("location was null")
  if (payload == null)
    throw new NullPointerException("payload was null")
  if (threadName == null)
    throw new NullPointerException("threadName was null")
  
  import EventXmlHelper._
  private [scalatest] def toXml = 
    <InfoProvided>
      <ordinal>
        <runStamp>{ ordinal.runStamp }</runStamp>
      </ordinal>
      <message>{ message }</message>
      <nameInfo>{ nameInfoOption(nameInfo) }</nameInfo>
      <throwable>{ throwableOption(throwable) }</throwable>
      <formatter>{ formatterOption(formatter) }</formatter>
      <location>{ locationOption(location) }</location>
      <threadName>{ threadName }</threadName>
      <timeStamp>{ timeStamp }</timeStamp>
    </InfoProvided>
}

/**
 * Event used to provide alert notifications.
 *
 * <p>
 * To create instances of this class you may use the factory method. For example, given a
 * report function named <code>report</code>, you could fire an <code>AlertProvided</code> event like this:
 * </p>
 *
 * <pre class="stHighlight">
 * report(AlertProvided(ordinal, message, Some(NameInfo(suiteName, suiteId, Some(thisSuite.getClass.getName), Some(testName)))))
 * </pre>
 *
 * <p>
 * <code>AlertProvided</code> differs from <a href="InfoProvided.html"><code>InfoProvided</code></a> in that unlike <code>InfoProvided</code>, <code>AlertProvided</code> isn't
 * a <a href="RecordableEvent.html"><code>RecordableEvent</code></a>. If fired becase of an <code>alert</code> call from a test, for example, the <code>AlertProvided</code> will immediately
 * be sent to the reporters rather than being stored and sent in the <code>recordedEvents</code> field of the test completion event. Thus,
<<<<<<< HEAD
 * <code>AlertProvided</code> enables "status notifications" to be provided
 * while tests are happening. The difference between <code>AlertProvided</code> and <a href="NoteProvided.html"><code>NoteProvided</code></a>, which is also a "status notification"
 * fired immediately during tests, is that <code>AlertProvided</code> is intended for warnings, where as <code>NoteProvided</code> is just
 * for information. As an illustration, <code>AlertProvided</code> messages are displayed in yellow, <code>NoteProvided</code> in green,
=======
 * <code>AlertProvided</code> enables "status updates" to be provided
 * while tests are happening. The difference between <code>AlertProvided</code> and <a href="UpdateProvided.html"><code>UpdateProvided</code></a>, which is also a "status update"
 * fired immediately during tests, is that <code>AlertProvided</code> is intended for warnings, where as <code>UpdateProvided</code> is just
 * for information. As an illustration, <code>AlertProvided</code> messages are displayed in yellow, <code>UpdateProvided</code> in green,
>>>>>>> 171b11d3
 * in the stdout, stderr, and file reporters.
 * </p>
 *
 * <p>
 * An <code>AlertProvided</code> event may be fired from anywhere. In this respect <code>AlertProvided</code> is different
 * from events for which it is defined whether they are fired in the context of a suite or test.
 * If fired in the context of a test, the <code>AlertProvided</code> event should include a <code>NameInfo</code> in which
 * <code>testName</code> is defined. If fired in the context of a suite, but not a test, the <code>AlertProvided</code> event
 * should include a <code>NameInfo</code> in which <code>testName</code> is <em>not</em> defined. If fired within the context
 * of neither a suite nor a test, the <code>nameInfo</code> of the <code>AlertProvided</code> event (an <code>Option[NameInfo]</code>) should be <code>None</code>.
 * </p>
 *
 * @param ordinal an <a href="Ordinal.html"><code>Ordinal</code></a> that can be used to place this event in order in the context of
 *        other events reported during the same run
 * @param message a localized message suitable for presenting to the user
 * @param nameInfo an optional <a href="NameInfo.html"><code>NameInfo</code></a> that if defined, provides names for the suite and optionally the test 
 *        in the context of which the information was provided
 * @param throwable an optional <code>Throwable</code>
 * @param formatter an optional <a href="Formatter.html"><code>Formatter</code></a> that provides extra information that can be used by reporters in determining
 *        how to present this event to the user
 * @param location An optional <a href="Location.html"><code>Location</code></a> that provides information indicating where in the source code an event originated.
 * @param payload an optional object that can be used to pass custom information to the reporter about the <code>AlertProvided</code> event
 * @param threadName a name for the <code>Thread</code> about whose activity this event was reported
 * @param timeStamp a <code>Long</code> indicating the time this event was reported, expressed in terms of the
 *        number of milliseconds since the standard base time known as "the epoch":  January 1, 1970, 00:00:00 GMT
 *
 * @author Bill Venners
 */
final case class AlertProvided (
  ordinal: Ordinal,
  message: String,
  nameInfo: Option[NameInfo],
  throwable: Option[Throwable] = None,
  formatter: Option[Formatter] = None,
  location: Option[Location] = None,
  payload: Option[Any] = None,
  threadName: String = Thread.currentThread.getName,
  timeStamp: Long = (new Date).getTime
) extends NotificationEvent {

  if (ordinal == null)
    throw new NullPointerException("ordinal was null")
  if (message == null)
    throw new NullPointerException("message was null")
  if (nameInfo == null)
    throw new NullPointerException("nameInfo was null")
  if (throwable == null)
    throw new NullPointerException("throwable was null")
  if (formatter == null)
    throw new NullPointerException("formatter was null")
  if (location == null)
    throw new NullPointerException("location was null")
  if (payload == null)
    throw new NullPointerException("payload was null")
  if (threadName == null)
    throw new NullPointerException("threadName was null")
  
  import EventXmlHelper._
  private [scalatest] def toXml = 
    <AlertProvided>
      <ordinal>
        <runStamp>{ ordinal.runStamp }</runStamp>
      </ordinal>
      <message>{ message }</message>
      <nameInfo>{ nameInfoOption(nameInfo) }</nameInfo>
      <throwable>{ throwableOption(throwable) }</throwable>
      <formatter>{ formatterOption(formatter) }</formatter>
      <location>{ locationOption(location) }</location>
      <threadName>{ threadName }</threadName>
      <timeStamp>{ timeStamp }</timeStamp>
    </AlertProvided>
}

/**
 * Event used to provide notifications.
 *
 * <p>
 * To create instances of this class you may use the factory method. For example, given a
 * report function named <code>report</code>, you could fire a <code>NoteProvided</code> event like this:
 * </p>
 *
 * <pre class="stHighlight">
 * report(NoteProvided(ordinal, message, Some(NameInfo(suiteName, suiteId, Some(thisSuite.getClass.getName), Some(testName)))))
 * </pre>
 *
 * <p>
<<<<<<< HEAD
 * <code>NoteProvided</code> differs from <a href="InfoProvided.html"><code>InfoProvided</code></a> in that unlike <code>InfoProvided</code>, <code>NoteProvided</code> isn't
 * a <a href="RecordableEvent.html"><code>RecordableEvent</code></a>. If fired becase of an <code>update</code> call from a test, for example, the <code>NoteProvided</code> will immediately
 * be sent to the reporters rather than being stored and sent in the <code>recordedEvents</code> field of the test completion event. Thus,
 * <code>NoteProvided</code> enables "status notifications" to be provided
 * while tests are happening. The difference between <code>NoteProvided</code> and <a href="AlertProvided.html"><code>AlertProvided</code></a>, which is also a "status notification"
 * fired immediately during tests, is that <code>AlertProvided</code> is intended for warnings, where as <code>NoteProvided</code> is just
 * for information. As an illustration, <code>AlertProvided</code> messages are displayed in yellow, <code>NoteProvided</code> in green,
=======
 * <code>UpdateProvided</code> differs from <a href="InfoProvided.html"><code>InfoProvided</code></a> in that unlike <code>InfoProvided</code>, <code>UpdateProvided</code> isn't
 * a <a href="RecordableEvent.html"><code>RecordableEvent</code></a>. If fired becase of an <code>update</code> call from a test, for example, the <code>UpdateProvided</code> will immediately
 * be sent to the reporters rather than being stored and sent in the <code>recordedEvents</code> field of the test completion event. Thus,
 * <code>UpdateProvided</code> enables "status updates" to be provided
 * while tests are happening. The difference between <code>UpdateProvided</code> and <a href="AlertProvided.html"><code>AlertProvided</code></a>, which is also a "status update"
 * fired immediately during tests, is that <code>AlertProvided</code> is intended for warnings, where as <code>UpdateProvided</code> is just
 * for information. As an illustration, <code>AlertProvided</code> messages are displayed in yellow, <code>UpdateProvided</code> in green,
>>>>>>> 171b11d3
 * in the stdout, stderr, and file reporters.
 * </p>
 *
 * <p>
 * An <code>NoteProvided</code> event may be fired from anywhere. In this respect <code>NoteProvided</code> is different
 * from events for which it is defined whether they are fired in the context of a suite or test.
 * If fired in the context of a test, the <code>NoteProvided</code> event should include a <code>NameInfo</code> in which
 * <code>testName</code> is defined. If fired in the context of a suite, but not a test, the <code>NoteProvided</code> event
 * should include a <code>NameInfo</code> in which <code>testName</code> is <em>not</em> defined. If fired within the context
 * of neither a suite nor a test, the <code>nameInfo</code> of the <code>NoteProvided</code> event (an <code>Option[NameInfo]</code>) should be <code>None</code>.
 * </p>
 *
 * @param ordinal an <a href="Ordinal.html"><code>Ordinal</code></a> that can be used to place this event in order in the context of
 *        other events reported during the same run
 * @param message a localized message suitable for presenting to the user
 * @param nameInfo an optional <a href="NameInfo.html"><code>NameInfo</code></a> that if defined, provides names for the suite and optionally the test 
 *        in the context of which the information was provided
 * @param throwable an optional <code>Throwable</code>
 * @param formatter an optional <a href="Formatter.html"><code>Formatter</code></a> that provides extra information that can be used by reporters in determining
 *        how to present this event to the user
 * @param location An optional <a href="Location.html"><code>Location</code></a> that provides information indicating where in the source code an event originated.
<<<<<<< HEAD
 * @param payload an optional object that can be used to pass custom information to the reporter about the <code>NoteProvided</code> event
=======
 * @param payload an optional object that can be used to pass custom information to the reporter about the <code>UpdateProvided</code> event
>>>>>>> 171b11d3
 * @param threadName a name for the <code>Thread</code> about whose activity this event was reported
 * @param timeStamp a <code>Long</code> indicating the time this event was reported, expressed in terms of the
 *        number of milliseconds since the standard base time known as "the epoch":  January 1, 1970, 00:00:00 GMT
 *
 * @author Bill Venners
 */
final case class NoteProvided (
  ordinal: Ordinal,
  message: String,
  nameInfo: Option[NameInfo],
  throwable: Option[Throwable] = None,
  formatter: Option[Formatter] = None,
  location: Option[Location] = None,
  payload: Option[Any] = None,
  threadName: String = Thread.currentThread.getName,
  timeStamp: Long = (new Date).getTime
) extends NotificationEvent {

  if (ordinal == null)
    throw new NullPointerException("ordinal was null")
  if (message == null)
    throw new NullPointerException("message was null")
  if (nameInfo == null)
    throw new NullPointerException("nameInfo was null")
  if (throwable == null)
    throw new NullPointerException("throwable was null")
  if (formatter == null)
    throw new NullPointerException("formatter was null")
  if (location == null)
    throw new NullPointerException("location was null")
  if (payload == null)
    throw new NullPointerException("payload was null")
  if (threadName == null)
    throw new NullPointerException("threadName was null")
  
  import EventXmlHelper._
  private [scalatest] def toXml = 
    <NoteProvided>
      <ordinal>
        <runStamp>{ ordinal.runStamp }</runStamp>
      </ordinal>
      <message>{ message }</message>
      <nameInfo>{ nameInfoOption(nameInfo) }</nameInfo>
      <throwable>{ throwableOption(throwable) }</throwable>
      <formatter>{ formatterOption(formatter) }</formatter>
      <location>{ locationOption(location) }</location>
      <threadName>{ threadName }</threadName>
      <timeStamp>{ timeStamp }</timeStamp>
    </NoteProvided>
}

/**
 * Event used to provide markup text for document-style reports.
 *
 * <p>
 * To create instances of this class you may
 * use the factory method. For example, given a report function named <code>report</code>, you could fire a <code>MarkupProvided</code> event like this:
 * </p>
 *
 * <pre class="stHighlight">
 * report(MarkupProvided(ordinal, text, Some(NameInfo(suiteName, suiteId, Some(thisSuite.getClass.getName), Some(testName)))))
 * </pre>
 *
 * <p>
 * A <code>MarkupProvided</code> event may be fired from anywhere. In this respect <code>MarkupProvided</code> is different
 * from the other events, for which it is defined whether they are fired in the context of a suite or test.
 * If fired in the context of a test, the <code>MarkupProvided</code> event should include a <code>NameInfo</code> in which
 * <code>testName</code> is defined. If fired in the context of a suite, but not a test, the <code>MarkupProvided</code> event
 * should include a <code>NameInfo</code> in which <code>testName</code> is <em>not</em> defined. If fired within the context
 * of neither a suite nor a test, the <code>nameInfo</code> of the <code>MarkupProvided</code> event (an <code>Option[NameInfo]</code>) should be <code>None</code>.
 * </p>
 *
 * @param ordinal an <a href="Ordinal.html"><code>Ordinal</code></a> that can be used to place this event in order in the context of
 *        other events reported during the same run
 * @param text a snippet of markup text (in Markdown format)
 * @param nameInfo an optional <a href="NameInfo.html"><code>NameInfo</code></a> that if defined, provides names for the suite and optionally the test 
 *        in the context of which the information was provided
 * @param formatter an optional <a href="Formatter.html"><code>Formatter</code></a> that provides extra information that can be used by reporters in determining
 *        how to present this event to the user
 * @param location An optional <a href="Location.html"><code>Location</code></a> that provides information indicating where in the source code an event originated.
 * @param payload an optional object that can be used to pass custom information to the reporter about the <code>MarkupProvided</code> event
 * @param threadName a name for the <code>Thread</code> about whose activity this event was reported
 * @param timeStamp a <code>Long</code> indicating the time this event was reported, expressed in terms of the
 *        number of milliseconds since the standard base time known as "the epoch":  January 1, 1970, 00:00:00 GMT
 *
 * @author Bill Venners
 */
final case class MarkupProvided (
  ordinal: Ordinal,
  text: String,
  nameInfo: Option[NameInfo],
  formatter: Option[Formatter] = None,
  location: Option[Location] = None,
  payload: Option[Any] = None,
  threadName: String = Thread.currentThread.getName,
  timeStamp: Long = (new Date).getTime
) extends RecordableEvent {

  if (ordinal == null)
    throw new NullPointerException("ordinal was null")
  if (text == null)
    throw new NullPointerException("message was null")
  if (nameInfo == null)
    throw new NullPointerException("nameInfo was null")
  if (formatter == null)
    throw new NullPointerException("formatter was null")
  if (location == null)
    throw new NullPointerException("location was null")
  if (payload == null)
    throw new NullPointerException("payload was null")
  if (threadName == null)
    throw new NullPointerException("threadName was null")
  
  import EventXmlHelper._
  private [scalatest] def toXml = 
    <MarkupProvided>
      <ordinal>
        <runStamp>{ ordinal.runStamp }</runStamp>
      </ordinal>
      <text>{ text }</text>
      <nameInfo>{ nameInfoOption(nameInfo) }</nameInfo>
      <formatter>{ formatterOption(formatter) }</formatter>
      <location>{ locationOption(location) }</location>
      <threadName>{ threadName }</threadName>
      <timeStamp>{ timeStamp }</timeStamp>
    </MarkupProvided>
}

/**
 * Event that indicates a new scope has been opened.
 *
 * <p>
 * To create instances of this class you may
 * use the factory method. For example, given a report function named <code>report</code>, you could fire a <code>ScopeOpened</code> event like this:
 * </p>
 *
 * <pre class="stHighlight">
 * report(ScopeOpened(ordinal, message, Some(NameInfo(suiteName, suiteId, Some(thisSuite.getClass.getName), Some(testName)))))
 * </pre>
 *
 * <p>
 * A <code>ScopeOpened</code> event may be fired from within suites or tests. 
 * If fired in the context of a test, the <code>ScopeOpened</code> event should include a <code>NameInfo</code> in which
 * <code>testName</code> is defined. If fired in the context of a suite, but not a test, the <code>ScopeOpened</code> event
 * should include a <code>NameInfo</code> in which <code>testName</code> is <em>not</em> defined.
 * </p>
 *
 * @param ordinal an <a href="Ordinal.html"><code>Ordinal</code></a> that can be used to place this event in order in the context of
 *        other events reported during the same run
 * @param message a localized message suitable for presenting to the user
 * @param nameInfo a <a href="NameInfo.html"><code>NameInfo</code></a> that provides names for the suite and optionally the test 
 *        in the context of which the scope was opened
 * @param formatter an optional <a href="Formatter.html"><code>Formatter</code></a> that provides extra information that can be used by reporters in determining
 *        how to present this event to the user
 * @param location An optional <a href="Location.html"><code>Location</code></a> that provides information indicating where in the source code an event originated.
 * @param payload an optional object that can be used to pass custom information to the reporter about the <code>ScopeOpened</code> event
 * @param threadName a name for the <code>Thread</code> about whose activity this event was reported
 * @param timeStamp a <code>Long</code> indicating the time this event was reported, expressed in terms of the
 *        number of milliseconds since the standard base time known as "the epoch":  January 1, 1970, 00:00:00 GMT
 *
 * @author Bill Venners
 */
final case class ScopeOpened (
  ordinal: Ordinal,
  message: String,
  nameInfo: NameInfo,
  formatter: Option[Formatter] = None,
  location: Option[Location] = None,
  payload: Option[Any] = None,
  threadName: String = Thread.currentThread.getName,
  timeStamp: Long = (new Date).getTime
) extends Event {

  if (ordinal == null)
    throw new NullPointerException("ordinal was null")
  if (message == null)
    throw new NullPointerException("message was null")
  if (nameInfo == null)
    throw new NullPointerException("nameInfo was null")
  if (formatter == null)
    throw new NullPointerException("formatter was null")
  if (location == null)
    throw new NullPointerException("location was null")
  if (payload == null)
    throw new NullPointerException("payload was null")
  if (threadName == null)
    throw new NullPointerException("threadName was null")
  
  import EventXmlHelper._
  private [scalatest] def toXml = 
    <ScopeOpened>
      <ordinal>
        <runStamp>{ ordinal.runStamp }</runStamp>
      </ordinal>
      <message>{ message }</message>
      <nameInfo>{ nameInfoOption(if (nameInfo != null) Some(nameInfo) else None) }</nameInfo>
      <formatter>{ formatterOption(formatter) }</formatter>
      <location>{ locationOption(location) }</location>
      <threadName>{ threadName }</threadName>
      <timeStamp>{ timeStamp }</timeStamp>
    </ScopeOpened>
}

/**
 * Event that indicates a scope has been closed.
 *
 * <p>
 * To create instances of this class you may
 * use the factory method. For example, given a report function named <code>report</code>, you could fire a <code>ScopeClosed</code> event like this:
 * </p>
 *
 * <pre class="stHighlight">
 * report(ScopeClosed(ordinal, message, Some(NameInfo(suiteName, suiteId, Some(thisSuite.getClass.getName), Some(testName)))))
 * </pre>
 *
 * <p>
 * A <code>ScopeClosed</code> event may be fired from within suites or tests. 
 * If fired in the context of a test, the <code>ScopeClosed</code> event should include a <code>NameInfo</code> in which
 * <code>testName</code> is defined. If fired in the context of a suite, but not a test, the <code>ScopeClosed</code> event
 * should include a <code>NameInfo</code> in which <code>testName</code> is <em>not</em> defined.
 * </p>
 *
 * @param ordinal an <a href="Ordinal.html"><code>Ordinal</code></a> that can be used to place this event in order in the context of
 *        other events reported during the same run
 * @param message a localized message suitable for presenting to the user
 * @param nameInfo a <a href="NameInfo.html"><code>NameInfo</code></a> that provides names for the suite and optionally the test 
 *        in the context of which the scope was closed
 * @param formatter an optional <a href="Formatter.html"><code>Formatter</code></a> that provides extra information that can be used by reporters in determining
 *        how to present this event to the user
 * @param location An optional <a href="Location.html"><code>Location</code></a> that provides information indicating where in the source code an event originated.
 * @param payload an optional object that can be used to pass custom information to the reporter about the <code>ScopeClosed</code> event
 * @param threadName a name for the <code>Thread</code> about whose activity this event was reported
 * @param timeStamp a <code>Long</code> indicating the time this event was reported, expressed in terms of the
 *        number of milliseconds since the standard base time known as "the epoch":  January 1, 1970, 00:00:00 GMT
 *
 * @author Bill Venners
 */
final case class ScopeClosed (
  ordinal: Ordinal,
  message: String,
  nameInfo: NameInfo,
  formatter: Option[Formatter] = None,
  location: Option[Location] = None,
  payload: Option[Any] = None,
  threadName: String = Thread.currentThread.getName,
  timeStamp: Long = (new Date).getTime
) extends Event {

  if (ordinal == null)
    throw new NullPointerException("ordinal was null")
  if (message == null)
    throw new NullPointerException("message was null")
  if (nameInfo == null)
    throw new NullPointerException("nameInfo was null")
  if (formatter == null)
    throw new NullPointerException("formatter was null")
  if (location == null)
    throw new NullPointerException("location was null")
  if (payload == null)
    throw new NullPointerException("payload was null")
  if (threadName == null)
    throw new NullPointerException("threadName was null")
  
  import EventXmlHelper._
  private [scalatest] def toXml = 
    <ScopeClosed>
      <ordinal>
        <runStamp>{ ordinal.runStamp }</runStamp>
      </ordinal>
      <message>{ message }</message>
      <nameInfo>{ nameInfoOption(if (nameInfo != null) Some(nameInfo) else None) }</nameInfo>
      <formatter>{ formatterOption(formatter) }</formatter>
      <location>{ locationOption(location) }</location>
      <threadName>{ threadName }</threadName>
      <timeStamp>{ timeStamp }</timeStamp>
    </ScopeClosed>
}

/**
 * Event that indicates a scope is pending.
 *
 * <p>
 * To create instances of this class you may
 * use the factory method. For example, given a report function named <code>report</code>, you could fire a <code>ScopePending</code> event like this:
 * </p>
 *
 * <pre class="stHighlight">
 * report(ScopePending(ordinal, message, Some(NameInfo(suiteName, Some(thisSuite.getClass.getName), Some(testName)))))
 * </pre>
 *
 * <p>
 * A <code>ScopePending</code> event is fired from within suites, and not tests. 
 * The <code>ScopePending</code> event should include a <code>NameInfo</code> in which <code>testName</code> is <em>not</em> defined.
 * </p>
 *
 * @param ordinal an <a href="Ordinal.html"><code>Ordinal</code></a> that can be used to place this event in order in the context of
 *        other events reported during the same run
 * @param message a localized message suitable for presenting to the user
 * @param nameInfo a <a href="NameInfo.html"><code>NameInfo</code></a> that provides names for the suite and optionally the test 
 *        in the context of which the scope was closed
 * @param formatter an optional <a href="Formatter.html"><code>Formatter</code></a> that provides extra information that can be used by reporters in determining
 *        how to present this event to the user
 * @param location An optional <a href="Location.html"><code>Location</code></a> that provides information indicating where in the source code an event originated.
 * @param payload an optional object that can be used to pass custom information to the reporter about the <code>ScopePending</code> event
 * @param threadName a name for the <code>Thread</code> about whose activity this event was reported
 * @param timeStamp a <code>Long</code> indicating the time this event was reported, expressed in terms of the
 *        number of milliseconds since the standard base time known as "the epoch":  January 1, 1970, 00:00:00 GMT
 *
 * @author Bill Venners
 */
final case class ScopePending (
  ordinal: Ordinal,
  message: String,
  nameInfo: NameInfo,
  formatter: Option[Formatter] = None,
  location: Option[Location] = None,
  payload: Option[Any] = None,
  threadName: String = Thread.currentThread.getName,
  timeStamp: Long = (new Date).getTime
) extends Event {

  if (ordinal == null)
    throw new NullPointerException("ordinal was null")
  if (message == null)
    throw new NullPointerException("message was null")
  if (nameInfo == null)
    throw new NullPointerException("nameInfo was null")
  if (formatter == null)
    throw new NullPointerException("formatter was null")
  if (location == null)
    throw new NullPointerException("location was null")
  if (payload == null)
    throw new NullPointerException("payload was null")
  if (threadName == null)
    throw new NullPointerException("threadName was null")
  
  import EventXmlHelper._
  private [scalatest] def toXml = 
    <ScopePending>
      <ordinal>
        <runStamp>{ ordinal.runStamp }</runStamp>
      </ordinal>
      <message>{ message }</message>
      <nameInfo>{ nameInfoOption(if (nameInfo != null) Some(nameInfo) else None) }</nameInfo>
      <formatter>{ formatterOption(formatter) }</formatter>
      <location>{ locationOption(location) }</location>
      <threadName>{ threadName }</threadName>
      <timeStamp>{ timeStamp }</timeStamp>
    </ScopePending>
}

/**
 * Event that indicates a runner is beginning search for suites to run.
 *
 * @param ordinal an <code>Ordinal</code> that can be used to place this event in order in the context of
 *        other events reported during the same run
 * @param configMap a <code>ConfigMap</code> of key-value pairs that can be used by custom <code>Reporter</code>s
 * @param threadName a name for the <code>Thread</code> about whose activity this event was reported
 * @param timeStamp a <code>Long</code> indicating the time this event was reported, expressed in terms of the
 *        number of milliseconds since the standard base time known as "the epoch":  January 1, 1970, 00:00:00 GMT
 *
 * @author Bill Venners
 */
final case class DiscoveryStarting (
  ordinal: Ordinal,
  configMap: ConfigMap,
  threadName: String = Thread.currentThread.getName,
  timeStamp: Long = (new Date).getTime
) extends Event {
 
  if (ordinal == null)
    throw new NullPointerException("ordinal was null")
  if (configMap == null)
    throw new NullPointerException("configMap was null")
  if (threadName == null)
    throw new NullPointerException("threadName was null")

  /**
   * <code>Location</code> in a <code>DiscoveryStarting</code> is always set to <code>None</code>.
   */
  val location: Option[Location] = None

  /**
   * Payload in a <code>DiscoveryStarting</code> is always set to <code>None</code>.
   */
  val payload: Option[Any] = None

  /**
   * <code>Formatter</code> in a <code>DiscoveryStarting</code> is always set to <code>None</code>.
   */
  val formatter: Option[Formatter] = None

  import EventXmlHelper._
  private [scalatest] def toXml = 
    <DiscoveryStarting>
      <ordinal>
        <runStamp>{ ordinal.runStamp }</runStamp>
      </ordinal>
      <configMap>
        { 
          for ((key, value) <- configMap) yield {
            <entry>
              <key>{ key }</key>
              <value>{ value }</value>
            </entry>
          }
        }
      </configMap>
      <threadName>{ threadName }</threadName>
      <timeStamp>{ timeStamp }</timeStamp>
    </DiscoveryStarting>
}

/**
 * Event that indicates a runner has completed searching for suites.
 *
 * @param ordinal an <a href="Ordinal.html"><code>Ordinal</code></a> that can be used to place this event in order in the context of
 *        other events reported during the same run
 * @param duration an optional amount of time, in milliseconds, that was required by the run that has completed
 * @param threadName a name for the <code>Thread</code> about whose activity this event was reported
 * @param timeStamp a <code>Long</code> indicating the time this event was reported, expressed in terms of the
 *        number of milliseconds since the standard base time known as "the epoch":  January 1, 1970, 00:00:00 GMT
 *
 * @author Bill Venners
 */
final case class DiscoveryCompleted (
  ordinal: Ordinal,
  duration: Option[Long] = None,
  threadName: String = Thread.currentThread.getName,
  timeStamp: Long = (new Date).getTime
) extends Event {

  if (ordinal == null)
    throw new NullPointerException("ordinal was null")
  if (duration == null)
    throw new NullPointerException("duration was null")
  if (threadName == null)
    throw new NullPointerException("threadName was null")

  /**
   * <code>Location</code> in a <code>DiscoveryCompleted</code> is always set to <code>None</code>.
   */
  val location: Option[Location] = None

  /**
   * Payload in a <code>DiscoveryCompleted</code> is always set to <code>None</code>.
   */
  val payload: Option[Any] = None

  /**
   * <code>Formatter</code> in a <code>DiscoveryCompleted</code> is always set to <code>None</code>.
   */
  val formatter: Option[Formatter] = None
  
  import EventXmlHelper._
  private [scalatest] def toXml = 
    <DiscoveryCompleted>
      <ordinal>
        <runStamp>{ ordinal.runStamp }</runStamp>
      </ordinal>
      <duration>{ longOption(duration) }</duration>
      <threadName>{ threadName }</threadName>
      <timeStamp>{ timeStamp }</timeStamp>
    </DiscoveryCompleted>
}
<|MERGE_RESOLUTION|>--- conflicted
+++ resolved
@@ -202,11 +202,7 @@
 sealed trait ExceptionalEvent extends Event
 
 /**
-<<<<<<< HEAD
  * Marker trait for the "notification" events <a href="NoteProvided.html"><code>NoteProvided</code></a> and <a href="AlertProvided.html"><code>AlertProvided</code></a>.
-=======
- * Marker trait for the "notification" events <a href="UpdateProvided.html"><code>UpdateProvided</code></a> and <a href="AlertProvided.html"><code>AlertProvided</code></a>.
->>>>>>> 171b11d3
  */
 sealed trait NotificationEvent extends Event
 
@@ -1612,17 +1608,10 @@
  * <code>AlertProvided</code> differs from <a href="InfoProvided.html"><code>InfoProvided</code></a> in that unlike <code>InfoProvided</code>, <code>AlertProvided</code> isn't
  * a <a href="RecordableEvent.html"><code>RecordableEvent</code></a>. If fired becase of an <code>alert</code> call from a test, for example, the <code>AlertProvided</code> will immediately
  * be sent to the reporters rather than being stored and sent in the <code>recordedEvents</code> field of the test completion event. Thus,
-<<<<<<< HEAD
  * <code>AlertProvided</code> enables "status notifications" to be provided
  * while tests are happening. The difference between <code>AlertProvided</code> and <a href="NoteProvided.html"><code>NoteProvided</code></a>, which is also a "status notification"
  * fired immediately during tests, is that <code>AlertProvided</code> is intended for warnings, where as <code>NoteProvided</code> is just
  * for information. As an illustration, <code>AlertProvided</code> messages are displayed in yellow, <code>NoteProvided</code> in green,
-=======
- * <code>AlertProvided</code> enables "status updates" to be provided
- * while tests are happening. The difference between <code>AlertProvided</code> and <a href="UpdateProvided.html"><code>UpdateProvided</code></a>, which is also a "status update"
- * fired immediately during tests, is that <code>AlertProvided</code> is intended for warnings, where as <code>UpdateProvided</code> is just
- * for information. As an illustration, <code>AlertProvided</code> messages are displayed in yellow, <code>UpdateProvided</code> in green,
->>>>>>> 171b11d3
  * in the stdout, stderr, and file reporters.
  * </p>
  *
@@ -1709,23 +1698,13 @@
  * </pre>
  *
  * <p>
-<<<<<<< HEAD
  * <code>NoteProvided</code> differs from <a href="InfoProvided.html"><code>InfoProvided</code></a> in that unlike <code>InfoProvided</code>, <code>NoteProvided</code> isn't
- * a <a href="RecordableEvent.html"><code>RecordableEvent</code></a>. If fired becase of an <code>update</code> call from a test, for example, the <code>NoteProvided</code> will immediately
+ * a <a href="RecordableEvent.html"><code>RecordableEvent</code></a>. If fired because of an <code>note</code> call from a test, for example, the <code>NoteProvided</code> will immediately
  * be sent to the reporters rather than being stored and sent in the <code>recordedEvents</code> field of the test completion event. Thus,
  * <code>NoteProvided</code> enables "status notifications" to be provided
  * while tests are happening. The difference between <code>NoteProvided</code> and <a href="AlertProvided.html"><code>AlertProvided</code></a>, which is also a "status notification"
  * fired immediately during tests, is that <code>AlertProvided</code> is intended for warnings, where as <code>NoteProvided</code> is just
  * for information. As an illustration, <code>AlertProvided</code> messages are displayed in yellow, <code>NoteProvided</code> in green,
-=======
- * <code>UpdateProvided</code> differs from <a href="InfoProvided.html"><code>InfoProvided</code></a> in that unlike <code>InfoProvided</code>, <code>UpdateProvided</code> isn't
- * a <a href="RecordableEvent.html"><code>RecordableEvent</code></a>. If fired becase of an <code>update</code> call from a test, for example, the <code>UpdateProvided</code> will immediately
- * be sent to the reporters rather than being stored and sent in the <code>recordedEvents</code> field of the test completion event. Thus,
- * <code>UpdateProvided</code> enables "status updates" to be provided
- * while tests are happening. The difference between <code>UpdateProvided</code> and <a href="AlertProvided.html"><code>AlertProvided</code></a>, which is also a "status update"
- * fired immediately during tests, is that <code>AlertProvided</code> is intended for warnings, where as <code>UpdateProvided</code> is just
- * for information. As an illustration, <code>AlertProvided</code> messages are displayed in yellow, <code>UpdateProvided</code> in green,
->>>>>>> 171b11d3
  * in the stdout, stderr, and file reporters.
  * </p>
  *
@@ -1747,11 +1726,7 @@
  * @param formatter an optional <a href="Formatter.html"><code>Formatter</code></a> that provides extra information that can be used by reporters in determining
  *        how to present this event to the user
  * @param location An optional <a href="Location.html"><code>Location</code></a> that provides information indicating where in the source code an event originated.
-<<<<<<< HEAD
  * @param payload an optional object that can be used to pass custom information to the reporter about the <code>NoteProvided</code> event
-=======
- * @param payload an optional object that can be used to pass custom information to the reporter about the <code>UpdateProvided</code> event
->>>>>>> 171b11d3
  * @param threadName a name for the <code>Thread</code> about whose activity this event was reported
  * @param timeStamp a <code>Long</code> indicating the time this event was reported, expressed in terms of the
  *        number of milliseconds since the standard base time known as "the epoch":  January 1, 1970, 00:00:00 GMT
